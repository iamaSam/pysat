--- conflicted
+++ resolved
@@ -487,10 +487,7 @@
         Note
         -----
         True if there is no Instrument data in all Constellation Instrument.
-<<<<<<< HEAD
-=======
-
->>>>>>> 3f8c52ba
+
         """
 
         return self._empty(all_inst=False)
@@ -502,10 +499,7 @@
         Note
         ----
         True if there is no Instrument data in any Constellation Instrument.
-<<<<<<< HEAD
-=======
-
->>>>>>> 3f8c52ba
+
         """
 
         return self._empty(all_inst=True)
@@ -513,46 +507,28 @@
     @property
     def index(self):
         """Obtain time index of loaded data."""
-<<<<<<< HEAD
-=======
-
->>>>>>> 3f8c52ba
+
         return self._index()
 
     def today(self):
         """Obtain UTC date for today, see pysat.Instrument for details."""
-<<<<<<< HEAD
-        return utils.time.today()
+
+        return pysat.utils.time.today()
 
     def tomorrow(self):
         """Obtain UTC date for tomorrow, see pysat.Instrument for details."""
-=======
-
-        return pysat.utils.time.today()
-
-    def tomorrow(self):
-        """Obtain UTC date for tomorrow, see pysat.Instrument for details."""
-
->>>>>>> 3f8c52ba
+
         return self.today() + dt.timedelta(days=1)
 
     def yesterday(self):
         """Obtain UTC date for yesterday, see pysat.Instrument for details."""
-<<<<<<< HEAD
-=======
-
->>>>>>> 3f8c52ba
+
         return self.today() - dt.timedelta(days=1)
 
     @property
     def variables(self):
-<<<<<<< HEAD
-        """Return a list of uniquely named variables from all the loaded data.
-        """
-=======
         """Retrieve list of uniquely named variables from all loaded data."""
 
->>>>>>> 3f8c52ba
         # Determine which instrument variables share the same name
         data_vars = dict()
         for inst in self.instruments:
