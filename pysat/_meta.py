#!/usr/bin/env python
# Full license can be found in License.md
# Full author list can be found in .zenodo.json file
# DOI:10.5281/zenodo.1199703
# ----------------------------------------------------------------------------

from copy import deepcopy as deepcopy
import os
import warnings
import numpy as np
import pandas as pds

import pysat
import pysat.utils._core as core_utils
from pysat.utils import testing


class Meta(object):
    """ Stores metadata for Instrument instance, similar to CF-1.6 netCDFdata
    standard.

    Parameters
    ----------
    metadata : pandas.DataFrame
        DataFrame should be indexed by variable name that contains at minimum
        the standard_name (name), units, and long_name for the data stored in
        the associated pysat Instrument object.
    labels : dict
        Dict where keys are the label attribute names and the values are tuples
        that have the label values and value types in that order.
        (default={'units': ('units', str), 'name': ('long_name', str),
        'notes': ('notes', str), 'desc': ('desc', str),
        'min_val': ('value_min', float), 'max_val': ('value_max', float),
        'fill_val': ('fill', float)})
    export_nan : list or NoneType
        List of labels that should be exported even if their value is nan or
        None for an empty list. When used, metadata with a value of nan will
        be exluded from export. Will always allow nan export for labels of
        the float type (default=None)

    Attributes
    ----------
    data : pandas.DataFrame
        index is variable standard name, 'units', 'long_name', and other
        defaults are also stored along with additional user provided labels.
    labels : MetaLabels
        Labels for MetaData attributes

<<<<<<< HEAD
    Note
    ----
=======
    units_label : str
        String used to label units in storage. Defaults to 'units'.
    name_label : str
        String used to label long_name in storage. Defaults to 'long_name'.
    notes_label : str
       String used to label 'notes' in storage. Defaults to 'notes'
    desc_label : str
       String used to label variable descriptions in storage.
       Defaults to 'desc'
    plot_label : str
       String used to label variables in plots. Defaults to 'label'
    axis_label : str
        Label used for axis on a plot. Defaults to 'axis'
    scale_label : str
       string used to label plot scaling type in storage. Defaults to 'scale'
    min_label : str
       String used to label typical variable value min limit in storage.
       Defaults to 'value_min'
    max_label : str
       String used to label typical variable value max limit in storage.
       Defaults to 'value_max'
    fill_label : str
        String used to label fill value in storage. Defaults to 'fill' per
        netCDF4 standard
    export_nan: list
        List of labels that should be exported even if their value is nan.
        By default, metadata with a value of nan will be exluded from export.


    Notes
    -----
>>>>>>> 2916ff7c
    Meta object preserves the case of variables and attributes as it first
    receives the data. Subsequent calls to set new metadata with the same
    variable or attribute will use case of first call. Accessing or setting
    data thereafter is case insensitive. In practice, use is case insensitive
    but the original case is preserved. Case preseveration is built in to
    support writing files with a desired case to meet standards.

    Metadata for higher order data objects, those that have
    multiple products under a single variable name in a pysat.Instrument
    object, are stored by providing a Meta object under the single name.

    Supports any custom metadata values in addition to the expected metadata
    attributes (units, name, notes, desc, value_min, value_max, and fill).
    These base attributes may be used to programatically access and set types
    of metadata regardless of the string values used for the attribute. String
    values for attributes may need to be changed depending upon the standards
    of code or files interacting with pysat.

    Meta objects returned as part of pysat loading routines are automatically
    updated to use the same values of units, etc. as found in the
    pysat.Instrument object.

    Examples
    --------
    ::

        # instantiate Meta object, default values for attribute labels are used
        meta = pysat.Meta()
        # set a couple base units
        # note that other base parameters not set below will
        # be assigned a default value
        meta['name'] = {'long_name': string, 'units': string}
        # update 'units' to new value
        meta['name'] = {'units': string}
        # update 'long_name' to new value
        meta['name'] = {'long_name': string}
        # attach new info with partial information, 'long_name' set to 'name2'
        meta['name2'] = {'units': string}
        # units are set to '' by default
        meta['name3'] = {'long_name': string}

        # assigning custom meta parameters
        meta['name4'] = {'units': string, 'long_name': string
                         'custom1': string, 'custom2': value}
        meta['name5'] = {'custom1': string, 'custom3': value}

        # assign multiple variables at once
        meta[['name1', 'name2']] = {'long_name': [string1, string2],
                                    'units': [string1, string2],
                                    'custom10': [string1, string2]}

        # assiging metadata for n-Dimensional variables
        meta2 = pysat.Meta()
        meta2['name41'] = {'long_name': string, 'units': string}
        meta2['name42'] = {'long_name': string, 'units': string}
        meta['name4'] = {'meta': meta2}

        # or
        meta['name4'] = meta2
        meta['name4'].children['name41']

        # mixture of 1D and higher dimensional data
        meta = pysat.Meta()
        meta['dm'] = {'units': 'hey', 'long_name': 'boo'}
        meta['rpa'] = {'units': 'crazy', 'long_name': 'boo_whoo'}
        meta2 = pysat.Meta()
        meta2[['higher', 'lower']] = {'meta': [meta, None],
                                      'units': [None, 'boo'],
                                      'long_name': [None, 'boohoo']}

        # assign from another Meta object
        meta[key1] = meta2[key2]

        # access fill info for a variable, presuming default label
        meta[key1, 'fill']

        # access same info, even if 'fill' not used to label fill values
        meta[key1, meta.fill_label]


        # change a label used by Meta object
        # note that all instances of fill_label
        # within the meta object are NOT updated FIX??
        meta.labels.fill_val = '_FillValue'

        # this feature is useful when converting metadata within pysat
        # so that it is consistent with externally imposed file standards

    """

<<<<<<< HEAD
    # -----------------------------------------------------------------------
    # Define the magic methods

    def __init__(self, metadata=None,
                 labels={'units': ('units', str), 'name': ('long_name', str),
                         'notes': ('notes', str), 'desc': ('desc', str),
                         'min_val': ('value_min', float),
                         'max_val': ('value_max', float),
                         'fill_val': ('fill', float)}, export_nan=None):

        # Set mutability of Meta attributes.  This flag must be set before
        # anything else, or `__setattr__` breaks.
        self.mutable = True

        # Set the NaN export list
        self._export_nan = [] if export_nan is None else export_nan
        for lvals in labels.values():
            if lvals[0] not in self._export_nan and lvals[1] == float:
                self._export_nan.append(lvals[0])

        # Set the labels
        self.labels = MetaLabels(metadata=self, **labels)

=======
    def __init__(self, metadata=None, units_label='units',
                 name_label='long_name', notes_label='notes',
                 desc_label='desc', plot_label='label', axis_label='axis',
                 scale_label='scale', min_label='value_min',
                 max_label='value_max', fill_label='fill',
                 export_nan=[]):

        # set mutability of Meta attributes
        self.mutable = True

        # set units and name labels directly
        self._units_label = units_label
        self._name_label = name_label
        self._notes_label = notes_label
        self._desc_label = desc_label
        self._plot_label = plot_label
        self._axis_label = axis_label
        self._scale_label = scale_label
        self._min_label = min_label
        self._max_label = max_label
        self._fill_label = fill_label
        # by default metadata with a value of nan will not be exported
        # unless the name is in the _export_nan list. Initialize the list
        # with the fill label, since it is reasonable to assume that a fill
        # value of nan would be intended to be exported
        self._export_nan = [fill_label] + export_nan
>>>>>>> 2916ff7c
        # init higher order (nD) data structure container, a dict
        self._ho_data = {}

        # use any user provided data to instantiate object with data
        # attribute unit and name labels are called within
        if metadata is not None:
            if isinstance(metadata, pds.DataFrame):
                self._data = metadata

                # make sure defaults are taken care of for required metadata
                self.accept_default_labels(self)
            else:
                raise ValueError(''.join(('Input must be a pandas DataFrame',
                                          'type. See other constructors for',
                                          ' alternate inputs.')))
        else:
            columns = [getattr(self.labels, mlab)
                       for mlab in self.labels.label_type.keys()]
            self._data = pds.DataFrame(None, columns=columns)

        # establish attributes intrinsic to object, before user can
        # add any
        self._base_attr = dir(self)

<<<<<<< HEAD
    def __repr__(self):
        """String describing MetaData instantiation parameters
=======
    @property
    def ho_data(self):
        return self._ho_data

    @property
    def data(self):
        return self._data

    @data.setter
    def data(self, new_frame):
        self._data = new_frame
        # self.keys = self._data.columns.lower()

    @ho_data.setter
    def ho_data(self, new_dict):
        self._ho_data = new_dict

    @property
    def empty(self):
        """Return boolean True if there is no metadata"""

        # only need to check on lower data since lower data
        # is set when higher metadata assigned
        if self.data.empty:
            return True
        else:
            return False

    def merge(self, other):
        """Adds metadata variables to self that are in other but not in self.

        Parameters
        ----------
        other : pysat.Meta

        """

        for key in other.keys():
            if key not in self:
                # copies over both lower and higher dimensional data
                self[key] = other[key]

    def drop(self, names):
        """Drops variables (names) from metadata."""

        # drop lower dimension data
        self.data = self._data.drop(names, axis=0)
        # drop higher dimension data
        for name in names:
            if name in self._ho_data:
                _ = self._ho_data.pop(name)
>>>>>>> 2916ff7c

        Returns
        -------
        out_str : str
            Simply formatted output string

        """
        nvar = len([kk for kk in self.keys()])
        out_str = ''.join(['pysat.Meta(metadata=', self._data.__repr__(),
                           ', labels=', self.labels.__repr__(),
                           'export_nan=', self._export_nan.__repr__(),
                           ') -> {:d} Variables'.format(nvar)])
        return out_str

    def __str__(self, long_str=True):
        """String describing Meta instance, variables, and attributes

        Parameters
        ----------
        long_str : bool
            Return short version if False and long version if True
            (default=True)

        Returns
        -------
        out_str : str
            Nicely formatted output string

        """
<<<<<<< HEAD
        # Get the desired variables as lists
        labs = [var for var in self.attrs()]
        vdim = [var for var in self.keys() if var not in self.keys_nD()]
        nchild = {var: len([kk for kk in self[var]['children'].keys()])
                  for var in self.keys_nD()}
        ndim = ["{:} -> {:d} children".format(var, nchild[var])
                for var in self.keys_nD()]

        # Get the lengths of each list
        nlabels = len(labs)
        nvdim = len(vdim)
        nndim = len(ndim)

        # Print the short output
        out_str = "pysat Meta object\n"
        out_str += "-----------------\n"
        out_str += "Tracking {:d} metadata values\n".format(nlabels)
        out_str += "Metadata for {:d} standard variables\n".format(nvdim)
        out_str += "Metadata for {:d} ND variables\n".format(nndim)

        # Print the longer output
        if long_str:
            # Print all the metadata labels
            out_str += "\n{:s}".format(self.labels.__str__())

            # Print a subset of the metadata variables, divided by order
            ncol = 3
            max_num = 6  # Should be divible by 2 and ncol
            if nvdim > 0:
                out_str += "\nStandard Metadata variables:\n"
                out_str += core_utils.fmt_output_in_cols(vdim, ncols=ncol,
                                                         max_num=max_num)
            if nndim > 0:
                out_str += "\nND Metadata variables:\n"
                out_str += core_utils.fmt_output_in_cols(ndim, ncols=ncol,
                                                         max_num=max_num)

        return out_str

    def __setattr__(self, name, value):
        """Conditionally sets attributes based on self.mutable flag
=======
        other_updated = other.copy()
        other_updated.units_label = self.units_label
        other_updated.name_label = self.name_label
        other_updated.notes_label = self.notes_label
        other_updated.desc_label = self.desc_label
        other_updated.plot_label = self.plot_label
        other_updated.axis_label = self.axis_label
        other_updated.scale_label = self.scale_label
        other_updated.min_label = self.min_label
        other_updated.max_label = self.max_label
        other_updated.fill_label = self.fill_label
        return other_updated

    def accept_default_labels(self, other):
        """Applies labels for default meta labels from other onto self.
>>>>>>> 2916ff7c

        Parameters
        ----------
        name : str
            Attribute name to be assigned to Meta
        value : str or boolean
            String to be assigned to attribute specified by name or boolean
            if name is 'mutable'

        Note
        ----
        @properties are assumed to be mutable.

        We avoid recursively setting properties using
        method from https://stackoverflow.com/a/15751135

        """

        # mutable handled explicitly to avoid recursion
        if name != 'mutable':

            # check if this attribute is a property
            propobj = getattr(self.__class__, name, None)
            if isinstance(propobj, property):
                # check if the property is settable
                if propobj.fset is None:
                    raise AttributeError(''.join("can't set attribute  ",
                                                 name, " to ", value, ", ",
                                                 "property has no fset"))

                # make mutable in case fset needs it to be
                mutable_tmp = self.mutable
                self.mutable = True

                # set the property
                propobj.fset(self, value)

                # restore mutability flag
                self.mutable = mutable_tmp
            else:
                # a normal attribute
                if self.mutable:
                    # use Object to avoid recursion
                    super(Meta, self).__setattr__(name, value)
                else:
                    estr = ' '.join(("Cannot set attribute", name, "to {val!s}",
                                     "since the Meta object attributes are",
                                     "set to immutable.")).format(val=value)
                    raise AttributeError(estr)
        else:
<<<<<<< HEAD
            super(Meta, self).__setattr__(name, value)

    def __setitem__(self, data_vars, input_data):
        """Convenience method for adding metadata.

        Parameters
        ----------
        data_vars : str, list
            Data variable names for the input metadata
        input_data : dict, pds.Series, or Meta
            Input metadata to be assigned

        """

        input_data = deepcopy(input_data)
=======
            output_str = ''

        for ind in self.keys():
            output_str += ind.ljust(30)
        output_str += '\n\n'
        output_str += 'Tracking the following:\n'
        for col in self.attrs():
            output_str += col.ljust(30)

        output_str += '\n'
        if recurse:
            for item_name in self.keys_nD():
                output_str += '\n\n'
                output_str += 'Metadata for '+item_name+'\n'
                output_str += self.ho_data[item_name].__str__(False)

        return output_str

    def _insert_default_values(self, input_name):

        default_str = ''
        default_nan = np.NaN
        labels = [self.units_label, self.name_label, self.notes_label,
                  self.desc_label, self.plot_label, self.axis_label,
                  self.scale_label, self.min_label, self.max_label,
                  self.fill_label]
        defaults = [default_str, input_name, default_str, default_str,
                    input_name, input_name, 'linear', default_nan,
                    default_nan, default_nan]
        self._data.loc[input_name, labels] = defaults


    def __setattr__(self, name, value):
        """Conditionally sets attributes based on self.mutable flag
        @properties are assumed to be mutable.
        We avoid recursively setting properties using
        method from https://stackoverflow.com/a/15751135
        """

        # mutable handled explicitly to avoid recursion
        if name != 'mutable':

            # check if this attribute is a property
            propobj = getattr(self.__class__, name, None)
            if isinstance(propobj, property):
                # check if the property is settable
                if propobj.fset is None:
                    raise AttributeError(''.join("can't set attribute - ",
                                        "property has no fset"))

                # make mutable in case fset needs it to be
                mutable_tmp = self.mutable
                self.mutable = True

                # set the property
                propobj.fset(self, value)

                # restore mutability flag
                self.mutable = mutable_tmp
            else:
                # a normal attribute
                if self.mutable:
                    # use Object to avoid recursion
                    super(Meta, self).__setattr__(name, value)
                else:
                    raise AttributeError(''.join(("cannot set attribute - ",
                                                    "object's attributes are immutable")))
        else:
            super(Meta, self).__setattr__(name, value)


    def __setitem__(self, names, input_data):
        """Convenience method for adding metadata."""
>>>>>>> 2916ff7c

        if isinstance(input_data, dict):
            # If not passed an iterable, make it one
            if isinstance(data_vars, str):
                data_vars = [data_vars]
                for key in input_data:
                    input_data[key] = [input_data[key]]
            elif isinstance(data_vars, slice) and (data_vars.step is None):
                # Check for use of instrument[indx, :] or instrument[idx]
                data_vars = [dkey for dkey in self.data.keys()]

            # Make sure the variable names are in good shape.  The Meta object
            # is case insensitive, but case preserving. Convert given data_vars
            # into ones Meta has already seen. If new, then input names
            # become the standard
            data_vars = [self.var_case_name(var) for var in data_vars]
            for var in data_vars:
                if var not in self:
                    self._insert_default_values(var)

            # Check if input dict empty.  If so, no metadata was assigned by
            # the user.  This is an empty call and we can head out,
            # since defaults have been assigned
            if len(input_data.keys()) == 0:
                return

            # Perform some checks on the data and make sure number of inputs
            # matches number of metadata inputs.
            for dkey in input_data:
                if len(data_vars) != len(input_data[dkey]):
                    raise ValueError(''.join(('Length of data_vars and inputs',
                                              ' must be equal.')))
<<<<<<< HEAD

            # Make sure the attribute names are in good shape.  Check the
            # attribute's name against existing attribute names.  If the
            # attribute name exists somewhere, then the case of the existing
            # attribute will be enforced upon new data by default for
            # consistency.
            input_keys = [ikey for ikey in input_data]
            for iname in input_keys:
                new_name = self.attr_case_name(iname)
                if new_name != iname:
                    input_data[new_name] = input_data.pop(iname)

            # Time to actually add the metadata
            for ikey in input_data:
                if ikey not in ['children', 'meta']:
                    for i, var in enumerate(data_vars):
                        to_be_set = input_data[ikey][i]
                        if hasattr(to_be_set, '__iter__') \
                           and not isinstance(to_be_set, str):
                            # We have some list-like object that can only
                            # store a single element
                            if len(to_be_set) == 0:
                                # Empty list, ensure there is something to set
                                to_be_set = ['']
                            if isinstance(to_be_set[0], str) \
                                    or isinstance(to_be_set, bytes):
                                if isinstance(to_be_set, bytes):
                                    to_be_set = to_be_set.decode("utf-8")

                                self._data.loc[var, ikey] = '\n\n'.join(
                                    to_be_set)
=======
            # make sure the attribute names are in good shape
            # check name of attributes against existing attribute names
            # if attribute name exists somewhere, then case of existing
            # attribute
            # will be enforced upon new data by default for consistency
            keys = [i for i in input_data]
            for name in keys:
                new_name = self.attr_case_name(name)
                if new_name != name:
                    input_data[new_name] = input_data.pop(name)

            # time to actually add the metadata
            for key in input_data:
                if key not in ['children', 'meta']:
                    for i, name in enumerate(names):
                        to_be_set = input_data[key][i]
                        if hasattr(to_be_set, '__iter__') and \
                                not isinstance(to_be_set, basestring):
                            # we have some list-like object
                            # can only store a single element
                            if len(to_be_set) == 0:
                                # empty list, ensure there is something
                                to_be_set = ['']
                            if isinstance(to_be_set[0], basestring):
                                self._data.loc[name, key] = \
                                    '\n\n'.join(to_be_set)
>>>>>>> 2916ff7c
                            else:
                                warnings.warn(' '.join(('Array elements are',
                                                        'not allowed in meta.',
                                                        'Dropping input :',
                                                        key)))
                        else:
                            self._data.loc[var, ikey] = to_be_set
                else:
                    # key is 'meta' or 'children'
                    # process higher order stuff. Meta inputs could be part of
                    # larger multiple parameter assignment
                    # so not all names may actually have 'meta' to add
                    for j, (item, val) in enumerate(zip(data_vars,
                                                        input_data['meta'])):
                        if val is not None:
                            # Assign meta data, using a recursive call...
                            # heads to if Meta instance call
                            self[item] = val

        elif isinstance(input_data, pds.Series):
            # Outputs from Meta object are a Series. Thus this takes in input
            # from a Meta object. Set data using standard assignment via a dict
            in_dict = input_data.to_dict()
            if 'children' in in_dict:
                child = in_dict.pop('children')
                if child is not None:
                    # if not child.data.empty:
                    self.ho_data[data_vars] = child

            # Remaining items are simply assigned
            self[data_vars] = in_dict

        elif isinstance(input_data, Meta):
            # Dealing with a higher order data set.
            # data_vars is only a single name here (by choice for support)
            if (data_vars in self._ho_data) and (input_data.empty):
                # No actual metadata provided and there is already some
                # higher order metadata in self
                return

            # Get Meta approved variable data_vars
            new_item_name = self.var_case_name(data_vars)

            # Ensure that Meta labels of object to be assigned are
            # consistent with self.  input_data accepts self's labels
            input_data.accept_default_labels(self)

            # Go through and ensure Meta object to be added has variable and
            # attribute names consistent with other variables and attributes
            # this covers custom attributes not handled by default routine
            # above
            attr_names = input_data.attrs()
            new_names = []
            for name in attr_names:
                new_names.append(self.attr_case_name(name))
            input_data.data.columns = new_names

            # Same thing for variables
            var_names = input_data.data.index
            new_names = []
            for name in var_names:
                new_names.append(self.var_case_name(name))
            input_data.data.index = new_names

            # Assign Meta object now that things are consistent with Meta
            # object settings, but first make sure there are lower dimension
            # metadata parameters, passing in an empty dict fills in defaults
            # if there is no existing metadata info
            self[new_item_name] = {}

            # Now add to higher order data
            self._ho_data[new_item_name] = input_data
        return

    def __getitem__(self, key):
        """Convenience method for obtaining metadata.

        Maps to pandas DataFrame.loc method.

        Parameters
        ----------
        key : str, tuple, or list
            A single variable name, a tuple, or a list

        Raises
        ------
        KeyError
            If a properly formatted key is not present
        NotImplementedError
            If the input is not one of the allowed data types

        Examples
        --------
        ::

            meta['name']
            meta['name1', 'units']
            meta[['name1', 'name2'], 'units']
            meta[:, 'units']

            # for higher order data
            meta['name1', 'subvar', 'units']
            meta['name1', ('units', 'scale')]

        """
        # Define a local convenience function
        def match_name(func, var_name, index_or_column):
            """Applies func on input variables(s) depending on variable type
            """
            if isinstance(var_name, str):
                # If variable is a string, use it as input
                return func(var_name)
            elif isinstance(var_name, slice):
                # If variable is a slice, use it to select data from the
                # supplied index or column input
                return [func(var) for var in index_or_column[var_name]]
            else:
                # Otherwise, assume the variable iterable input
                return [func(var) for var in var_name]

        # Access desired metadata based on key data type
        if isinstance(key, tuple):
            # If key is a tuple, looking at index, column access pattern
            if len(key) == 2:
                # If tuple length is 2, index, column
                new_index = match_name(self.var_case_name, key[0],
                                       self.data.index)
                new_name = match_name(self.attr_case_name, key[1],
                                      self.data.columns)
                return self.data.loc[new_index, new_name]

            elif len(key) == 3:
                # If tuple length is 3, index, child_index, column
                new_index = self.var_case_name(key[0])
                new_child_index = self.var_case_name(key[1])
                new_name = self.attr_case_name(key[2])
                return self.ho_data[new_index].data.loc[new_child_index,
                                                        new_name]

        elif isinstance(key, list):
            # If key is a list, selection works as-is
            return self[key, :]

        elif isinstance(key, str):
            # If key is a string, treatment varies based on metadata dimension
            if key in self:
                # Get case preserved string for variable name
                new_key = self.var_case_name(key)

                # Don't need to check if in lower, all variables are always in
                # the lower metadata.
                #
                # Assign meta_row using copy to avoid pandas
                # SettingWithCopyWarning, as suggested in
                # https://www.dataquest.io/blog/settingwithcopywarning/
                meta_row = self.data.loc[new_key].copy()
                if new_key in self.keys_nD():
                    meta_row.at['children'] = self.ho_data[new_key].copy()
                else:
                    meta_row.at['children'] = None  # Return empty meta instance

                return meta_row
            else:
                raise KeyError('Key not found in MetaData')
        else:
            raise NotImplementedError("".join(["No way to handle MetaData key ",
                                               "{}; ".format(key.__repr__()),
                                               "expected tuple, list, or str"]))

    def __contains__(self, data_var):
        """case insensitive check for variable name

        Parameters
        ----------
        data_var : str
            Variable name to check if present within the Meta object.

        Returns
        -------
        does_contain : boolean
            True if input Meta class contains the default labels, False if it
            does not

        """
        does_contain = False

        if data_var.lower() in [ikey.lower() for ikey in self.keys()]:
            does_contain = True

        if not does_contain:
            if data_var.lower() in [ikey.lower() for ikey in self.keys_nD()]:
                does_contain = True

        return does_contain

    def __eq__(self, other_meta):
        """ Check equality between Meta instances

        Parameters
        ----------
        other_meta : Meta
            A second Meta class object

        Returns
        -------
        bool
            True if equal, False if not equal

        Note
        ----
        Good for testing.

        Checks if variable names, attribute names, and metadata values
        are all equal between to Meta objects. Note that this comparison
        treats np.NaN == np.NaN as True.

        Name comparison is case-sensitive.

        """

        if not isinstance(other_meta, Meta):
            # The object being compared wasn't even the correct class
            return NotImplemented

        # Check if the variables and attributes are the same
        for iter1, iter2 in [(self.keys(), other_meta.keys()),
                             (self.attrs(), other_meta.attrs())]:
            list1 = [value for value in iter1]
            list2 = [value for value in iter2]

            try:
                testing.assert_lists_equal(list1, list2)
            except AssertionError:
                return False

        # Check that the values of all elements are the same. NaN is treated
        # as equal, though mathematically NaN is not equal to anything
        for key in self.keys():
            for attr in self.attrs():
                if not testing.nan_equal(self[key, attr],
                                         other_meta[key, attr]):
                    return False

        # Check the higher order products. Recursive call into this function
        # didn't work, so spell out the details.
        keys1 = [key for key in self.keys_nD()]
        keys2 = [key for key in other_meta.keys_nD()]
        try:
            testing.assert_lists_equal(keys1, keys2)
        except AssertionError:
            return False

        # Check the higher order variables within each nD key are the same.
        # NaN is treated as equal, though mathematically NaN is not equal
        # to anything
        for key in self.keys_nD():
            for iter1, iter2 in [(self[key].children.keys(),
                                  other_meta[key].children.keys()),
                                 (self[key].children.attrs(),
                                  other_meta[key].children.attrs())]:
                list1 = [value for value in iter1]
                list2 = [value for value in iter2]

                try:
                    testing.assert_lists_equal(list1, list2)
                except AssertionError:
                    return False

            # Check if all elements are individually equal
            for ckey in self[key].children.keys():
                for cattr in self[key].children.attrs():
                    if not testing.nan_equal(
                            self[key].children[ckey, cattr],
                            other_meta[key].children[ckey, cattr]):
                        return False

        # If we made it this far, things are good
        return True

    # -----------------------------------------------------------------------
    # Define the hidden methods

    def _insert_default_values(self, data_var):
        """Set the default label values for a data variable

        Parameters
        ----------
        data_var : str
            Name of the data variable

        Note
        ----
        Sets NaN for all float values, -1 for all int values, 'data_var' for
        names labels, '' for all other str values, and None for any other
        data type.

        """
        # Cycle through each label type to create a list off label names
        # and label default values
        labels = list()
        default_vals = list()
        for lattr in self.labels.label_type.keys():
            labels.append(getattr(self.labels, lattr))

            if lattr in ['name']:
                default_vals.append(data_var)
            else:
                default_vals.append(self.labels.default_values_from_attr(lattr))

        # Assign the default values to the DataFrame for this data variable
        self._data.loc[data_var, labels] = default_vals

        return

    def _label_setter(self, new_label, current_label, default_type,
                      use_names_default=False):
        """Generalized setter of default meta attributes

        Parameters
        ----------
        new_label : str
            New label to use in the Meta object
        current_label : str
            The current label used within Meta object
        default_type : type
            Type of value to be stored
        use_names_default : bool
            if True, MetaData variable names are used as the default
            value for the specified Meta attributes settings (default=False)

        Note
        ----
        Not intended for end user

        """

        self_attrs = list(self.attrs())
        if new_label not in self_attrs:
            # New label not in metadata
            if current_label in self_attrs:
                # Current label exists and has expected case
                self.data.loc[:, new_label] = self.data.loc[:, current_label]
                self.data = self.data.drop(current_label, axis=1)
            else:
                if self.hasattr_case_neutral(current_label):
                    # There is a similar label with different capitalization
                    current_label = self.attr_case_name(current_label)
                    self.data.loc[:, new_label] = self.data.loc[:,
                                                                current_label]
                    self.data = self.data.drop(current_label, axis=1)
                else:
                    # There is no existing label, setting for the first time
                    if use_names_default:
                        self.data[new_label] = self.data.index
                    else:
                        default_val = self.labels.default_values_from_type(
                            default_type)
                        self.data[new_label] = default_val

            # Check higher order structures and recursively change labels
            for key in self.keys_nD():
                # Update children
                self.ho_data[key]._label_setter(new_label, current_label,
                                                default_type, use_names_default)

        return

    # -----------------------------------------------------------------------
    # Define the public methods and properties

    @property
    def data(self):
        return self._data

    @data.setter
    def data(self, new_frame):
        """ Set the data property

        Paramters
        ---------
        new_frame : pds.DataFrame
            Data frame containing the metadata, with label names as columns

        """
        self._data = new_frame

    @property
    def ho_data(self):
        return self._ho_data

    @ho_data.setter
    def ho_data(self, new_dict):
        """ Set the higher order data property

        Paramters
        ---------
        new_dict : dict
            Dict containing the higher order data

        """
        self._ho_data = new_dict

    @property
    def empty(self):
        """Return boolean True if there is no metadata

        Returns
        -------
        bool
            Returns True if there is no data, and False if there is data

        """

        # only need to check on lower data since lower data
        # is set when higher metadata assigned
        if self.data.empty:
            return True
        else:
            return False

    def merge(self, other):
        """Adds metadata variables to self that are in other but not in self.

        Parameters
        ----------
        other : pysat.Meta

        """

        for key in other.keys():
            if key not in self:
                # Copies over both lower and higher dimensional data
                self[key] = other[key]
        return

    def drop(self, names):
        """Drops variables (names) from metadata.

        Parameters
        ----------
        names : list-like
            List of string specifying the variable names to drop

        """

        # Drop the lower dimension data
        self.data = self._data.drop(names, axis=0)

        # Drop the higher dimension data
        for name in names:
            if name in self._ho_data:
                self._ho_data.pop(name)
        return

    def keep(self, keep_names):
        """Keeps variables (keep_names) while dropping other parameters

        Parameters
        ----------
        keep_names : list-like
            variables to keep

        """
        # Create a list of variable names to keep
        keep_names = [self.var_case_name(name) for name in keep_names]

        # Get a list of current variable names
        current_names = self._data.index

        # Build a list of variable names to drop
        drop_names = [name for name in current_names if name not in keep_names]

        # Drop names not specified in keep_names list
        self.drop(drop_names)
        return

    def apply_meta_labels(self, other_meta):
        """Applies the existing meta labels from self onto different MetaData

        Parameters
        ----------
        other_meta : Meta
            Meta object to have default labels applied

        Returns
        -------
        other_updated : Meta
            Meta object with the default labels applied

        """
        # Create a copy of other, to avoid altering in place
        other_updated = other_meta.copy()

        # Update the Meta labels
        other_updated.accept_default_labels(self.labels)

        # Return the updated Meta class object
        return other_updated

    def accept_default_labels(self, other_meta):
        """Applies labels for default meta labels from other onto self.

        Parameters
        ----------
        other_meta : Meta
            Meta object to take default labels from

        """

        # Update labels in metadata
        for key in other_meta.labels.label_type:
            new_name = getattr(other_meta.labels, key)
            old_name = getattr(self.labels, key)
            if old_name != new_name:
                self._label_setter(new_name, old_name,
                                   other_meta.labels.label_type[key],
                                   use_names_default=True)

        self.labels = other_meta.labels

        return

    def var_case_name(self, name):
        """Provides stored name (case preserved) for case insensitive input

        Parameters
        ----------
        name : str
            variable name in any case

        Returns
        -------
        out_name : str
            string with case preserved as in metaobject

        Note
        ----
        If name is not found (case-insensitive check) then name is returned,
        as input. This function is intended to be used to help ensure the
        case of a given variable name is the same across the Meta object.

        """

        # Get a lower-case version of the name
        lower_name = name.lower()

        # Cycle through all places where this variable name could be, returning
        # the variable name whose lower-case version matches the lower-case
        # vrsion of the variable name supplied.
        if name in self:
            for out_name in self.keys():
                if lower_name == out_name.lower():
                    return out_name

            for out_name in self.keys_nD():
                if lower_name == out_name.lower():
                    return out_name
        else:
            out_name = name

        return out_name

    def keys(self):
        """Yields variable names stored for 1D variables"""

        for ikey in self.data.index:
            yield ikey

    def keys_nD(self):
        """Yields keys for higher order metadata"""

        for ndkey in self.ho_data:
            yield ndkey

    def attrs(self):
        """Yields metadata products stored for each variable name"""

        for dcol in self.data.columns:
            yield dcol

    def hasattr_case_neutral(self, attr_name):
        """Case-insensitive check for attribute names in this class

        Parameters
        ----------
        attr_name : str
            name of attribute to find

        Returns
        -------
        has_name : bool
            True if case-insesitive check for attribute name is True

        Note
        ----
        Does not check higher order meta objects

        """
        has_name = False

        if attr_name.lower() in [dcol.lower() for dcol in self.data.columns]:
            has_name = True

        return has_name

    def attr_case_name(self, name):
        """Returns preserved case name for case insensitive value of name.

        Parameters
        ----------
        name : str
            name of variable to get stored case form

        Returns
        -------
        out_name : str
            name in proper case

        Note
        ----
        Checks first within standard attributes. If not found there, checks
        attributes for higher order data structures. If not found, returns
        supplied name as it is available for use. Intended to be used to help
        ensure that the same case is applied to all repetitions of a given
        variable name.

        """
        lower_name = name.lower()
        for out_name in self.attrs():
            if lower_name == out_name.lower():
                return out_name

        # check if attribute present in higher order structures
        for key in self.keys_nD():
            for out_name in self[key].children.attrs():
                if lower_name == out_name.lower():
                    return out_name

        # nothing was found if still here
        # pass name back, free to be whatever
        return name

    def concat(self, other_meta, strict=False):
        """Concats two metadata objects together.

        Parameters
        ----------
        other_meta : Meta
            Meta object to be concatenated
        strict : bool
            if True, ensure there are no duplicate variable names
            (default=False)

        Returns
        -------
        mdata : Meta
            Concatenated object

        Note
        ----
        Uses units and name label of self if other_meta is different

        """

        mdata = self.copy()

        # Check the inputs
        if strict:
            for key in other_meta.keys():
                if key in mdata:
                    raise RuntimeError(''.join(('Duplicated keys (variable ',
                                                'names) across Meta ',
                                                'objects in keys().')))
            for key in other_meta.keys_nD():
                if key in mdata:
                    raise RuntimeError(''.join(('Duplicated keys (variable ',
                                                'names) across Meta '
                                                'objects in keys_nD().')))

<<<<<<< HEAD
        # Make sure labels between the two objects are the same
        other_meta_updated = other_meta.copy()
        other_meta_updated.labels = self.labels

        # Concat 1D metadata in data frames to copy of current metadata
        for key in other_meta_updated.keys():
            mdata.data.loc[key] = other_meta.data.loc[key]

        # Combine the higher order meta data
        for key in other_meta_updated.keys_nD():
            mdata.ho_data[key] = other_meta.ho_data[key]
=======
        # make sure labels between the two objects are the same
        other_updated = self.apply_default_labels(other)
        # concat 1D metadata in data frames to copy of
        # current metadata
        for key in other_updated.keys():
            mdata.data.loc[key] = other.data.loc[key]
        # add together higher order data
        for key in other_updated.keys_nD():
            mdata.ho_data[key] = other.ho_data[key]
>>>>>>> 2916ff7c

        return mdata

    def copy(self):
        """Deep copy of the meta object."""
        return deepcopy(self)

    def pop(self, label_name):
        """Remove and return metadata about variable

        Parameters
        ----------
        label_name : str
            Meta key for a data variable

        Returns
        -------
        output: pandas.Series
            Series of metadata for variable

        """
        # Check if the specified label name is present
        if label_name in self:
            # Get case preserved name for variable
            new_name = self.var_case_name(label_name)

            # Check if the label name is for 1D or nD meta data
            if new_name in self.keys():
                output = self[new_name]
                self.data = self.data.drop(new_name, axis=0)
            else:
                output = self.ho_data.pop(new_name)
        else:
            raise KeyError('Key not present in metadata variables')

        return output

    def transfer_attributes_to_instrument(self, inst, strict_names=False):
        """Transfer non-standard attributes in Meta to Instrument object.

        Parameters
        ----------
        inst : pysat.Instrument
            Instrument object to transfer attributes to
        strict_names : bool
            If True, produces an error if the Instrument object already
            has an attribute with the same name to be copied (default=False).

        Note
        ----
        pysat's load_netCDF and similar routines are only able to attach
        netCDF4 attributes to a Meta object. This routine identifies these
        attributes and removes them from the Meta object. Intent is to
        support simple transfers to the pysat.Instrument object.

        Will not transfer names that conflict with pysat default attributes.

        """

        # Save the base Instrument attributes
        banned = inst._base_attr
        # current attributes
        inst_attr = dir(inst)

        # Get base attribute set, and attributes attached to instance
        base_attrb = self._base_attr
        this_attrb = dir(self)

        # Collect these attributes into a dict
        adict = {}
        transfer_key = []
        for key in this_attrb:
            if key not in banned:
                if key not in base_attrb:
                    # Don't store any hidden attributes
                    if key[0] != '_':
                        adict[key] = getattr(self, key)
                        transfer_key.append(key)
                        # remove key from meta
                        delattr(self, key)

        # Store any non-standard attributes in Instrument get list of
        # instrument objects attributes first to check if a duplicate
        # instrument attributes stay with instrument
        inst_attr = dir(inst)

<<<<<<< HEAD
=======
        # instrument attributes are now inst.meta attributes
        inst_attr = dir(inst)

>>>>>>> 2916ff7c
        for key in transfer_key:
            # Note, keys in transfer_key already checked against banned
            if key not in inst_attr:
                setattr(inst, key, adict[key])
            else:
                if not strict_names:
                    setattr(inst, key, adict[key])
                else:
                    if not strict_names:
                        # Use naming convention: new_name = 'pysat_attr_' + key
                        inst.__setattr__(key, adict[key])
                    else:
                        rerr = ''.join(('Attribute ', key, 'attached to the '
                                        'Meta object can not be transferred ',
                                        'as it already exists in the ',
                                        'Instrument object.'))
                        raise RuntimeError(rerr)
        return

    @classmethod
    def from_csv(cls, filename=None, col_names=None, sep=None, **kwargs):
        """Create instrument metadata object from csv.

        Parameters
        ----------
        filename : string
            absolute filename for csv file or name of file stored in pandas
            instruments location
        col_names : list-like collection of strings
            column names in csv and resultant meta object
        sep : string
            column seperator for supplied csv filename
        **kwargs : dict
            Optional kwargs used by pds.read_csv

        Note
        ----
        column names must include at least ['name', 'long_name', 'units'],
        assumed if col_names is None.

        """
        req_names = ['name', 'long_name', 'units']
        if col_names is None:
            col_names = req_names
        elif not all([rname in col_names for rname in req_names]):
            raise ValueError('col_names must include name, long_name, units.')

        if sep is None:
            sep = ','

        if filename is None:
            raise ValueError('Must supply an instrument module or file path.')
        elif not isinstance(filename, str):
            raise ValueError('Keyword name must be related to a string')
        elif not os.path.isfile(filename):
            # Not a real file, assume input is a pysat instrument name
            # and look in the standard pysat location.
            testfile = os.path.join(pysat.__path__[0], 'instruments', filename)
            if os.path.isfile(testfile):
                filename = testfile
            else:
                # Try to form an absolute path, if the relative path failed
                testfile = os.path.abspath(filename)
                if not os.path.isfile(testfile):
                    raise ValueError("Unable to create valid file path.")
                else:
                    filename = testfile

        mdata = pds.read_csv(filename, names=col_names, sep=sep, **kwargs)

        if not mdata.empty:
            # Make sure the data name is the index
            mdata.index = mdata['name']
            del mdata['name']
            return cls(metadata=mdata)
        else:
            raise ValueError(''.join(['Unable to retrieve information from ',
                                      filename]))

    # TODO
    # @classmethod
    # def from_nc():
    #     """not implemented yet, load metadata from netCDF"""
    #     pass
    #
    # @classmethod
    # def from_dict():
    #     """not implemented yet, load metadata from dict of items/list types
    #     """
    #     pass


class MetaLabels(object):
    """ Stores metadata labels for Instrument instance

    Parameters
    ----------
    units : tuple
        Units label name and value type (default=('units', str))
    name : tuple
        Name label name and value type (default=('long_name', str))
    notes : tuple
        Notes label name and value type (default=('notes', str))
    desc : tuple
        Description label name and value type (default=('desc', str))
    min_val : tuple
        Minimum value label name and value type (default=('value_min', float))
    max_val : tuple
        Maximum value label name and value type (default=('value_max', float))
    fill_val : tuple
        Fill value label name and value type (default=('fill', float))
    kwargs : dict
        Dictionary containing optional label attributes, where the keys are the
        attribute names and the values are tuples containing the label name and
        value type

    Attributes
    ----------
    data : pandas.DataFrame
        index is variable standard name, 'units', 'long_name', and other
        defaults are also stored along with additional user provided labels.
    units : str
        String used to label units in storage. (default='units')
    name : str
        String used to label long_name in storage. (default='long_name')
    notes : str
       String used to label 'notes' in storage. (default='notes')
    desc : str
       String used to label variable descriptions in storage.
       (default='desc')
    min_val : str
       String used to label typical variable value min limit in storage.
       (default='value_min')
    max_val : str
       String used to label typical variable value max limit in storage.
       (default='value_max')
    fill_val : str
        String used to label fill value in storage. The default follows the
        netCDF4 standards (default='fill')

    Note
    ----
    Meta object preserves the case of variables and attributes as it first
    receives the data. Subsequent calls to set new metadata with the same
    variable or attribute will use case of first call. Accessing or setting
    data thereafter is case insensitive. In practice, use is case insensitive
    but the original case is preserved. Case preseveration is built in to
    support writing files with a desired case to meet standards.

    Metadata for higher order data objects, those that have
    multiple products under a single variable name in a pysat.Instrument
    object, are stored by providing a Meta object under the single name.

    Supports any custom metadata values in addition to the expected metadata
    attributes (units, name, notes, desc, value_min, value_max, and fill).
    These base attributes may be used to programatically access and set types
    of metadata regardless of the string values used for the attribute. String
    values for attributes may need to be changed depending upon the standards
    of code or files interacting with pysat.

    Meta objects returned as part of pysat loading routines are automatically
    updated to use the same values of units, etc. as found in the
    pysat.Instrument object.

    """

    def __init__(self, metadata=None, units=('units', str),
                 name=('long_name', str), notes=('notes', str),
                 desc=('desc', str),
                 min_val=('value_min', float), max_val=('value_max', float),
                 fill_val=('fill', float), **kwargs):
        """ Initialize the MetaLabels class

        Parameters
        ----------
        units : tuple
            Units label name and value type (default=('units', str))
        name : tuple
            Name label name and value type (default=('long_name', str))
        notes : tuple
            Notes label name and value type (default=('notes', str))
        desc : tuple
            Description label name and value type (default=('desc', str))
        min_val : tuple
            Minimum value label name and value type
            (default=('value_min', float))
        max_val : tuple
            Maximum value label name and value type
            (default=('value_max', float))
        fill_val : tuple
            Fill value label name and value type (default=('fill', float))
        kwargs : dict
            Dictionary containing optional label attributes, where the keys
            are the attribute names and the values are tuples containing the
            label name and value type

        """
        # Initialize the coupled metadata
        self.meta = metadata

        # Initialize a dictionary of label types, whose keys are the label
        # attributes
        self.label_type = {'units': units[1], 'name': name[1],
                           'notes': notes[1], 'desc': desc[1],
                           'min_val': min_val[1], 'max_val': max_val[1],
                           'fill_val': fill_val[1]}

        # Set the default labels and types
        self.units = units[0]
        self.name = name[0]
        self.notes = notes[0]
        self.desc = desc[0]
        self.min_val = min_val[0]
        self.max_val = max_val[0]
        self.fill_val = fill_val[0]

        # Set the custom labels and label types
        for custom_label in kwargs.keys():
            setattr(self, custom_label, kwargs[custom_label][0])
            self.label_type[custom_label] = kwargs[custom_label][1]

        return

    def __setattr__(self, name, value):
        """Conditionally sets attributes based on their type

        Parameters
        ----------
        name : str
            Attribute name to be assigned to MetaLabels
        value
            Value (any type) to be assigned to attribute specified by name

        """
        # Get old attribute value for reference
        if hasattr(self, name):
            old_value = getattr(self, name)
        else:
            old_value = None

        # Use Object to avoid recursion
        super(MetaLabels, self).__setattr__(name, value)

        # Before setting the attribute, see if upstream changes are needed
        if old_value is not None and name not in ['label_type', 'meta']:
            if hasattr(self, 'meta') and hasattr(self.meta, 'data'):
                self.meta._label_setter(value, getattr(self, name),
                                        self.label_type[name],
                                        use_names_default=True)

    def __repr__(self):
        """String describing MetaData instantiation parameters

        Returns
        -------
        out_str : str
            Simply formatted output string

        """
        label_str = ', '.join(["{:s}={:} {:}".format(mlab, getattr(self, mlab),
                                                     self.label_type[mlab])
                               for mlab in self.label_type.keys()])
        out_str = ''.join(['pysat.MetaLabels(', label_str, ")"])
        return out_str

    def __str__(self):
        """String describing Meta instance, variables, and attributes

        Returns
        -------
        out_str : str
            Nicely formatted output string

        """
        # Set the printing limits and get the label attributes
        ncol = 3
        lab_attrs = ["{:s}->{:s}".format(mlab, getattr(self, mlab))
                     for mlab in self.label_type.keys()]
        nlabels = len(lab_attrs)

        # Print the MetaLabels
        out_str = "MetaLabels:\n"
        out_str += "-----------\n"
        out_str += core_utils.fmt_output_in_cols(lab_attrs, ncols=ncol,
                                                 max_num=nlabels)

        return out_str

    def default_values_from_type(self, val_type):
        """ Return the default values for each label based on their type

        Parameters
        ----------
        val_type : type
            Variable type for the value to be assigned to a MetaLabel

        Returns
        -------
        default_val : str, float, int, NoneType
            Sets NaN for all float values, -1 for all int values, and '' for
            all str values except for 'scale', which defaults to 'linear', and
            None for any othere data type

        """

        # Assign the default value
        if issubclass(val_type, str):
            default_val = ''
        elif val_type is float:
            default_val = np.nan
        elif val_type is int:
            default_val = -1
        else:
            default_val = None

        return default_val

    def default_values_from_attr(self, attr_name):
        """ Return the default values for each label based on their type

        Parameters
        ----------
        attr_name : str
            Label attribute name (e.g., max_val)

        Returns
        -------
        default_val : str, float, int, NoneType
            Sets NaN for all float values, -1 for all int values, and '' for
            all str values except for 'scale', which defaults to 'linear', and
            None for any othere data type

        Raises
        ------
        ValueError
            For unknown attr_name

        """

        # Test the input parameter
        if attr_name not in self.label_type.keys():
            raise ValueError('unknown label attribute {:}'.format(attr_name))

        # Assign the default value
        if attr_name == 'scale':
            default_val = 'linear'
        else:
            default_val = self.default_values_from_type(
                self.label_type[attr_name])

        return default_val<|MERGE_RESOLUTION|>--- conflicted
+++ resolved
@@ -46,42 +46,8 @@
     labels : MetaLabels
         Labels for MetaData attributes
 
-<<<<<<< HEAD
     Note
     ----
-=======
-    units_label : str
-        String used to label units in storage. Defaults to 'units'.
-    name_label : str
-        String used to label long_name in storage. Defaults to 'long_name'.
-    notes_label : str
-       String used to label 'notes' in storage. Defaults to 'notes'
-    desc_label : str
-       String used to label variable descriptions in storage.
-       Defaults to 'desc'
-    plot_label : str
-       String used to label variables in plots. Defaults to 'label'
-    axis_label : str
-        Label used for axis on a plot. Defaults to 'axis'
-    scale_label : str
-       string used to label plot scaling type in storage. Defaults to 'scale'
-    min_label : str
-       String used to label typical variable value min limit in storage.
-       Defaults to 'value_min'
-    max_label : str
-       String used to label typical variable value max limit in storage.
-       Defaults to 'value_max'
-    fill_label : str
-        String used to label fill value in storage. Defaults to 'fill' per
-        netCDF4 standard
-    export_nan: list
-        List of labels that should be exported even if their value is nan.
-        By default, metadata with a value of nan will be exluded from export.
-
-
-    Notes
-    -----
->>>>>>> 2916ff7c
     Meta object preserves the case of variables and attributes as it first
     receives the data. Subsequent calls to set new metadata with the same
     variable or attribute will use case of first call. Accessing or setting
@@ -172,7 +138,6 @@
 
     """
 
-<<<<<<< HEAD
     # -----------------------------------------------------------------------
     # Define the magic methods
 
@@ -196,34 +161,6 @@
         # Set the labels
         self.labels = MetaLabels(metadata=self, **labels)
 
-=======
-    def __init__(self, metadata=None, units_label='units',
-                 name_label='long_name', notes_label='notes',
-                 desc_label='desc', plot_label='label', axis_label='axis',
-                 scale_label='scale', min_label='value_min',
-                 max_label='value_max', fill_label='fill',
-                 export_nan=[]):
-
-        # set mutability of Meta attributes
-        self.mutable = True
-
-        # set units and name labels directly
-        self._units_label = units_label
-        self._name_label = name_label
-        self._notes_label = notes_label
-        self._desc_label = desc_label
-        self._plot_label = plot_label
-        self._axis_label = axis_label
-        self._scale_label = scale_label
-        self._min_label = min_label
-        self._max_label = max_label
-        self._fill_label = fill_label
-        # by default metadata with a value of nan will not be exported
-        # unless the name is in the _export_nan list. Initialize the list
-        # with the fill label, since it is reasonable to assume that a fill
-        # value of nan would be intended to be exported
-        self._export_nan = [fill_label] + export_nan
->>>>>>> 2916ff7c
         # init higher order (nD) data structure container, a dict
         self._ho_data = {}
 
@@ -233,7 +170,7 @@
             if isinstance(metadata, pds.DataFrame):
                 self._data = metadata
 
-                # make sure defaults are taken care of for required metadata
+                # Make sure defaults are taken care of for required metadata
                 self.accept_default_labels(self)
             else:
                 raise ValueError(''.join(('Input must be a pandas DataFrame',
@@ -244,66 +181,12 @@
                        for mlab in self.labels.label_type.keys()]
             self._data = pds.DataFrame(None, columns=columns)
 
-        # establish attributes intrinsic to object, before user can
+        # Establish attributes intrinsic to object, before user can
         # add any
         self._base_attr = dir(self)
 
-<<<<<<< HEAD
     def __repr__(self):
         """String describing MetaData instantiation parameters
-=======
-    @property
-    def ho_data(self):
-        return self._ho_data
-
-    @property
-    def data(self):
-        return self._data
-
-    @data.setter
-    def data(self, new_frame):
-        self._data = new_frame
-        # self.keys = self._data.columns.lower()
-
-    @ho_data.setter
-    def ho_data(self, new_dict):
-        self._ho_data = new_dict
-
-    @property
-    def empty(self):
-        """Return boolean True if there is no metadata"""
-
-        # only need to check on lower data since lower data
-        # is set when higher metadata assigned
-        if self.data.empty:
-            return True
-        else:
-            return False
-
-    def merge(self, other):
-        """Adds metadata variables to self that are in other but not in self.
-
-        Parameters
-        ----------
-        other : pysat.Meta
-
-        """
-
-        for key in other.keys():
-            if key not in self:
-                # copies over both lower and higher dimensional data
-                self[key] = other[key]
-
-    def drop(self, names):
-        """Drops variables (names) from metadata."""
-
-        # drop lower dimension data
-        self.data = self._data.drop(names, axis=0)
-        # drop higher dimension data
-        for name in names:
-            if name in self._ho_data:
-                _ = self._ho_data.pop(name)
->>>>>>> 2916ff7c
 
         Returns
         -------
@@ -333,7 +216,6 @@
             Nicely formatted output string
 
         """
-<<<<<<< HEAD
         # Get the desired variables as lists
         labs = [var for var in self.attrs()]
         vdim = [var for var in self.keys() if var not in self.keys_nD()]
@@ -375,23 +257,6 @@
 
     def __setattr__(self, name, value):
         """Conditionally sets attributes based on self.mutable flag
-=======
-        other_updated = other.copy()
-        other_updated.units_label = self.units_label
-        other_updated.name_label = self.name_label
-        other_updated.notes_label = self.notes_label
-        other_updated.desc_label = self.desc_label
-        other_updated.plot_label = self.plot_label
-        other_updated.axis_label = self.axis_label
-        other_updated.scale_label = self.scale_label
-        other_updated.min_label = self.min_label
-        other_updated.max_label = self.max_label
-        other_updated.fill_label = self.fill_label
-        return other_updated
-
-    def accept_default_labels(self, other):
-        """Applies labels for default meta labels from other onto self.
->>>>>>> 2916ff7c
 
         Parameters
         ----------
@@ -442,7 +307,6 @@
                                      "set to immutable.")).format(val=value)
                     raise AttributeError(estr)
         else:
-<<<<<<< HEAD
             super(Meta, self).__setattr__(name, value)
 
     def __setitem__(self, data_vars, input_data):
@@ -458,81 +322,6 @@
         """
 
         input_data = deepcopy(input_data)
-=======
-            output_str = ''
-
-        for ind in self.keys():
-            output_str += ind.ljust(30)
-        output_str += '\n\n'
-        output_str += 'Tracking the following:\n'
-        for col in self.attrs():
-            output_str += col.ljust(30)
-
-        output_str += '\n'
-        if recurse:
-            for item_name in self.keys_nD():
-                output_str += '\n\n'
-                output_str += 'Metadata for '+item_name+'\n'
-                output_str += self.ho_data[item_name].__str__(False)
-
-        return output_str
-
-    def _insert_default_values(self, input_name):
-
-        default_str = ''
-        default_nan = np.NaN
-        labels = [self.units_label, self.name_label, self.notes_label,
-                  self.desc_label, self.plot_label, self.axis_label,
-                  self.scale_label, self.min_label, self.max_label,
-                  self.fill_label]
-        defaults = [default_str, input_name, default_str, default_str,
-                    input_name, input_name, 'linear', default_nan,
-                    default_nan, default_nan]
-        self._data.loc[input_name, labels] = defaults
-
-
-    def __setattr__(self, name, value):
-        """Conditionally sets attributes based on self.mutable flag
-        @properties are assumed to be mutable.
-        We avoid recursively setting properties using
-        method from https://stackoverflow.com/a/15751135
-        """
-
-        # mutable handled explicitly to avoid recursion
-        if name != 'mutable':
-
-            # check if this attribute is a property
-            propobj = getattr(self.__class__, name, None)
-            if isinstance(propobj, property):
-                # check if the property is settable
-                if propobj.fset is None:
-                    raise AttributeError(''.join("can't set attribute - ",
-                                        "property has no fset"))
-
-                # make mutable in case fset needs it to be
-                mutable_tmp = self.mutable
-                self.mutable = True
-
-                # set the property
-                propobj.fset(self, value)
-
-                # restore mutability flag
-                self.mutable = mutable_tmp
-            else:
-                # a normal attribute
-                if self.mutable:
-                    # use Object to avoid recursion
-                    super(Meta, self).__setattr__(name, value)
-                else:
-                    raise AttributeError(''.join(("cannot set attribute - ",
-                                                    "object's attributes are immutable")))
-        else:
-            super(Meta, self).__setattr__(name, value)
-
-
-    def __setitem__(self, names, input_data):
-        """Convenience method for adding metadata."""
->>>>>>> 2916ff7c
 
         if isinstance(input_data, dict):
             # If not passed an iterable, make it one
@@ -565,7 +354,6 @@
                 if len(data_vars) != len(input_data[dkey]):
                     raise ValueError(''.join(('Length of data_vars and inputs',
                                               ' must be equal.')))
-<<<<<<< HEAD
 
             # Make sure the attribute names are in good shape.  Check the
             # attribute's name against existing attribute names.  If the
@@ -597,34 +385,6 @@
 
                                 self._data.loc[var, ikey] = '\n\n'.join(
                                     to_be_set)
-=======
-            # make sure the attribute names are in good shape
-            # check name of attributes against existing attribute names
-            # if attribute name exists somewhere, then case of existing
-            # attribute
-            # will be enforced upon new data by default for consistency
-            keys = [i for i in input_data]
-            for name in keys:
-                new_name = self.attr_case_name(name)
-                if new_name != name:
-                    input_data[new_name] = input_data.pop(name)
-
-            # time to actually add the metadata
-            for key in input_data:
-                if key not in ['children', 'meta']:
-                    for i, name in enumerate(names):
-                        to_be_set = input_data[key][i]
-                        if hasattr(to_be_set, '__iter__') and \
-                                not isinstance(to_be_set, basestring):
-                            # we have some list-like object
-                            # can only store a single element
-                            if len(to_be_set) == 0:
-                                # empty list, ensure there is something
-                                to_be_set = ['']
-                            if isinstance(to_be_set[0], basestring):
-                                self._data.loc[name, key] = \
-                                    '\n\n'.join(to_be_set)
->>>>>>> 2916ff7c
                             else:
                                 warnings.warn(' '.join(('Array elements are',
                                                         'not allowed in meta.',
@@ -1304,7 +1064,6 @@
                                                 'names) across Meta '
                                                 'objects in keys_nD().')))
 
-<<<<<<< HEAD
         # Make sure labels between the two objects are the same
         other_meta_updated = other_meta.copy()
         other_meta_updated.labels = self.labels
@@ -1316,17 +1075,6 @@
         # Combine the higher order meta data
         for key in other_meta_updated.keys_nD():
             mdata.ho_data[key] = other_meta.ho_data[key]
-=======
-        # make sure labels between the two objects are the same
-        other_updated = self.apply_default_labels(other)
-        # concat 1D metadata in data frames to copy of
-        # current metadata
-        for key in other_updated.keys():
-            mdata.data.loc[key] = other.data.loc[key]
-        # add together higher order data
-        for key in other_updated.keys_nD():
-            mdata.ho_data[key] = other.ho_data[key]
->>>>>>> 2916ff7c
 
         return mdata
 
@@ -1413,12 +1161,6 @@
         # instrument attributes stay with instrument
         inst_attr = dir(inst)
 
-<<<<<<< HEAD
-=======
-        # instrument attributes are now inst.meta attributes
-        inst_attr = dir(inst)
-
->>>>>>> 2916ff7c
         for key in transfer_key:
             # Note, keys in transfer_key already checked against banned
             if key not in inst_attr:
