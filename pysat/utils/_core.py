--- conflicted
+++ resolved
@@ -1,9 +1,5 @@
-<<<<<<< HEAD
-from importlib import reload as re_load
-=======
 import datetime as dt
 import importlib
->>>>>>> 79cb5bc1
 import numpy as np
 import os
 
@@ -445,30 +441,6 @@
     return out, mdata
 
 
-<<<<<<< HEAD
-class NetworkLock(Lock):
-    def __init__(self, *args, **kwargs):
-        """Lock manager compatible with networked file systems
-        """
-
-        super(NetworkLock, self).__init__(timeout=pysat.file_timeout, *args,
-                                          **kwargs)
-
-    def release(self):
-        """Releases the Lock so the file system
-
-        From portalocker docs:
-          On some networked filesystems it might be needed to force
-          a `os.fsync()` before closing the file so it's
-          actually written before another client reads the file.
-
-        """
-
-        self.fh.flush()
-        os.fsync(self.fh.fileno())
-
-        super(NetworkLock, self).release()
-=======
 def fmt_output_in_cols(out_strs, ncols=3, max_num=6, lpad=None):
     """ Format a string with desired output values in columns
 
@@ -614,4 +586,27 @@
               'no_download': instrument_no_download}
 
     return output
->>>>>>> 79cb5bc1
+
+
+class NetworkLock(Lock):
+    def __init__(self, *args, **kwargs):
+        """Lock manager compatible with networked file systems
+        """
+
+        super(NetworkLock, self).__init__(timeout=pysat.file_timeout, *args,
+                                          **kwargs)
+
+    def release(self):
+        """Releases the Lock so the file system
+
+        From portalocker docs:
+          On some networked filesystems it might be needed to force
+          a `os.fsync()` before closing the file so it's
+          actually written before another client reads the file.
+
+        """
+
+        self.fh.flush()
+        os.fsync(self.fh.fileno())
+
+        super(NetworkLock, self).release()