#!/usr/bin/env python
# Full license can be found in License.md
# Full author list can be found in .zenodo.json file
# DOI:10.5281/zenodo.1199703
# ----------------------------------------------------------------------------

import collections
import glob
import numpy as np
import os
import re
import shutil
import string

import pandas as pds

from pysat.utils.time import create_datetime_index
from pysat.utils._core import available_instruments


def process_parsed_filenames(stored, two_digit_year_break=None):
    """Create a Files pandas Series of filenames from a formatted dict

    Parameters
    ----------
    stored : orderedDict
        Dict produced by parse_fixed_width_filenames or
        parse_delimited_filenames
    two_digit_year_break : int or None
        If filenames only store two digits for the year, then
        '1900' will be added for years >= two_digit_year_break
        and '2000' will be added for years < two_digit_year_break.
        If None, then four-digit years are assumed.
        (default=None)

    Returns
    -------
    pandas.Series
        Series, indexed by datetime, with file strings

    Note
    ----
    If two files have the same date and time information in the filename then
    the file with the higher version/revision/cycle is used. Series returned
    only has one file per datetime. Version is required for this filtering,
    revision and cycle are optional.

    """

    search_dict = construct_searchstring_from_format(stored['format_str'])
    keys = search_dict['keys']

    if len(stored['files']) > 0:
        # deal with the possibility of two digit years
        # years above or equal to break are considered to be 1900+
        # years below break are considered to be 2000+
        if two_digit_year_break is not None:
            idx, = np.where(np.array(stored['year'])
                            >= two_digit_year_break)
            stored['year'][idx] = stored['year'][idx] + 1900
            idx, = np.where(np.array(stored['year']) < two_digit_year_break)
            stored['year'][idx] = stored['year'][idx] + 2000

        # need to sort the information for things to work
        rec_arr = [stored[key] for key in keys]
        rec_arr.append(stored['files'])
        # sort all arrays
        # create a sortable records array
        # keys with files
        val_keys = keys + ['files']
        rec_arr = np.rec.fromarrays(rec_arr, names=val_keys)
        rec_arr.sort(order=val_keys, axis=0)

        # pull out sorted info
        for key in keys:
            stored[key] = rec_arr[key]
        files = rec_arr['files']

        # add hour and minute information to 'second'
        if stored['second'] is None:
            stored['second'] = np.zeros(len(files))
        if stored['hour'] is not None:
            stored['second'] += 3600 * stored['hour']
        if stored['minute'] is not None:
            stored['second'] += 60 * stored['minute']
        # version shouldn't be set to zero
        # version is required to remove duplicate datetimes
        if stored['revision'] is None:
            stored['revision'] = np.zeros(len(files))
        if stored['cycle'] is None:
            stored['cycle'] = np.zeros(len(files))

        index = create_datetime_index(year=stored['year'],
                                      month=stored['month'],
                                      day=stored['day'],
                                      uts=stored['second'])

        # if version, revision, and cycle are supplied
        # use these parameters to weed out files that have been replaced
        # with updated versions
        # first, check for duplicate index times
        dups = index[index.duplicated()].unique()
        if (len(dups) > 0) and (stored['version'] is not None):
            # we have duplicates
            # keep the highest version/revision combo
            version = pds.Series(stored['version'], index=index)
            revision = pds.Series(stored['revision'], index=index)
            cycle = pds.Series(stored['cycle'], index=index)
            revive = version * 100000. + revision + cycle * 1e-5
            frame = pds.DataFrame({'files': files, 'revive': revive,
                                   'time': index}, index=index)
            frame = frame.sort_values(by=['time', 'revive'],
                                      ascending=[True, False])
            frame = frame.drop_duplicates(subset='time', keep='first')

            return frame['files']
        else:
            return pds.Series(files, index=index)
    else:
        return pds.Series(None, dtype='object')


def parse_fixed_width_filenames(files, format_str):
    """Parses list of files, extracting data identified by format_str

    Parameters
    ----------
    files : list
        List of files
    format_str : string with python format codes
        Provides the naming pattern of the instrument files and the
        locations of date information so an ordered list may be produced.
        Supports 'year', 'month', 'day', 'hour', 'minute', 'second', 'version',
        'revision', and 'cycle'. For example,
        `instrument_{year:4d}{month:02d}{day:02d}_v{version:02d}.cdf`

    Returns
    -------
    stored : OrderedDict
        Information parsed from filenames that inclues: 'year', 'month', 'day',
        'hour', 'minute', 'second', 'version', 'revision', and 'cycle'.  Also
        includes 'files', an input list of files, and 'format_str', a formatted
        string from input

    """

    # create storage for data to be parsed from filenames
    ordered_keys = ['year', 'month', 'day', 'hour', 'minute', 'second',
                    'version', 'revision', 'cycle']
    stored = collections.OrderedDict({kk: list() for kk in ordered_keys})

    if len(files) == 0:
        stored['files'] = []
        # include format string as convenience for later functions
        stored['format_str'] = format_str
        return stored

    # parse format string to get information needed to parse filenames
    search_dict = construct_searchstring_from_format(format_str)
    snips = search_dict['string_blocks']
    lengths = search_dict['lengths']
    keys = search_dict['keys']

    # determine the locations the date/version information in a filename is
    # stored use these indices to slice out date from filenames
    idx = 0
    begin_key = []
    end_key = []
    for i, snip in enumerate(snips):
        idx += len(snip)
        if i < (len(lengths)):
            begin_key.append(idx)
            idx += lengths[i]
            end_key.append(idx)
    max_len = idx
    # setting up negative indexing to pick out filenames
    key_str_idx = [np.array(begin_key, dtype=int) - max_len,
                   np.array(end_key, dtype=int) - max_len]
    # need to parse out dates for datetime index
    for i, temp in enumerate(files):
        for j, key in enumerate(keys):
            val = temp[key_str_idx[0][j]:key_str_idx[1][j]]
            stored[key].append(val)
    # convert to numpy arrays
    for key in stored.keys():
        stored[key] = np.array(stored[key]).astype(int)
        if len(stored[key]) == 0:
            stored[key] = None
    # include files in output
    stored['files'] = files
    # include format string as convenience for later functions
    stored['format_str'] = format_str

    return stored


def parse_delimited_filenames(files, format_str, delimiter):
    """Parses list of files, extracting data identified by format_str

    Parameters
    ----------
    files : list
        List of files
    format_str : string with python format codes
        Provides the naming pattern of the instrument files and the
        locations of date information so an ordered list may be produced.
        Supports 'year', 'month', 'day', 'hour', 'minute', 'second', 'version',
        'revision', and 'cycle'. For example,
        `instrument_{year:4d}{month:02d}{day:02d}_v{version:02d}.cdf`
    delimiter : string
        Delimiter string upon which files will be split (e.g., '.')

    Returns
    -------
    stored : OrderedDict
        Information parsed from filenames that inclues: 'year', 'month', 'day',
        'hour', 'minute', 'second', 'version', 'revision', and 'cycle'.  Also
        includes 'files', an input list of files, and 'format_str', a formatted
        string from input

    """

    # create storage for data to be parsed from filenames
    ordered_keys = ['year', 'month', 'day', 'hour', 'minute', 'second',
                    'version', 'revision', 'cycle']
    stored = collections.OrderedDict({kk: list() for kk in ordered_keys})

    # exit early if there are no files
    if len(files) == 0:
        stored['files'] = []
        # include format string as convenience for later functions
        stored['format_str'] = format_str
        return stored

    # parse format string to get information needed to parse filenames
    search_dict = construct_searchstring_from_format(format_str, wildcard=True)
    snips = search_dict['string_blocks']
    keys = search_dict['keys']

    # going to parse string on delimiter
    # it is possible that other regions have the delimiter but aren't
    # going to be parsed out
    # so apply delimiter breakdown to the string blocks as a guide
    pblock = []
    parsed_block = [snip.split(delimiter) for snip in snips]
    for block in parsed_block:
        if block != ['', '']:
            if block[0] == '':
                block = block[1:]
            if block[-1] == '':
                block = block[:-1]
            pblock.extend(block)
        pblock.append('')
    parsed_block = pblock[:-1]

    # need to parse out dates for datetime index
    for temp in files:
        split_name = temp.split(delimiter)
        idx = 0
        for sname, bname in zip(split_name, parsed_block):
            if bname == '':
                # areas with data to be parsed are indicated with a
                # '' in parsed_block
                stored[keys[idx]].append(sname)
                idx += 1

    # convert to numpy arrays
    for key in stored.keys():
        try:
            # Assume key value is numeric integer
            stored[key] = np.array(stored[key]).astype(int)
        except ValueError:
            # Store key value as string
            stored[key] = np.array(stored[key])
        if len(stored[key]) == 0:
            stored[key] = None

    # include files in output
    stored['files'] = files

    # include format string as convenience for later functions
    stored['format_str'] = format_str

    return stored


def construct_searchstring_from_format(format_str, wildcard=False):
    """Parses format file string and returns string formatted for searching.

    Parameters
    ----------
    format_str : str
        Provides the naming pattern of the instrument files and the
        locations of date information so an ordered list may be produced.
        Supports 'year', 'month', 'day', 'hour', 'minute', 'second', 'version',
        'revision', and 'cycle'. For example,
        `instrument_{year:04d}{month:02d}{day:02d}_v{version:02d}.cdf`
    wildcard : bool
        If True, replaces the ? sequence with a * . This option may be well
        suited when dealing with delimited filenames.

    Returns
    -------
    out_dict : dict
        An output dict with the following keys:
        - 'search_string' (format_str with data to be parsed replaced with ?)
        - 'keys' (keys for data to be parsed)
        - 'lengths' (string length for data to be parsed)
        - 'string_blocks' (the filenames are broken into fixed width segments).

    Note
    ----
    The '?' may be used to indicate a set number of spaces for a variable
    part of the name that need not be extracted.
    `cnofs_cindi_ivm_500ms_{year:4d}{month:02d}{day:02d}_v??.cdf`

    A standards compliant filename can be constructed by starting with
    string_blocks, adding keys in order, and replacing the '' locations
    with data of length length.

    """

    out_dict = {'search_string': '',
                'keys': [],
                'lengths': [],
                'string_blocks': []}
    if format_str is None:
        raise ValueError("Must supply a filename template (format_str).")

    # Parse format string to figure out how to construct the search string
    # to identify files in the filesystem
    form = string.Formatter()
    for snip in form.parse(format_str):
        # Collect all of the format keywords. Replace them in the string with
        # the '?' wildcard. The numnber of '?'s corresponds to the length of
        # data to be parsed. The length is obtained from format keywords so
        # that we know later on where to parse information out from.
        out_dict['search_string'] += snip[0]
        out_dict['string_blocks'].append(snip[0])

        if snip[1] is not None:
            out_dict['keys'].append(snip[1])

            # Try and determine formatting width
            temp = re.findall(r'\d+', snip[2])

            if temp:
                # There are items, try and grab width
                for i in temp:
                    # Make sure there is truly something there
                    if i != 0:
                        # Store length and add to the search string
                        out_dict['lengths'].append(int(i))
                        if not wildcard:
                            out_dict['search_string'] += '?' * int(i)
                        else:
                            out_dict['search_string'] += '*'
                        break
            else:
                raise ValueError("Couldn't determine formatting width")

    return out_dict


def search_local_system_formatted_filename(data_path, search_str):
    """
    Parses format file string and returns string formatted for searching.

    Parameters
    ----------
    data_path : string
        Top level directory to search files for. This directory
        is provided by pysat to the instrument_module.list_files
        functions as data_path.
    search_str : string
        String used to search for local files. For example,
        `cnofs_cindi_ivm_500ms_????????_v??.cdf` or `inst-name-*-v??.cdf`

    Returns
    -------
    files : list
        list of files matching the specified file format

    Note
    ----
    The use of ?s (1 ? per character) rather than the full wildcard * provides
    a more specific filename search string that limits the false positive rate.

    """

    # Perform local file search
    abs_search_str = os.path.join(data_path, search_str)
    files = glob.glob(abs_search_str)

    # Remove the specified data_path portion
    files = [sfile.split(data_path)[-1] for sfile in files]
<<<<<<< HEAD
    # return info
    return files


def update_data_directory_structure(new_template, test_run=True,
                                    full_breakdown=False,
                                    remove_empty_dirs=False):
    """Update pysat data directory structure to match supplied template

    Translates all of pysat's managed science files to a new
    directory structure. By default, pysat uses the template string stored in
    pysat.params['directory_format'] to organize files. This method makes
    it possible to transition an existing pysat installation so it works
    with the supplied new template.

    Parameters
    ----------
    new_template : str
        New directory template string. The default value for pysat is
         `os.path.join(('{platform}', '{name}', '{tag}', '{inst_id}'))`
    test_run : bool
        If True, a printout of all proposed changes will be made, but the
        directory changes will not be enacted. (default=True)
    full_breakdown : bool
        If True, a full path for every file is printed to terminal.
        (default=False)
    remove_empty_dirs : bool
        If True, all directories that had pysat.Instrument data moved
        to another location and are now empty are deleted. Traverses
        the directory chain up to the top-level directories in
        `pysat.params['data_dirs']`. (default=False)

    """

    # Import required here to avoid circular import
    from pysat import Instrument

    # Get a list of supported instruments
    # Best solved with an upcoming method in pull #633
    insts = available_instruments()

    for platform in insts.keys():
        for name in insts[platform].keys():
            for inst_id in insts[platform][name]['inst_ids_tags'].keys():
                tkeys = insts[platform][name]['inst_ids_tags'][inst_id].keys()
                for tag in tkeys:

                    # Get a list of current Instrument files. Some Instruments
                    # construct filenames so we start by taking only the
                    # unique ones.
                    inst = Instrument(platform=platform, name=name,
                                      inst_id=inst_id, tag=tag,
                                      update_files=True)
                    flist = inst.files.files.values
                    flist = np.unique(flist)

                    # Existing full directory path, including template.
                    curr_path = inst.files.data_path

                    # Figure out which top-level directory these files are in by
                    # removing existing directory template information.
                    # pysat supports multiple paths so we need to get
                    # which of those this particular instrument uses.
                    currdir = inst.files.data_path.split(
                        inst.files.sub_dir_path)[0]

                    # Create instrument with new information
                    new_inst = Instrument(platform=platform, name=name,
                                          inst_id=inst_id, tag=tag,
                                          update_files=False,
                                          directory_format=new_template)

                    # Get new formatted directory template
                    subdir = new_inst.files.sub_dir_path

                    # Make new path using correct top_level data directory but
                    # with new template. new_inst won't find files and thus
                    # defaults to the first of all pysat data_dirs though
                    # we know better.
                    new_path = os.path.join(currdir, subdir, '')
                    print(' '.join(('Working on Instrument:', platform, name,
                                    tag, inst_id)))
                    if curr_path == new_path:
                        print('No change in directory needed.\n')
                        break

                    print('Current path :  ' + curr_path)
                    print('Proposed path:  ' + new_path)

                    # Construct full paths in lists for old and new filenames
                    old_files = [os.path.join(inst.files.data_path, ifile)
                                 for ifile in flist]

                    # Determine which of these files exist.
                    old_exists = [os.path.isfile(ofile) for ofile in old_files]
                    idx, = np.where(old_exists)

                    if len(idx) == 0:
                        # If none of the files actually exists, likely that
                        # instruments.methods.general.list_files is appending
                        # a date to the end of the filename.
                        exists = [os.path.isfile(ofile[:-11]) for ofile in
                                  old_files]
                        if np.all(exists):
                            flist = [ifile[:-11] for ifile in flist]
                            flist = np.unique(flist)
                            old_files = [os.path.join(inst.files.data_path,
                                                      ifile)
                                         for ifile in flist]
                        else:
                            # Files don't exist as written and taking of
                            # a trailing date didn't fix everything.
                            raise ValueError()
                    elif len(idx) < len(old_files):
                        ostr = ' '.join(('{:d} out of {:d} expected files',
                                         'were not found. It is likely',
                                         'that', platform, name,
                                         'is using a combination of internally',
                                         'modified file names and regular ',
                                         'names and must be moved manually.\n'))
                        ostr = ostr.format(len(idx), len(old_files))
                        print(ostr)
                        break

                    # Based on the files that do exist, construct the new
                    # path names with the updated directory template.
                    new_files = [os.path.join(currdir, subdir, ifile)
                                 for ifile in flist]

                    if len(old_files) == 0:
                        print('No files found.\n')
                    else:
                        print('{:d} files located.\n'.format(
                            len(old_files)))

                    for ofile, nfile in zip(old_files, new_files):
                        if full_breakdown:
                            # Print the proposed changes so user may verify
                            ostr = ''.join(('Will move: ', ofile, '\n',
                                            '       to: ', nfile))
                            print(ostr)

                        if not test_run:
                            # Move files if not in test mode
                            shutil.move(ofile, nfile)

                    if full_breakdown and (len(old_files) > 0):
                        # Sometimes include a newline to maintain consistent
                        # line spacing.
                        print('')

                    if len(old_files) > 0:
                        # No missing files and there are actually
                        # files on the disk to deal with.

                        # Get new list of files from Instrument
                        new_inst = Instrument(platform=platform, name=name,
                                              inst_id=inst_id, tag=tag,
                                              update_files=True,
                                              directory_format=new_template)

                        # Check on number of files before and after
                        nnew = len(new_inst.files.files)
                        nold = len(inst.files.files)
                        if not test_run:
                            if nnew != nold:
                                estr = ' '.join(('Number of files before and',
                                                 'after not the same.',
                                                 'Something has gone wrong for',
                                                 platform, name, tag, inst_id))
                                raise ValueError(estr)

                            print(''.join(('All ', platform, name, tag, inst_id,
                                           'files moved and accounted for.\n')))

                            # Number of files checks out. Time to remove old
                            # directories if there are no real files in there.
                            # First, get full directory path of previous inst
                            wpath = inst.files.data_path
                            while wpath != currdir and (len(wpath)
                                                        > len(currdir)):
                                # Only continue while we are at a level
                                # lower than the top-level pysat data directory.
                                if len(os.listdir(wpath)) == 0:
                                    # Directory is empty, remove it.
                                    print(wpath.join(' is empty. and could',
                                                     ' be removed.'))
                                    if remove_empty_dirs:
                                        os.shutil.rmtree(wpath)
                                        print('Removing ', wpath)
                                else:
                                    print(''.join(('Directory is not empty: ',
                                                   wpath, ' Ending cleanup.',
                                                   '\n')))
                                    break
                                # Take off last path and start working up
                                # the directory chain.
                                wpath = os.path.sep.join(wpath.split(
                                    os.path.sep)[:-2])

    return
=======

    # Return the desired filename information
    return files
>>>>>>> 1e8498ea
<|MERGE_RESOLUTION|>--- conflicted
+++ resolved
@@ -394,8 +394,8 @@
 
     # Remove the specified data_path portion
     files = [sfile.split(data_path)[-1] for sfile in files]
-<<<<<<< HEAD
-    # return info
+
+    # Return the desired filename information
     return files
 
 
@@ -595,9 +595,4 @@
                                 wpath = os.path.sep.join(wpath.split(
                                     os.path.sep)[:-2])
 
-    return
-=======
-
-    # Return the desired filename information
-    return files
->>>>>>> 1e8498ea
+    return