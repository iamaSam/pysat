# -*- coding: utf-8 -*-
"""Supports the Plasma Analyzer Instrument (Instrument Analyseur de Plasma, or
IAP) onboard the Detection of Electro-Magnetic Emissions Transmitted from
 Earthquake Regions (DEMETER) Microsatellite.

The IAP consists of a Velocity Analyzer (ADV) and Retarding potential analyzer
(APR) to provide plasma velocities, ion density and temperature, and
satellite potential.  The computation of the ion plasma parameters works well
when there are at least two ions being considered.  Also, the ADV requires
currents of at least 1 nA to produce believable measurements.  The IAP was run
in both survey and burst mode.

Downloads data from the Plasma physics data center (Centre de donees de la
physique des plasmas, CDPP), the French national data center for natural
plasmas of the solar system.  This data product requires registration and user
initiated downloading after ordering a data product.

Parameters
----------
platform : string
    'demeter'
name : string
    'iap'
tag : string
    'survey' or 'burst'
sat_id : string
    None supported

Example
-------
    import pysat
    demeter = pysat.Instrument('demeter', 'iap', 'survey', clean_level='none')
    demeter.load(2009,363)

"""

from __future__ import print_function, absolute_import

import pandas as pds
import numpy as np

import pysat
from .methods import demeter

import logging
logger = logging.getLogger(__name__)

platform = 'demeter'
name = 'iap'
tags = {'survey': 'Survey mode',
        'burst': 'Burst mode'}
sat_ids = {'': list(tags.keys())}
test_dates = {'': {'survey': pysat.datetime(2010, 1, 1)}}

apid = {'survey': 1140, 'burst': 1139}

multi_file_day = True

# Use default demeter download method
download = demeter.download

# use default demeter list_remote_files method
# as of 04 Dec 2018 this is a placeholder
list_remote_files = demeter.list_remote_files


def init(self):
<<<<<<< HEAD
    logger.info(' '.join(("When using this data please include a version of the,"
=======
    print(' '.join(["When using this data please include a version of the,"
>>>>>>> a45848b4
                    "acknowledgement outlined in the metadata attribute",
                    "'info.acknowledgements'.  We recommend that data users",
                    "contact the experiment PI early in their study. ",
                    "Experiment reference information is available in the",
                    "metadata attribute 'info.reference'"]))


def list_files(tag="survey", sat_id='', data_path=None, format_str=None,
               index_start_time=True):
    """Return a Pandas Series of every file for DEMETER IAP satellite data

    Parameters
    ----------
    tag : (string)
        Denotes type of file to load.  Accepted types are 'survey'; 'burst'
        will be added in the future.  (default='survey')
    sat_id : (string or NoneType)
        Specifies the satellite ID for a constellation.  Not used.
        (default='')
    data_path : (string or NoneType)
        Path to data directory.  If None is specified, the value previously
        set in Instrument.files.data_path is used.  (default=None)
    format_str : (string or NoneType)
        User specified file format.  If None is specified, the default
        formats associated with the supplied tags are used. (default=None)
    index_start_time : (bool)
        Determine time index using file start time (True) or end time (False)
        (default=True)

    Returns
    -------
    pysat.Files.from_os : (pysat._files.Files)
        A class containing the verified available files

    """

    if format_str is None:
        if tag not in list(apid.keys()):
            raise ValueError('unknown {:s} {:s} tag: {:s}'.format(platform,
                                                                  name, tag))
        if index_start_time:
            time_str = '{year:4d}{month:02d}{day:02d}_??????_????????_??????'
        else:
            time_str = '????????_??????_{year:4d}{month:02d}{day:02d}_??????'

        format_str = ''.join(['DMT_N1_{:d}_??????_'.format(apid[tag]),
                              time_str, '.DAT'])

    return pysat.Files.from_os(data_path=data_path, format_str=format_str)


def load(fnames, tag='survey', sat_id=''):
    """ Load DEMETER IAP data

    Parameters
    ----------
    fnames : (list)
        List of file names
    tag : (string)
        Denotes type of file to load.  Accepted types are 'survey'; 'burst'
        will be added in the future.  (default='survey')
    sat_id : (string or NoneType)
        Specifies the satellite ID for a constellation.  Not used.
        (default='')

    Returns
    -------
    data : (pds.DataFrame)
        DataFrame of DEMETER satellite data
    meta :
        Metadata object

    """

    if len(fnames) == 0:
        logger.info('need list of filenames')
        return pysat.DataFrame(None), None

    # Load the desired data and cast as a DataFrame
    data = list()
    for fname in fnames:
        fdata, fmeta = demeter.load_binary_file(fname,
                                                load_experiment_data)
        data.extend(fdata)

    data = np.vstack(data)
    data = pysat.DataFrame(data, index=data[:, 3], columns=fmeta['data names'])

    # Assign metadata
    if len(data.columns) > 0:
        meta = demeter.set_metadata(name, fmeta)
    else:
        meta = pysat.Meta(None)

    return data, meta


def load_experiment_data(fhandle):
    """ Load survey mode binary file

    Parameters
    ----------
    fhandle : (file)
        file handle

    Returns
    -------
    data : np.ndarray
        Numpy array of data values containing: housekeeping and status,
        H+ density, He+ density, O+ density, Ion tempearture,
        ion velocity along Oz axis, angle between ion velocity and -Oz axis,
        angle between projection of ion velocity on the xOy plane and Ox axis,
        satellite potential
    meta : dict
        Dictionary with meta data for keys: 'data type', 'data units',
        'data names'

    """
    import codecs  # ensures encode is python 2/3 compliant

    chunk = fhandle.read(108)

    data = list()
    data_names = list()
    data_units = dict()
    # Load the house-keeping and status flags
    for i in range(32):
        data.append(int(codecs.encode(chunk[10+i:11+i], 'hex'), 16))
        data_names.append('status_flag_{:02d}'.format(i))
        data_units[data_names[-1]] = "N/A"

    data.append(demeter.bytes_to_float(chunk[42:46]))  # Time resolution
    data_names.append('time_resolution')
    data_units[data_names[-1]] = "s"

    # Load the rest of the data
    i = 76
    exp_data = ['H+_density', 'He+_density', 'O+_density', 'Ion_temperature',
                'iv_Oz', 'iv_negOz_angle', 'iv_xOy_Ox_angle',
                'satellite_potential']
    while i < 108:
        data.append(demeter.bytes_to_float(chunk[i:i+4]))
        i += 4
    data_names.extend(exp_data)

    for dname in exp_data:
        if dname.find('density') > 0:
            data_units[dname] = chunk[46:52]
        elif dname.find('temperature') > 0:
            data_units[dname] = chunk[52:58]
        elif dname.find('potential') > 0:
            data_units[dname] = chunk[64:70]
        elif dname.find('angle') > 0:
            data_units[dname] = chunk[70:76]
        elif dname.find('iv') == 0:
            data_units[dname] = chunk[58:64]

    # Load the metadata
    meta = {'data type': chunk[0:10], 'data names': data_names,
            'data units': data_units}

    return data, meta


def clean(inst):
    """ Remove data to the desired level of cleanliness

    Parameters
    ----------
    inst : pysat.Instrument
        DEMETER IAP instrument class object

    Return
    ------
    Updates data by removing times where data quality fails the conditions
    for the specified cleaning level

    Notes
    -----
    clean : only data when at least two ions are considered and currents >= 1nA
    dusty : not applicable
    dirty : not applicable
    """

    if inst.clean_level in ['dusty', 'dirty']:
<<<<<<< HEAD
        logger.info(''.join("'dusty' and 'dirty' levels not supported, ",
                      "defaulting to 'clean'"))
=======
        print(''.join(["'dusty' and 'dirty' levels not supported, ",
                       "defaulting to 'clean'"]))
>>>>>>> a45848b4
        inst.clean_level = 'clean'

    if inst.clean_level == 'clean':
        # Determine the number of ions present, using a threshold for the
        # minimum significant density for one of the three ion species
        oplus_thresh = 5.0e2  # From Berthelier et al. 2006
        nions = np.zeros(shape=inst.data.index.shape)
        for i, oplus in enumerate(inst.data['O+_density']):
            if oplus >= oplus_thresh:
                nions[i] += 1

                # From Berthelier et al. 2006
                if inst.data['H+_density'][i] > oplus * 0.02:
                    nions[i] += 1
                if inst.data['He+_density'][i] > oplus * 0.02:
                    nions[i] += 1

                # Need Level 0 files to select data with J >= 1 nA
                logger.warning("Level 0 files needed to finish cleaning data")

                # Select times with at least two ion species
                idx, = np.where(nions > 1)
    else:
        idx = slice(0, inst.index.shape[0])

    inst.data = inst[idx]

    return


def add_drift_sat_coord(inst):
    """ Calculate the ion velocity in satellite x,y,z coordinates

    Parameters
    ----------
    inst : pysat.Instrument
        DEMETER IAP instrument class object

    Return
    ------
    Adds data values iv_Ox, iv_Oy

    """

    # Because np.radians isn't working for data coming from the DataFrame :(
    rad = np.array([np.radians(rr) for rr in inst['iv_negOz_angle']])
    vxy = - inst['iv_Oz'] * np.tan(rad)
    rad = np.array([np.radians(rr) for rr in inst['iv_xOy_Ox_angle']])

    inst['iv_Ox'] = vxy * np.cos(rad)
    inst['iv_Oy'] = vxy * np.sin(rad)
    inst.meta.data.units['iv_Ox'] = inst.meta.data.units['iv_Oz']
    inst.meta.data.units['iv_Oy'] = inst.meta.data.units['iv_Oz']

    # Because the ADV instrument is not fully aligned with the axis of the
    # satellite, reposition into satellite coordinates
    # (IS THIS ALREADY CORRECTED IN FILES?)
    logger.warning("the ADV instrument is not fully aligned with the axis of "
          + "the satellite and this may not have been corrected")

    return


def add_drift_lgm_coord(inst):
    """ Calcuate the ion velocity in local geomagneic coordinates

    Parameters
    ----------
    inst : pysat.Instrument
        DEMETER IAP instrument class object

    Return
    ------
    Adds data values iv_par (parallel to B vector at satellite),
    iv_pos (perpendictular to B, in the plane of the satellite),
    iv_perp (completes the coordinate system).  If iv_Ox and iv_Oy
    do not exist yet, adds them as well

    """

    sc_keys = ['iv_Ox', 'iv_Oy', 'iv_Oz']

    # Test for ion velocity in spacecraft coordinates, add if not present
    if not np.all([kk in inst.data.keys() for kk in sc_keys]):
        add_drift_sat_coord(inst)

    # Construct a numpy array of the velocity vectors
    sc_vel = inst.data[sc_keys].values

    # Construct a numpy array of the rotational matrix that convert
    # from satellite to local geomagnetic coordinates.  Then calculate the
    # velocity in local geomagnetic coordinates
    lgm_vel = list()
    for i, ind in enumerate(inst.data.index):
        sat2geo = np.matrix([[inst['sat2geo_{:d}{:d}'.format(j+1, k+1)][ind]
                              for k in range(3)] for j in range(3)])
        geo2lgm = np.matrix([[inst['geo2lgm_{:d}{:d}'.format(j+1, k+1)][ind]
                              for k in range(3)] for j in range(3)])
        sat2lgm = np.matmul(geo2lgm, sat2geo)

        lgm_vel.append(np.matmul(sat2lgm, np.array(sc_vel[i], dtype=float)))
    lgm_vel = np.array(lgm_vel).reshape((len(lgm_vel), 3))

    # Save the data
    for i, name in enumerate(['iv_pos', 'iv_perp', 'iv_par']):
        inst[name] = pds.Series(lgm_vel[:, i], index=inst.data.index,
                                name=name)
        inst.meta.data.units[name] = inst.meta.data.units[sc_keys[-1]]

    return


def add_drift_geo_coord(inst):
    """ Calcuate the ion velocity in geographic coordinates

    Parameters
    ----------
    inst : pysat.Instrument
        DEMETER IAP instrument class object

    Return
    ------
    Adds data values iv_geo_x (towards the intersection of equator and
    Grennwich meridian), iv_geo_y (completes coordinate system),
    iv_geo_z (follows Earth's rotational axis, positive Northward).
    If iv_Ox,y do not exist yet, adds them as well

    """

    sc_keys = ['iv_Ox', 'iv_Oy', 'iv_Oz']

    # Test for ion velocity in spacecraft coordinates, add if not present
    if not np.all([kk in inst.data.keys() for kk in sc_keys]):
        add_drift_sat_coord(inst)

    # Construct a numpy array of the velocity vectors
    sc_vel = inst.data[sc_keys].values

    # Construct a numpy array of the rotational matrix that convert
    # from satellite to local geomagnetic coordinates.  Then calculate the
    # velocity in local geomagnetic coordinates
    geo_vel = list()
    for i, ind in enumerate(inst.data.index):
        sat2geo = np.matrix([[inst['sat2geo_{:d}{:d}'.format(j+1, k+1)][ind]
                              for k in range(3)] for j in range(3)])

        geo_vel.append(np.matmul(sat2geo, np.array(sc_vel[i], dtype=float)))
    geo_vel = np.array(geo_vel).reshape((len(geo_vel), 3))

    # Save the data
    for i, name in enumerate(['iv_geo_x', 'iv_geo_y', 'iv_geo_z']):
        inst[name] = pds.Series(geo_vel[:, i], index=inst.data.index,
                                name=name)
        inst.meta.data.units[name] = inst.meta.data.units[sc_keys[-1]]

    return<|MERGE_RESOLUTION|>--- conflicted
+++ resolved
@@ -65,11 +65,7 @@
 
 
 def init(self):
-<<<<<<< HEAD
     logger.info(' '.join(("When using this data please include a version of the,"
-=======
-    print(' '.join(["When using this data please include a version of the,"
->>>>>>> a45848b4
                     "acknowledgement outlined in the metadata attribute",
                     "'info.acknowledgements'.  We recommend that data users",
                     "contact the experiment PI early in their study. ",
@@ -255,13 +251,8 @@
     """
 
     if inst.clean_level in ['dusty', 'dirty']:
-<<<<<<< HEAD
         logger.info(''.join("'dusty' and 'dirty' levels not supported, ",
                       "defaulting to 'clean'"))
-=======
-        print(''.join(["'dusty' and 'dirty' levels not supported, ",
-                       "defaulting to 'clean'"]))
->>>>>>> a45848b4
         inst.clean_level = 'clean'
 
     if inst.clean_level == 'clean':
