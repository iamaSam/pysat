# -*- coding: utf-8 -*-
"""Provides default routines for integrating NASA CDAWeb instruments into pysat.
Adding new CDAWeb datasets should only require mininal user intervention.

"""

from __future__ import absolute_import, division, print_function

import pandas as pds
import numpy as np
import pysat
import sys


def list_files(tag=None, sat_id=None, data_path=None, format_str=None,
               supported_tags=None, fake_daily_files_from_monthly=False,
               two_digit_year_break=None):
    """Return a Pandas Series of every file for chosen satellite data.

    This routine is intended to be used by pysat instrument modules supporting
    a particular NASA CDAWeb dataset.

    Parameters
    -----------
    tag : (string or NoneType)
        Denotes type of file to load.  Accepted types are <tag strings>. (default=None)
    sat_id : (string or NoneType)
        Specifies the satellite ID for a constellation.  Not used.
        (default=None)
    data_path : (string or NoneType)
        Path to data directory.  If None is specified, the value previously
        set in Instrument.files.data_path is used.  (default=None)
    format_str : (string or NoneType)
        User specified file format.  If None is specified, the default
        formats associated with the supplied tags are used. (default=None)
    supported_tags : (dict or NoneType)
        keys are sat_id, each containing a dict keyed by tag
        where the values file format template strings. (default=None)
    fake_daily_files_from_monthly : bool
        Some CDAWeb instrument data files are stored by month, interfering
        with pysat's functionality of loading by day. This flag, when true,
        appends daily dates to monthly files internally. These dates are
<<<<<<< HEAD
        used by load routine in this module to provide data by day.
=======
        used by load routine in this module to provide data by day. 
    two_digit_year_break : int
        If filenames only store two digits for the year, then
        '1900' will be added for years >= two_digit_year_break
        and '2000' will be added for years < two_digit_year_break.
>>>>>>> 96d18004

    Returns
    --------
    pysat.Files.from_os : (pysat._files.Files)
        A class containing the verified available files

    Examples
    --------
    ::

        fname = 'cnofs_vefi_bfield_1sec_{year:04d}{month:02d}{day:02d}_v05.cdf'
        supported_tags = {'dc_b':fname}
        list_files = functools.partial(nasa_cdaweb_methods.list_files,
                                       supported_tags=supported_tags)

        ivm_fname = 'cnofs_cindi_ivm_500ms_{year:4d}{month:02d}{day:02d}_v01.cdf'
        supported_tags = {'':ivm_fname}
        list_files = functools.partial(cdw.list_files,
                                       supported_tags=supported_tags)

    """

    if data_path is not None:
        if format_str is None:
                try:
                    format_str = supported_tags[sat_id][tag]
                except KeyError:
                    raise ValueError('Unknown tag')
        out = pysat.Files.from_os(data_path=data_path,
                                  format_str=format_str)

        if (not out.empty) and fake_daily_files_from_monthly:
            out.loc[out.index[-1] + pds.DateOffset(months=1) -
                                   pds.DateOffset(days=1)] = out.iloc[-1]
            out = out.asfreq('D', 'pad')
            out = out + '_' + out.index.strftime('%Y-%m-%d')
            return out

        return out
    else:
        estr = 'A directory must be passed to the loading routine for <Instrument Code>'
        raise ValueError (estr)

def load(fnames, tag=None, sat_id=None,
         fake_daily_files_from_monthly=False,
         flatten_twod=True):
    """Load NASA CDAWeb CDF files.

    This routine is intended to be used by pysat instrument modules supporting
    a particular NASA CDAWeb dataset.

    Parameters
    ------------
    fnames : (pandas.Series)
        Series of filenames
    tag : (str or NoneType)
        tag or None (default=None)
    sat_id : (str or NoneType)
        satellite id or None (default=None)
    fake_daily_files_from_monthly : bool
        Some CDAWeb instrument data files are stored by month, interfering
        with pysat's functionality of loading by day. This flag, when true,
        parses of daily dates to monthly files that were added internally
        by the list_files routine, when flagged. These dates are
<<<<<<< HEAD
        used here to provide data by day.

=======
        used here to provide data by day. 
    flatted_twod : bool
        Flattens 2D data into different columns of root DataFrame rather
        than produce a Series of DataFrames
        
>>>>>>> 96d18004
    Returns
    ---------
    data : (pandas.DataFrame)
        Object containing satellite data
    meta : (pysat.Meta)
        Object containing metadata such as column names and units

    Examples
    --------
    ::

        # within the new instrument module, at the top level define
        # a new variable named load, and set it equal to this load method
        # code below taken from cnofs_ivm.py.

        # support load routine
        # use the default CDAWeb method
        load = cdw.load


    """

    import pysatCDF

    if len(fnames) <= 0 :
        return pysat.DataFrame(None), None
    else:
        # going to use pysatCDF to load the CDF and format
        # data and metadata for pysat using some assumptions.
        # Depending upon your needs the resulting pandas DataFrame may
        # need modification
        # currently only loads one file, which handles more situations via pysat
        # than you may initially think

        if fake_daily_files_from_monthly:
            # parse out date from filename
            fname = fnames[0][0:-11]
            date = pysat.datetime.strptime(fnames[0][-10:], '%Y-%m-%d')
            with pysatCDF.CDF(fname) as cdf:
                # convert data to pysat format
                data, meta = cdf.to_pysat(flatten_twod=flatten_twod)
                # select data from monthly
                data = data.loc[date:date+pds.DateOffset(days=1) - pds.DateOffset(microseconds=1),:]
                return data, meta
        else:
            # basic data return
            with pysatCDF.CDF(fnames[0]) as cdf:
                return cdf.to_pysat(flatten_twod=flatten_twod)

def download(supported_tags, date_array, tag, sat_id,
             ftp_site='cdaweb.gsfc.nasa.gov',
             data_path=None, user=None, password=None,
             fake_daily_files_from_monthly=False):
    """Routine to download NASA CDAWeb CDF data.

    This routine is intended to be used by pysat instrument modules supporting
    a particular NASA CDAWeb dataset.

    Parameters
    -----------
    supported_tags : dict
        dict of dicts. Keys are supported tag names for download. Value is
        a dict with 'dir', 'remote_fname', 'local_fname'. Inteded to be
        pre-set with functools.partial then assigned to new instrument code.
    date_array : array_like
        Array of datetimes to download data for. Provided by pysat.
    tag : (str or NoneType)
        tag or None (default=None)
    sat_id : (str or NoneType)
        satellite id or None (default=None)
    data_path : (string or NoneType)
        Path to data directory.  If None is specified, the value previously
        set in Instrument.files.data_path is used.  (default=None)
    user : (string or NoneType)
        Username to be passed along to resource with relevant data.
        (default=None)
    password : (string or NoneType)
        User password to be passed along to resource with relevant data.
        (default=None)
    fake_daily_files_from_monthly : bool
        Some CDAWeb instrument data files are stored by month.This flag,
        when true, accomodates this reality with user feedback on a monthly
        time frame.

    Returns
    --------
    Void : (NoneType)
        Downloads data to disk.

    Examples
    --------
    ::

        # download support added to cnofs_vefi.py using code below
        rn = '{year:4d}/cnofs_vefi_bfield_1sec_{year:4d}{month:02d}{day:02d}_v05.cdf'
        ln = 'cnofs_vefi_bfield_1sec_{year:4d}{month:02d}{day:02d}_v05.cdf'
        dc_b_tag = {'dir':'/pub/data/cnofs/vefi/bfield_1sec',
                    'remote_fname':rn,
                    'local_fname':ln}
        supported_tags = {'dc_b':dc_b_tag}

        download = functools.partial(nasa_cdaweb_methods.download,
                                     supported_tags=supported_tags)

    """

    import os
    import ftplib

    # connect to CDAWeb default port
    ftp = ftplib.FTP(ftp_site)
    # user anonymous, passwd anonymous@
    ftp.login()

    try:
        ftp_dict = supported_tags[sat_id][tag]
    except KeyError:
        raise ValueError('Tag name unknown.')

    # path to relevant file on CDAWeb
    ftp.cwd(ftp_dict['dir'])

    # naming scheme for files on the CDAWeb server
    remote_fname = ftp_dict['remote_fname']

    # naming scheme for local files, should be closely related
    # to CDAWeb scheme, though directory structures may be reduced
    # if desired
    local_fname = ftp_dict['local_fname']

    for date in date_array:
        # format files for specific dates and download location
        formatted_remote_fname = remote_fname.format(year=date.year,
                        month=date.month, day=date.day)
        formatted_local_fname = local_fname.format(year=date.year,
                        month=date.month, day=date.day)
        saved_local_fname = os.path.join(data_path,formatted_local_fname)

        # perform download
        try:
            print('Attempting to download file for '+date.strftime('%x'))
            sys.stdout.flush()
            ftp.retrbinary('RETR '+formatted_remote_fname, open(saved_local_fname,'wb').write)
            print('Finished.')
        except ftplib.error_perm as exception:
            # if exception[0][0:3] != '550':
            if str(exception.args[0]).split(" ", 1)[0] != '550':
                raise
            else:
                os.remove(saved_local_fname)
                print('File not available for '+ date.strftime('%x'))
<<<<<<< HEAD
    ftp.close()
=======
    ftp.close()
              
                
def list_remote_files(tag, sat_id, 
                      ftp_site='cdaweb.gsfc.nasa.gov', 
                      supported_tags=None,
                      user=None, password=None,
                      fake_daily_files_from_monthly=False,
                      two_digit_year_break=None,
                      delimiter=None):
    """Return a Pandas Series of every file for chosen remote data.
    
    This routine is intended to be used by pysat instrument modules supporting
    a particular NASA CDAWeb dataset.

    Parameters
    -----------
    tag : (string or NoneType)
        Denotes type of file to load.  Accepted types are <tag strings>. (default=None)
    sat_id : (string or NoneType)
        Specifies the satellite ID for a constellation.  Not used.
        (default=None)
    ftp_site : (string or NoneType)
        FTP site to download data from (default='cdaweb.gsfc.nasa.gov')
    supported_tags : dict
        dict of dicts. Keys are supported tag names for download. Value is 
        a dict with 'dir', 'remote_fname', 'local_fname'. Inteded to be
        pre-set with functools.partial then assigned to new instrument code.
    user : (string or NoneType)
        Username to be passed along to resource with relevant data.  
        (default=None)
    password : (string or NoneType)
        User password to be passed along to resource with relevant data.  
        (default=None)
    fake_daily_files_from_monthly : bool
        Some CDAWeb instrument data files are stored by month.This flag, 
        when true, accomodates this reality with user feedback on a monthly
        time frame. 
    two_digit_year_break : int
        If filenames only store two digits for the year, then
        '1900' will be added for years >= two_digit_year_break
        and '2000' will be added for years < two_digit_year_break.
    delimiter : string
        If filename is delimited, then provide delimiter alone e.g. '_'

    Returns
    --------
    pysat.Files.from_os : (pysat._files.Files)
        A class containing the verified available files

    Examples
    --------
    :: 

        fname = 'cnofs_vefi_bfield_1sec_{year:04d}{month:02d}{day:02d}_v05.cdf'
        supported_tags = {'dc_b':fname}
        list_files = functools.partial(nasa_cdaweb_methods.list_files, 
                                       supported_tags=supported_tags)

        ivm_fname = 'cnofs_cindi_ivm_500ms_{year:4d}{month:02d}{day:02d}_v01.cdf'
        supported_tags = {'':ivm_fname}
        list_files = functools.partial(cdw.list_files, 
                                       supported_tags=supported_tags)
    
    """
               
    import os
    import ftplib

    # connect to CDAWeb default port
    ftp = ftplib.FTP(ftp_site) 
    # user anonymous, passwd anonymous@
    ftp.login()               
    
    try:
        ftp_dict = supported_tags[sat_id][tag]
    except KeyError:
        raise ValueError('Tag name unknown.')
        
    # path to relevant file on CDAWeb
    ftp.cwd(ftp_dict['dir'])
    
    # naming scheme for files on the CDAWeb server
    format_str = ftp_dict['remote_fname']                   
    # started from https://stackoverflow.com/questions/111954/using-pythons-ftplib-to-get-a-directory-listing-portably 
    
    # get a listing of all files
    # determine if we need to walk directories
    dir_split = os.path.split(format_str)
    if (len(dir_split) == 2) & (len(dir_split[0]) != 0):
        try:
            dirs = ftp.nlst()
        except ftplib.error_perm as resp:
            if str(resp) == "550 No files found":
                print ("No files in this directory")
            else:
                raise
        # only want to keep file portion of the string
        format_str = dir_split[-1]
    elif len(dir_split) == 2:
        # no extra directories
        dirs = ['']
    else:
        raise ValueError('Only travereses one extra level of directory.')
    
    full_files = []
    for direct in dirs:
        ftp.cwd(ftp_dict['dir']+'/'+direct)
        try:
            files = ftp.nlst()
            full_files.extend(files)
        except ftplib.error_perm as resp:
            if str(resp) == "550 No files found":
                print ("No files in this directory")
            else:
                raise
    ftp.close()
    # parse remote filenames to get date information
    if delimiter is None:
        stored = pysat._files.parse_fixed_width_filenames(full_files, format_str)
    else:
        stored = pysat._files.parse_delimited_filenames(full_files, format_str, delimiter)
    # process the parsed filenames and return a properly formatted Series
    return pysat._files.process_parsed_filenames(stored, two_digit_year_break)              
                    

>>>>>>> 96d18004
<|MERGE_RESOLUTION|>--- conflicted
+++ resolved
@@ -40,15 +40,11 @@
         Some CDAWeb instrument data files are stored by month, interfering
         with pysat's functionality of loading by day. This flag, when true,
         appends daily dates to monthly files internally. These dates are
-<<<<<<< HEAD
         used by load routine in this module to provide data by day.
-=======
-        used by load routine in this module to provide data by day. 
     two_digit_year_break : int
         If filenames only store two digits for the year, then
         '1900' will be added for years >= two_digit_year_break
         and '2000' will be added for years < two_digit_year_break.
->>>>>>> 96d18004
 
     Returns
     --------
@@ -113,16 +109,11 @@
         with pysat's functionality of loading by day. This flag, when true,
         parses of daily dates to monthly files that were added internally
         by the list_files routine, when flagged. These dates are
-<<<<<<< HEAD
         used here to provide data by day.
-
-=======
-        used here to provide data by day. 
     flatted_twod : bool
         Flattens 2D data into different columns of root DataFrame rather
         than produce a Series of DataFrames
-        
->>>>>>> 96d18004
+
     Returns
     ---------
     data : (pandas.DataFrame)
@@ -274,21 +265,18 @@
             else:
                 os.remove(saved_local_fname)
                 print('File not available for '+ date.strftime('%x'))
-<<<<<<< HEAD
     ftp.close()
-=======
-    ftp.close()
-              
-                
-def list_remote_files(tag, sat_id, 
-                      ftp_site='cdaweb.gsfc.nasa.gov', 
+
+
+def list_remote_files(tag, sat_id,
+                      ftp_site='cdaweb.gsfc.nasa.gov',
                       supported_tags=None,
                       user=None, password=None,
                       fake_daily_files_from_monthly=False,
                       two_digit_year_break=None,
                       delimiter=None):
     """Return a Pandas Series of every file for chosen remote data.
-    
+
     This routine is intended to be used by pysat instrument modules supporting
     a particular NASA CDAWeb dataset.
 
@@ -302,19 +290,19 @@
     ftp_site : (string or NoneType)
         FTP site to download data from (default='cdaweb.gsfc.nasa.gov')
     supported_tags : dict
-        dict of dicts. Keys are supported tag names for download. Value is 
+        dict of dicts. Keys are supported tag names for download. Value is
         a dict with 'dir', 'remote_fname', 'local_fname'. Inteded to be
         pre-set with functools.partial then assigned to new instrument code.
     user : (string or NoneType)
-        Username to be passed along to resource with relevant data.  
+        Username to be passed along to resource with relevant data.
         (default=None)
     password : (string or NoneType)
-        User password to be passed along to resource with relevant data.  
+        User password to be passed along to resource with relevant data.
         (default=None)
     fake_daily_files_from_monthly : bool
-        Some CDAWeb instrument data files are stored by month.This flag, 
+        Some CDAWeb instrument data files are stored by month.This flag,
         when true, accomodates this reality with user feedback on a monthly
-        time frame. 
+        time frame.
     two_digit_year_break : int
         If filenames only store two digits for the year, then
         '1900' will be added for years >= two_digit_year_break
@@ -329,40 +317,40 @@
 
     Examples
     --------
-    :: 
+    ::
 
         fname = 'cnofs_vefi_bfield_1sec_{year:04d}{month:02d}{day:02d}_v05.cdf'
         supported_tags = {'dc_b':fname}
-        list_files = functools.partial(nasa_cdaweb_methods.list_files, 
+        list_files = functools.partial(nasa_cdaweb_methods.list_files,
                                        supported_tags=supported_tags)
 
         ivm_fname = 'cnofs_cindi_ivm_500ms_{year:4d}{month:02d}{day:02d}_v01.cdf'
         supported_tags = {'':ivm_fname}
-        list_files = functools.partial(cdw.list_files, 
+        list_files = functools.partial(cdw.list_files,
                                        supported_tags=supported_tags)
-    
+
     """
-               
+
     import os
     import ftplib
 
     # connect to CDAWeb default port
-    ftp = ftplib.FTP(ftp_site) 
+    ftp = ftplib.FTP(ftp_site)
     # user anonymous, passwd anonymous@
-    ftp.login()               
-    
+    ftp.login()
+
     try:
         ftp_dict = supported_tags[sat_id][tag]
     except KeyError:
         raise ValueError('Tag name unknown.')
-        
+
     # path to relevant file on CDAWeb
     ftp.cwd(ftp_dict['dir'])
-    
+
     # naming scheme for files on the CDAWeb server
-    format_str = ftp_dict['remote_fname']                   
-    # started from https://stackoverflow.com/questions/111954/using-pythons-ftplib-to-get-a-directory-listing-portably 
-    
+    format_str = ftp_dict['remote_fname']
+    # started from https://stackoverflow.com/questions/111954/using-pythons-ftplib-to-get-a-directory-listing-portably
+
     # get a listing of all files
     # determine if we need to walk directories
     dir_split = os.path.split(format_str)
@@ -381,7 +369,7 @@
         dirs = ['']
     else:
         raise ValueError('Only travereses one extra level of directory.')
-    
+
     full_files = []
     for direct in dirs:
         ftp.cwd(ftp_dict['dir']+'/'+direct)
@@ -400,7 +388,4 @@
     else:
         stored = pysat._files.parse_delimited_filenames(full_files, format_str, delimiter)
     # process the parsed filenames and return a properly formatted Series
-    return pysat._files.process_parsed_filenames(stored, two_digit_year_break)              
-                    
-
->>>>>>> 96d18004
+    return pysat._files.process_parsed_filenames(stored, two_digit_year_break)