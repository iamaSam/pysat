# -*- coding: utf-8 -*-
"""Supports the Ion Velocity Meter (IVM)
onboard the Defense Meteorological Satellite Program (DMSP).

The IVM is comprised of the Retarding Potential Analyzer (RPA) and
Drift Meter (DM). The RPA measures the energy of plasma along the
direction of satellite motion. By fitting these measurements
to a theoretical description of plasma the number density, plasma
composition, plasma temperature, and plasma motion may be determined.
The DM directly measures the arrival angle of plasma. Using the reported
motion of the satellite the angle is converted into ion motion along
two orthogonal directions, perpendicular to the satellite track.

Downloads data from the National Science Foundation Madrigal Database.
The routine is configured to utilize data files with instrument
performance flags generated at the Center for Space Sciences at the
University of Texas at Dallas.

Parameters
----------
platform : string
    'dmsp'
name : string
    'ivm'
tag : string
    'utd'

Example
-------
    import pysat
    dmsp = pysat.Instrument('dmsp', 'ivm', 'utd', 'f15', clean_level='clean')
    dmsp.download(pysat.datetime(2017, 12, 30), pysat.datetime(2017, 12, 31),
                  user='Firstname+Lastname', password='email@address.com')
    dmsp.load(2017,363)

Note
----
    Please provide name and email when downloading data with this routine.

Code development supported by NSF grant 1259508

"""

from __future__ import print_function
from __future__ import absolute_import

import functools
import pysat
from . import madrigal_methods as mad_meth
from . import nasa_cdaweb_methods as cdw

platform = 'dmsp'
name = 'ivm'
tags = {'utd': 'UTDallas DMSP data processing', '': 'Level 1 data processing'}
sat_ids = {'f11': ['utd', ''], 'f12': ['utd', ''], 'f13': ['utd', ''],
           'f14': ['utd', ''], 'f15': ['utd', ''], 'f16': [''], 'f17': [''],
           'f18': ['']}
test_dates = {'f11': {'utd': pysat.datetime(1998, 1, 2)},
              'f12': {'utd': pysat.datetime(1998, 1, 2)},
              'f13': {'utd': pysat.datetime(1998, 1, 2)},
              'f14': {'utd': pysat.datetime(1998, 1, 2)},
              'f15': {'utd': pysat.datetime(2017, 12, 30)}}


# support list files routine
# use the default CDAWeb method
<<<<<<< HEAD
dmsp_fname1 = {'utd':'dms_ut_{year:4d}{month:02d}{day:02d}_',
               '':'dms_{year:4d}{month:02d}{day:02d}_'}
dmsp_fname2 = {'utd':'.{version:03d}.hdf5', '':'s?.{version:03d}.hdf5'}
supported_tags = {ss:{kk:dmsp_fname1[kk] + ss[1:] + dmsp_fname2[kk]
                      for kk in sat_ids[ss]} for ss in sat_ids.keys()}
=======
dmsp_fname1 = {'utd': 'dms_ut_{year:4d}{month:02d}{day:02d}_',
               '': 'dms_{year:4d}{month:02d}{day:02d}_'}
dmsp_fname2 = {'utd': '.{version:03d}.hdf5', '': 's?.{version:03d}.hdf5'}
supported_tags = {ss: {kk: dmsp_fname1[kk] + ss[1:] + dmsp_fname2[kk]
                       for kk in sat_ids[ss]} for ss in sat_ids.keys()}
>>>>>>> 551f994d
list_files = functools.partial(cdw.list_files,
                               supported_tags=supported_tags)

# madrigal tags
madrigal_inst_code = 8100
madrigal_tag = {'f11': {'utd': 10241, '': 10111},
                'f12': {'utd': 10242, '': 10112},
                'f13': {'utd': 10243, '': 10113},
                'f14': {'utd': 10244, '': 10114},
                'f15': {'utd': 10245, '': 10115},
                'f16': {'': 10116},
                'f17': {'': 10117},
                'f18': {'': 10118}, }

# support listing files currently available on remote server (Madrigal)
list_remote_files = functools.partial(mad_meth.list_remote_files,
                                      supported_tags=supported_tags,
                                      inst_code=madrigal_inst_code)

# let pysat know that data is spread across more than one file
# multi_file_day=True

# Set to False to specify using xarray (not using pandas)
# Set to True if data will be returned via a pandas DataFrame
pandas_format = True

# support load routine
load = mad_meth.load


def init(self):
    """Initializes the Instrument object with values specific to DMSP IVM

    Runs once upon instantiation.

    Parameters
    ----------
    self : pysat.Instrument
        This object

    Returns
    --------
    Void : (NoneType)
        Object modified in place.


    """

    print(mad_meth.cedar_rules())
    return


def download(date_array, tag='', sat_id='', data_path=None, user=None,
             password=None):
    """Downloads data from Madrigal.

    Parameters
    ----------
    date_array : array-like
        list of datetimes to download data for. The sequence of dates need not
        be contiguous.
    tag : string ('')
        Tag identifier used for particular dataset. This input is provided by
        pysat.
    sat_id : string  ('')
        Satellite ID string identifier used for particular dataset. This input
        is provided by pysat.
    data_path : string (None)
        Path to directory to download data to.
    user : string (None)
        User string input used for download. Provided by user and passed via
        pysat. If an account
        is required for dowloads this routine here must error if user not
        supplied.
    password : string (None)
        Password for data download.

    Returns
    --------
    Void : (NoneType)
        Downloads data to disk.

    Notes
    -----
    The user's names should be provided in field user. Ritu Karidhal should
    be entered as Ritu+Karidhal

    The password field should be the user's email address. These parameters
    are passed to Madrigal when downloading.

<<<<<<< HEAD
    The affiliation field is set to pysat to enable tracking of pysat downloads.
=======
    The affiliation field is set to pysat to enable tracking of pysat
    downloads.
>>>>>>> 551f994d

    """
    mad_meth.download(date_array, inst_code=str(madrigal_inst_code),
                      kindat=str(madrigal_tag[sat_id][tag]),
                      data_path=data_path, user=user, password=password)


def default(ivm):
    pass


def clean(ivm):
    """Routine to return DMSP IVM data cleaned to the specified level

    'Clean' enforces that both RPA and DM flags are <= 1
    'Dusty' <= 2
    'Dirty' <= 3
    'None' None

    Routine is called by pysat, and not by the end user directly.

    Parameters
    -----------
    inst : (pysat.Instrument)
        Instrument class object, whose attribute clean_level is used to return
        the desired level of data selectivity.

    Returns
    --------
    Void : (NoneType)
        data in inst is modified in-place.

    Notes
    --------
    Supports 'clean', 'dusty', 'dirty'

    """
    import numpy as np

    if ivm.tag == 'utd':
        if ivm.clean_level == 'clean':
            idx, = np.where((ivm['rpa_flag_ut'] <= 1) &
                            (ivm['idm_flag_ut'] <= 1))
        elif ivm.clean_level == 'dusty':
            idx, = np.where((ivm['rpa_flag_ut'] <= 2) &
                            (ivm['idm_flag_ut'] <= 2))
        elif ivm.clean_level == 'dirty':
            idx, = np.where((ivm['rpa_flag_ut'] <= 3) &
                            (ivm['idm_flag_ut'] <= 3))
        else:
            idx = []
    else:
        if ivm.clean_level in ['clean', 'dusty', 'dirty']:
            print('WARNING: this level 1 data has no quality flags')
        idx = []

    # downselect data based upon cleaning conditions above
    ivm.data = ivm[idx]

    return


def smooth_ram_drifts(ivm, rpa_flag_key=None, rpa_vel_key='ion_v_sat_for'):
    """ Smooth the ram drifts using a rolling mean

    Parameters
    -----------
    rpa_flag_key : string or NoneType
        RPA flag key, if None will not select any data. The UTD RPA flag key
        is 'rpa_flag_ut' (default=None)
    rpa_vel_key : string
        RPA velocity data key (default='ion_v_sat_for')

    Returns
    ---------
     RPA data in instrument object

    """

    if rpa_flag_key in list(ivm.data.keys()):
        rpa_idx, = np.where(inst[rpa_flag_key] == 1)
    else:
        rpa_idx = list()

    ivm[rpa_idx, rpa_vel_key] = ivm[rpa_idx, rpa_vel_key].rolling(15, 5).mean()
    return


def update_DMSP_ephemeris(ivm, ephem=None):
    """Updates DMSP instrument data with DMSP ephemeris

    Parameters
    ----------
    ephem : pysat.Instrument or NoneType
        dmsp_ivm_ephem instrument object

    Returns
    ---------
    Updates 'mlt' and 'mlat'

    """

    # Ensure the right ephemera is loaded
    if ephem is None:
        print('No ephemera provided for {:}'.format(ivm.date))
        ivm.data = pds.DataFrame(None)
        return

    if ephem.sat_id != dmsp.sat_id:
        raise ValueError('ephemera provided for the wrong satellite')

    if ephem.date != ivm.date:
        ephem.load(date=ivm.date, verifyPad=True)

        if ephem.data.empty:
            print('unable to load ephemera for {:}'.format(date))
            ivm.data = pds.DataFrame(None)
            return

    # Reindex the ephemeris data
    ephem.data = ephem.data.reindex(index=ivm.data.index, method='pad')
    ephem.data = ephem.data.interpolate('time')

    # Update the DMSP instrument
    ivm['mlt'] = ephem['SC_AACGM_LTIME']
    ivm['mlat'] = ephem['SC_AACGM_LAT']

    return


def add_drift_unit_vectors(ivm):
    """ Add unit vectors for the satellite velocity

    Returns
    ---------
    Adds unit vectors in cartesian and polar coordinates for RAM and
    cross-track directions
        - 'unit_ram_x', 'unit_ram_y', 'unit_ram_r', 'unit_ram_theta'
        - 'unit_cross_x', 'unit_cross_y', 'unit_cross_r', 'unit_cross_theta'

    Notes
    ---------
    Assumes that the RAM vector is pointed perfectly forward

    """
    # Calculate theta and R in radians from MLT and MLat, respectively
    theta = ivm['mlt'] * (np.pi / 12.0) - np.pi * 0.5
    r = np.radians(90.0 - dmsp['mlat'].abs())

    # Determine the positions in cartesian coordinates
    pos_x = r * np.cos(theta)
    pos_y = r * np.sin(theta)
    diff_x = pos_x.diff()
    diff_y = pos_y.diff()
    norm = np.sqrt(diff_x**2 + diff_y**2)

    # Calculate the RAM and cross-track unit vectors in cartesian and polar
    # coordinates.
    # x points along MLT = 6, y points along MLT = 12
    ivm['unit_ram_x'] = diff_x / norm
    ivm['unit_ram_y'] = diff_y / norm
    ivm['unit_cross_x'] = -diff_y / norm
    ivm['unit_cross_y'] = diff_x / norm
    idx, = np.where(ivm['mlat'] < 0)
<<<<<<< HEAD
    ivm.data.loc[ivm.index[idx], 'unit_cross_x'] *= -1.0
    ivm.data.loc[ivm.index[idx], 'unit_cross_y'] *= -1.0
=======
    ivm.data.ix[idx, 'unit_cross_x'] *= -1.0
    ivm.data.ix[idx, 'unit_cross_y'] *= -1.0
>>>>>>> 551f994d

    ivm['unit_ram_r'] = ivm['unit_ram_x'] * np.cos(theta) + \
        ivm['unit_ram_y'] * np.sin(theta)
    ivm['unit_ram_theta'] = -ivm['unit_ram_x'] * np.sin(theta) + \
        ivm['unit_ram_y'] * np.cos(theta)

    ivm['unit_cross_r'] = ivm['unit_cross_x'] * np.cos(theta) + \
        ivm['unit_cross_y'] * np.sin(theta)
    ivm['unit_cross_theta'] = -ivm['unit_cross_x'] * np.sin(theta) + \
        ivm['unit_cross_y'] * np.cos(theta)
    return
<<<<<<< HEAD
=======

>>>>>>> 551f994d

def add_drifts_polar_cap_x_y(ivm, rpa_flag_key=None,
                             rpa_vel_key='ion_v_sat_for',
                             cross_vel_key='ion_v_sat_left'):
    """ Add polar cap drifts in cartesian coordinates

    Parameters
    ------------
    rpa_flag_key : string or NoneType
        RPA flag key, if None will not select any data. The UTD RPA flag key
        is 'rpa_flag_ut' (default=None)
    rpa_vel_key : string
        RPA velocity data key (default='ion_v_sat_for')
    cross_vel_key : string
        Cross-track velocity data key (default='ion_v_sat_left')

    Returns
    ----------
    Adds 'ion_vel_pc_x', 'ion_vel_pc_y', and 'partial'.  The last data key
    indicates whether RPA data was available (False) or not (True).

    Notes
    -------
    Polar cap drifts assume there is no vertical component to the X-Y
    velocities
    """

    # Get the good RPA data, if available
    if rpa_flag_key in list(ivm.data.keys()):
        rpa_idx, = np.where(inst[rpa_flag_key] != 1)
    else:
        rpa_idx = []

    # Use the cartesian unit vectors to calculate the desired velocities
    iv_x = inst[rpa_vel_key].copy()
    iv_x[rpa_idx] = 0.0

    # Check to see if unit vectors have been created
    if 'unit_ram_y' not in list(ivm.data.keys()):
        add_drift_unit_vectors(ivm)

    # Calculate the velocities
    ivm['ion_vel_pc_x'] = iv_x * ivm['unit_ram_x'] + \
        ivm[cross_vel_key] * ivm['unit_cross_x']
    ivm['ion_vel_pc_y'] = iv_x * ivm['unit_ram_y'] + \
        ivm[cross_vel_key] * ivm['unit_cross_y']

    # Flag the velocities as full (False) or partial (True)
    ivm['partial'] = False
    ivm[rpa_idx, 'partial'] = True

    return<|MERGE_RESOLUTION|>--- conflicted
+++ resolved
@@ -64,19 +64,11 @@
 
 # support list files routine
 # use the default CDAWeb method
-<<<<<<< HEAD
-dmsp_fname1 = {'utd':'dms_ut_{year:4d}{month:02d}{day:02d}_',
-               '':'dms_{year:4d}{month:02d}{day:02d}_'}
-dmsp_fname2 = {'utd':'.{version:03d}.hdf5', '':'s?.{version:03d}.hdf5'}
-supported_tags = {ss:{kk:dmsp_fname1[kk] + ss[1:] + dmsp_fname2[kk]
-                      for kk in sat_ids[ss]} for ss in sat_ids.keys()}
-=======
 dmsp_fname1 = {'utd': 'dms_ut_{year:4d}{month:02d}{day:02d}_',
                '': 'dms_{year:4d}{month:02d}{day:02d}_'}
 dmsp_fname2 = {'utd': '.{version:03d}.hdf5', '': 's?.{version:03d}.hdf5'}
 supported_tags = {ss: {kk: dmsp_fname1[kk] + ss[1:] + dmsp_fname2[kk]
                        for kk in sat_ids[ss]} for ss in sat_ids.keys()}
->>>>>>> 551f994d
 list_files = functools.partial(cdw.list_files,
                                supported_tags=supported_tags)
 
@@ -167,12 +159,8 @@
     The password field should be the user's email address. These parameters
     are passed to Madrigal when downloading.
 
-<<<<<<< HEAD
-    The affiliation field is set to pysat to enable tracking of pysat downloads.
-=======
     The affiliation field is set to pysat to enable tracking of pysat
     downloads.
->>>>>>> 551f994d
 
     """
     mad_meth.download(date_array, inst_code=str(madrigal_inst_code),
@@ -337,13 +325,8 @@
     ivm['unit_cross_x'] = -diff_y / norm
     ivm['unit_cross_y'] = diff_x / norm
     idx, = np.where(ivm['mlat'] < 0)
-<<<<<<< HEAD
     ivm.data.loc[ivm.index[idx], 'unit_cross_x'] *= -1.0
     ivm.data.loc[ivm.index[idx], 'unit_cross_y'] *= -1.0
-=======
-    ivm.data.ix[idx, 'unit_cross_x'] *= -1.0
-    ivm.data.ix[idx, 'unit_cross_y'] *= -1.0
->>>>>>> 551f994d
 
     ivm['unit_ram_r'] = ivm['unit_ram_x'] * np.cos(theta) + \
         ivm['unit_ram_y'] * np.sin(theta)
@@ -355,10 +338,7 @@
     ivm['unit_cross_theta'] = -ivm['unit_cross_x'] * np.sin(theta) + \
         ivm['unit_cross_y'] * np.cos(theta)
     return
-<<<<<<< HEAD
-=======
-
->>>>>>> 551f994d
+
 
 def add_drifts_polar_cap_x_y(ivm, rpa_flag_key=None,
                              rpa_vel_key='ion_v_sat_for',
