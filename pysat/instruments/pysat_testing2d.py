--- conflicted
+++ resolved
@@ -38,11 +38,7 @@
 
 
 def init(self):
-<<<<<<< HEAD
-    self.new_thing=True
-=======
     self.new_thing = True
->>>>>>> 551f994d
 
 
 def load(fnames, tag=None, sat_id=None):
@@ -102,15 +98,11 @@
     # higher rate time signal (for scalar >= 2)
     # this time signal used for 2D profiles associated with each time in main
     # DataFrame
-<<<<<<< HEAD
-    high_rate_template = pds.date_range(date,date+pds.DateOffset(hours=0, minutes=1, seconds=39),freq='2S')
-=======
     high_rate_template = pds.date_range(date,
                                         date + pds.DateOffset(hours=0,
                                                               minutes=1,
                                                               seconds=39),
                                         freq='2S')
->>>>>>> 551f994d
 
     # create a few simulated profiles
     # DataFrame at each time with mixed variables
@@ -120,15 +112,12 @@
     # Serie at each time, numeric data only
     series_profiles = []
     # frame indexed by date times
-<<<<<<< HEAD
-    frame = pds.DataFrame({'density': data.loc[data.index[0:50], 'mlt'].values.copy(),
-=======
-    frame = pds.DataFrame({'density': data.ix[0:50, 'mlt'].values.copy(),
->>>>>>> 551f994d
+    frame = pds.DataFrame({'density': data.loc[data.index[0:50],
+                                               'mlt'].values.copy(),
                            'dummy_str': ['test'] * 50,
                            'dummy_ustr': [u'test'] * 50},
-                           index=data.index[0:50],
-                           columns=['density', 'dummy_str', 'dummy_ustr'])
+                          index=data.index[0:50],
+                          columns=['density', 'dummy_str', 'dummy_ustr'])
     # frame indexed by float
     dd = np.arange(50) * 1.2
     ff = np.arange(50) / 50.
@@ -154,15 +143,10 @@
 def list_files(tag=None, sat_id=None, data_path=None, format_str=None):
     """Produce a fake list of files spanning a year"""
 
-<<<<<<< HEAD
-    index = pds.date_range(pysat.datetime(2008,1,1), pysat.datetime(2010,12,31))
-    names = [ data_path+date.strftime('%Y-%m-%d')+'.nofile' for date in index]
-=======
     index = pds.date_range(pysat.datetime(2008, 1, 1),
                            pysat.datetime(2010, 12, 31))
     names = [data_path + date.strftime('%Y-%m-%d') + '.nofile'
              for date in index]
->>>>>>> 551f994d
     return pysat.Series(names, index=index)
 
 
