--- conflicted
+++ resolved
@@ -53,12 +53,9 @@
 from pysat.instruments.methods import general as mm_gen
 from pysat.instruments.methods import nasa_cdaweb as cdw
 
-<<<<<<< HEAD
 
 logger = logging.getLogger(__name__)
 
-=======
->>>>>>> 7c81e896
 platform = 'timed'
 name = 'saber'
 tags = {'': ''}
@@ -79,17 +76,10 @@
 # Set to True if data will be returned via a pandas DataFrame
 pandas_format = True
 
-<<<<<<< HEAD
-# pysatCDF is used to load data
-load = cdw.load
-
-# support downlaod files from CDAWeb
-=======
 # use the default CDAWeb method
 load = cdw.load
 
 # use the default CDAWeb method
->>>>>>> 7c81e896
 basic_tag = {'dir': '/pub/data/timed/saber/level2a_v2_07_cdf',
              'remote_fname': '{year:4d}/{month:02d}/' + fname,
              'local_fname': fname}
@@ -101,18 +91,11 @@
                                       supported_tags=supported_tags)
 
 
-<<<<<<< HEAD
-# code should be defined below as needed
 def init(self):
     """Initializes the Instrument object with instrument specific values.
 
     Runs once upon instantiation.
 
-
-    Parameters
-    ----------
-    self : pysat.Instrument
-        This object
 
     """
 
@@ -126,9 +109,6 @@
     return
 
 
-# code should be defined below as needed
-=======
->>>>>>> 7c81e896
 def clean(inst):
     """Routine to return PLATFORM/NAME data cleaned to the specified level
 
