--- conflicted
+++ resolved
@@ -55,15 +55,10 @@
 # dictionary of sat_ids ad tags supported by each
 sat_ids = {'a': ['level_2'],
            'b': ['level_2']}
-<<<<<<< HEAD
 _test_dates = {'a': {'level_2': dt.datetime(2018, 1, 1)},
                'b': {'level_2': dt.datetime(2018, 1, 1)}}
-=======
-_test_dates = {'a': {'level_2': pysat.datetime(2018, 1, 1)},
-               'b': {'level_2': pysat.datetime(2018, 1, 1)}}
 _test_download = {'a': {kk: False for kk in tags.keys()},
                   'b': {kk: False for kk in tags.keys()}}
->>>>>>> 3beee9fd
 
 
 def init(self):
