--- conflicted
+++ resolved
@@ -343,15 +343,10 @@
                 req = requests.get(dwnld, auth=HTTPBasicAuth(user, password))
                 req.raise_for_status()
             except requests.exceptions.HTTPError as err:
-<<<<<<< HEAD
-                estr = ''.join([str(err), '\n', 'Data not found'])
-                print(estr)
+                estr = ''.join(str(err), '\n', 'Data not found')
+                logger.info(estr)
         # Copy request info to tarball
         # If data does not exist, will copy info not readable as tar
-=======
-                estr = ''.join(str(err), '\n', 'Data not found')
-                logger.info(estr)
->>>>>>> 0ed6e7df
         fname = os.path.join(data_path,
                              'cosmic_' + sub_dir + '_' + yrdoystr + '.tar')
         with open(fname, "wb") as local_file:
