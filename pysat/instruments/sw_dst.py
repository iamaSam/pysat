--- conflicted
+++ resolved
@@ -27,11 +27,8 @@
 """
 
 import datetime as dt
-<<<<<<< HEAD
 import logging
-=======
 import ftplib
->>>>>>> 7c81e896
 import os
 import numpy as np
 import sys
