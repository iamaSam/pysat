# -*- coding: utf-8 -*-
"""Supports Dst values. Downloads data from NGDC.

Parameters
----------
platform : string
    'sw'
name : string
    'dst'
tag : string
    None supported

Note
----
Will only work until 2057.

Download method should be invoked on a yearly frequency,
dst.download(date1, date2, freq='AS')

This material is based upon work supported by the
National Science Foundation under Grant Number 1259508.

Any opinions, findings, and conclusions or recommendations expressed in this
material are those of the author(s) and do not necessarily reflect the views
of the National Science Foundation.

"""

import os
import pandas as pds
import numpy as np

import pysat

platform = 'sw'
name = 'dst'
tags = {'':''}
sat_ids = {'':['']}
test_dates = {'':{'':pysat.datetime(2007,1,1)}}


def load(fnames, tag=None, sat_id=None):
    """Load Kp index files

    Parameters
    ------------
    fnames : (pandas.Series)
        Series of filenames
    tag : (str or NoneType)
        tag or None (default=None)
    sat_id : (str or NoneType)
        satellite id or None (default=None)

    Returns
    ---------
    data : (pandas.DataFrame)
        Object containing satellite data
    meta : (pysat.Meta)
        Object containing metadata such as column names and units

    Note
    ----
    Called by pysat. Not intended for direct use by user.

    """

    data = pds.DataFrame()

    for filename in fnames:
        # need to remove date appended to dst filename
        fname = filename[0:-11]
        #f = open(fname)
        with open(fname) as f:
            lines = f.readlines()
            idx = 0
            # check if all lines are good
            max_lines=0
            for line in lines:
                if len(line) > 1:
                    max_lines+=1
            yr = np.zeros(max_lines*24, dtype=int)
            mo = np.zeros(max_lines*24, dtype=int)
            day = np.zeros(max_lines*24, dtype=int)
            ut = np.zeros(max_lines*24, dtype=int)
            dst = np.zeros(max_lines*24, dtype=int)
            for line in lines:
                if len(line) > 1:
                    temp_year = int(line[14:16] + line[3:5])
                    if temp_year > 57:
                        temp_year += 1900
                    else:
                        temp_year += 2000

                    yr[idx:idx+24] = temp_year
                    mo[idx:idx+24] = int(line[5:7])
                    day[idx:idx+24] = int(line[8:10])
                    ut[idx:idx+24] = np.arange(24)
                    temp = line.strip()[20:-4]
                    temp2 = [temp[4*i:4*(i+1)] for i in np.arange(24)]
                    dst[idx:idx+24] = temp2
                    idx += 24

            #f.close()


            start = pds.datetime(yr[0], mo[0], day[0], ut[0])
            stop = pds.datetime(yr[-1], mo[-1], day[-1], ut[-1])
            dates = pds.date_range(start, stop, freq='H')

            new_data = pds.DataFrame(dst, index=dates, columns=['dst'])
            # pull out specific day
            new_date = pysat.datetime.strptime(filename[-10:], '%Y-%m-%d')
            idx, = np.where((new_data.index >= new_date) & (new_data.index < new_date+pds.DateOffset(days=1)))
            new_data = new_data.iloc[idx,:]
            # add specific day to all data loaded for filenames
            data = pds.concat([data, new_data], axis=0)

    return data, pysat.Meta()

def list_files(tag=None, sat_id=None, data_path=None, format_str=None):
    """Return a Pandas Series of every file for chosen satellite data

    Parameters
    -----------
    tag : (string or NoneType)
        Denotes type of file to load.  Accepted types are '1min' and '5min'.
        (default=None)
    sat_id : (string or NoneType)
        Specifies the satellite ID for a constellation.  Not used.
        (default=None)
    data_path : (string or NoneType)
        Path to data directory.  If None is specified, the value previously
        set in Instrument.files.data_path is used.  (default=None)
    format_str : (string or NoneType)
        User specified file format.  If None is specified, the default
        formats associated with the supplied tags are used. (default=None)

    Returns
    --------
    pysat.Files.from_os : (pysat._files.Files)
        A class containing the verified available files

    Notes
    -----
    Called by pysat. Not intended for direct use by user.

    """

    if data_path is not None:
        if tag == '':
            # files are by year, going to add date to yearly filename for
            # each day of the month. The load routine will load a month of
            # data and use the appended date to select out appropriate data.
            if format_str is None:
<<<<<<< HEAD
                format_str = 'dst{year:2d}.txt'
            out = pysat.Files.from_os(data_path=data_path,
                format_str=format_str,
                two_digit_year_break=94)
=======
                format_str = 'dst{year:4d}.txt'
            out = pysat.Files.from_os(data_path=data_path, 
                                      format_str=format_str)
>>>>>>> 444aab11
            if not out.empty:
                out.loc[out.index[-1] + pds.DateOffset(years=1) -
                        pds.DateOffset(days=1)] = out.iloc[-1]
                out = out.asfreq('D', 'pad')
                out = out + '_' + out.index.strftime('%Y-%m-%d')
            return out
        else:
            raise ValueError('Unrecognized tag name for Space Weather Dst Index')
    else:
        raise ValueError ('A data_path must be passed to the loading routine for Dst')



def download(date_array, tag, sat_id, data_path, user=None, password=None):
    """Routine to download Dst index data

    Parameters
    -----------
    tag : (string or NoneType)
        Denotes type of file to load.
        (default=None)
    sat_id : (string or NoneType)
        Specifies the satellite ID for a constellation.  Not used.
        (default=None)
    data_path : (string or NoneType)
        Path to data directory.  If None is specified, the value previously
        set in Instrument.files.data_path is used.  (default=None)

    Returns
    --------
    Void : (NoneType)
        data downloaded to disk, if available.

    Notes
    -----
    Called by pysat. Not intended for direct use by user.

    """

    import ftplib
    from ftplib import FTP
    import sys
    ftp = FTP('ftp.ngdc.noaa.gov')   # connect to host, default port
    ftp.login()               # user anonymous, passwd anonymous@
    ftp.cwd('/STP/GEOMAGNETIC_DATA/INDICES/DST')

    for date in date_array:
        fname = 'dst{year:02d}.txt'
        fname = fname.format(year=date.year)
        local_fname = fname
        saved_fname = os.path.join(data_path,local_fname)
        try:
            print('Downloading file for '+date.strftime('%D'))
            sys.stdout.flush()
            ftp.retrbinary('RETR '+fname, open(saved_fname,'wb').write)
        except ftplib.error_perm as exception:
            # if exception[0][0:3] != '550':
            if str(exception.args[0]).split(" ", 1)[0] != '550':
                raise
            else:
                os.remove(saved_fname)
                print('File not available for '+date.strftime('%D'))

    ftp.close()
    return<|MERGE_RESOLUTION|>--- conflicted
+++ resolved
@@ -152,16 +152,9 @@
             # each day of the month. The load routine will load a month of
             # data and use the appended date to select out appropriate data.
             if format_str is None:
-<<<<<<< HEAD
-                format_str = 'dst{year:2d}.txt'
+                format_str = 'dst{year:4d}.txt'
             out = pysat.Files.from_os(data_path=data_path,
-                format_str=format_str,
-                two_digit_year_break=94)
-=======
-                format_str = 'dst{year:4d}.txt'
-            out = pysat.Files.from_os(data_path=data_path, 
                                       format_str=format_str)
->>>>>>> 444aab11
             if not out.empty:
                 out.loc[out.index[-1] + pds.DateOffset(years=1) -
                         pds.DateOffset(days=1)] = out.iloc[-1]
