# -*- coding: utf-8 -*-
"""
Produces fake instrument data for testing.
"""

import datetime as dt
import functools
import logging
import numpy as np
import warnings

import xarray

import pysat
from pysat.instruments.methods import testing as mm_test

logger = logging.getLogger(__name__)

# pysat required parameters
platform = 'pysat'
name = 'testing_xarray'
# dictionary of data 'tags' and corresponding description
tags = {'': 'Regular testing data set'}
# dictionary of satellite IDs, list of corresponding tags
inst_ids = {'': ['']}
_test_dates = {'': {'': dt.datetime(2009, 1, 1)}}
pandas_format = False

epoch_name = u'time'


def init(self):
    """Initializes the Instrument object with instrument specific values.

    Runs once upon instantiation.

    Parameters
    ----------
    self : pysat.Instrument
        This object

    """

    self.new_thing = True
    logger.info(mm_test.ackn_str)
    self.acknowledgements = mm_test.ackn_str
    self.references = mm_test.refs
    return


def default(inst):
    """Default customization function.

    This routine is automatically applied to the Instrument object
    on every load by the pysat nanokernel (first in queue).

    Parameters
    ----------
    self : pysat.Instrument
        This object


    """

    pass


def load(fnames, tag=None, inst_id=None, sim_multi_file_right=False,
         sim_multi_file_left=False, malformed_index=False,
         num_samples=None):
    """ Loads the test files

    Parameters
    ----------
    fnames : list
        List of filenames
    tag : str or NoneType
        Instrument tag (accepts '')
    inst_id : str or NoneType
        Instrument satellite ID (accepts '' or a number (i.e., '10'), which
        specifies the number of data points to include in the test instrument)
    sim_multi_file_right : boolean
        Adjusts date range to be 12 hours in the future or twelve hours beyond
        root_date (default=False)
    sim_multi_file_left : boolean
        Adjusts date range to be 12 hours in the past or twelve hours before
        root_date (default=False)
    malformed_index : boolean
        If True, time index will be non-unique and non-monotonic.
    num_samples : int
        Number of samples per day

    Returns
    -------
    data : xr.Dataset
        Testing data
    meta : pysat.Meta
        Metadata

    """

    # create an artifical satellite data set
    iperiod = mm_test.define_period()
    drange = mm_test.define_range()
<<<<<<< HEAD
    if num_samples is None:
        if sat_id != '':
            estr = ' '.join(('sat_id will no longer be supported',
                             'for setting the number of samples per day.'))
            warnings.warn(estr, DeprecationWarning)
            num_samples = int(sat_id)
        else:
            num_samples = 86400
    uts, index, dates = mm_test.generate_times(fnames, num_samples,
                                               freq='1S')
=======
    uts, index, date = mm_test.generate_times(fnames, inst_id=inst_id,
                                              freq='1S')
>>>>>>> b926b968

    if sim_multi_file_right:
        root_date = dt.datetime(2009, 1, 1, 12)
    elif sim_multi_file_left:
        root_date = dt.datetime(2008, 12, 31, 12)
    else:
        root_date = dt.datetime(2009, 1, 1)

    if malformed_index:
        index = index.tolist()
        # nonmonotonic
        index[0:3], index[3:6] = index[3:6], index[0:3]
        # non unique
        index[6:9] = [index[6]] * 3

    data = xarray.Dataset({'uts': ((epoch_name), index)},
                          coords={epoch_name: index})
    # need to create simple orbits here. Have start of first orbit
    # at 2009,1, 0 UT. 14.84 orbits per day
    time_delta = dates[0] - root_date
    mlt = mm_test.generate_fake_data(time_delta.total_seconds(), uts,
                                     period=iperiod['lt'],
                                     data_range=drange['lt'])
    data['mlt'] = ((epoch_name), mlt)

    # do slt, 20 second offset from mlt
    slt = mm_test.generate_fake_data(time_delta.total_seconds() + 20, uts,
                                     period=iperiod['lt'],
                                     data_range=drange['lt'])
    data['slt'] = ((epoch_name), slt)

    # create a fake longitude, resets every 6240 seconds
    # sat moves at 360/5820 deg/s, Earth rotates at 360/86400, takes extra time
    # to go around full longitude
    longitude = mm_test.generate_fake_data(time_delta.total_seconds(), uts,
                                           period=iperiod['lon'],
                                           data_range=drange['lon'])
    data['longitude'] = ((epoch_name), longitude)

    # create latitude area for testing polar orbits
    angle = mm_test.generate_fake_data(time_delta.total_seconds(), uts,
                                       period=iperiod['angle'],
                                       data_range=drange['angle'])
    latitude = 90.0 * np.cos(angle)
    data['latitude'] = ((epoch_name), latitude)

    # create constant altitude at 400 km
    alt0 = 400.0
    altitude = alt0 * np.ones(data['latitude'].shape)
    data['altitude'] = ((epoch_name), altitude)

    # fake orbit number
    fake_delta = dates[0] - dt.datetime(2008, 1, 1)
    orbit_num = mm_test.generate_fake_data(fake_delta.total_seconds(),
                                           uts, period=iperiod['lt'],
                                           cyclic=False)

    data['orbit_num'] = ((epoch_name), orbit_num)

    # create some fake data to support testing of averaging routines
    mlt_int = data['mlt'].astype(int)
    long_int = (data['longitude'] / 15.).astype(int)
    data['dummy1'] = ((epoch_name), mlt_int)
    data['dummy2'] = ((epoch_name), long_int)
    data['dummy3'] = ((epoch_name), mlt_int + long_int * 1000.)
    data['dummy4'] = ((epoch_name), uts)
    data['string_dummy'] = ((epoch_name),
                            ['test'] * len(data.indexes[epoch_name]))
    data['unicode_dummy'] = ((epoch_name),
                             [u'test'] * len(data.indexes[epoch_name]))
    data['int8_dummy'] = ((epoch_name),
                          np.array([1] * len(data.indexes[epoch_name]),
                          dtype=np.int8))
    data['int16_dummy'] = ((epoch_name),
                           np.array([1] * len(data.indexes[epoch_name]),
                           dtype=np.int16))
    data['int32_dummy'] = ((epoch_name),
                           np.array([1] * len(data.indexes[epoch_name]),
                           dtype=np.int32))
    data['int64_dummy'] = ((epoch_name),
                           np.array([1] * len(data.indexes[epoch_name]),
                           dtype=np.int64))

    return data, meta.copy()


list_files = functools.partial(mm_test.list_files, test_dates=_test_dates)
list_remote_files = functools.partial(mm_test.list_remote_files,
                                      test_dates=_test_dates)
download = functools.partial(mm_test.download)


meta = pysat.Meta()
meta['uts'] = {'units': 's',
               'long_name': 'Universal Time',
               'custom': False}
meta[epoch_name] = {'units': 'Milliseconds since 1970-1-1',
                    'Bin_Location': 0.5,
                    'notes': 'UTC time at middle of geophysical measurement.',
                    'desc': 'UTC seconds', }
meta['mlt'] = {'units': 'hours',
               'long_name': 'Magnetic Local Time',
               'label': 'MLT',
               'axis': 'MLT',
               'desc': 'Magnetic Local Time',
               'value_min': 0.,
               'value_max': 24.,
               'notes': ('Magnetic Local Time is the solar local time of the '
                         'field line at the location where the field crosses '
                         'the magnetic equator. In this case we just simulate '
                         '0-24 with a consistent orbital period and an offste '
                         'with SLT.'),
               'fill': np.nan,
               'scale': 'linear'}
meta['slt'] = {'units': 'hours',
               'long_name': 'Solar Local Time',
               'label': 'SLT',
               'axis': 'SLT',
               'desc': 'Solar Local Time',
               'value_min': 0.,
               'value_max': 24.,
               'notes': ('Solar Local Time is the local time (zenith angle of '
                         'sun) of the given locaiton. Overhead noon, +/- 90 is'
                         ' 6, 18 SLT .'),
               'fill': np.nan,
               'scale': 'linear'}
meta['orbit_num'] = {'units': '',
                     'long_name': 'Orbit Number',
                     'label': 'Orbit Number',
                     'axis': 'Orbit Number',
                     'desc': 'Orbit Number',
                     'value_min': 0.,
                     'value_max': 25000.,
                     'notes': ('Number of orbits since the start of the '
                               'mission. For this simulation we use the '
                               'number of 5820 second periods since the '
                               'start, 2008-01-01.'),
                     'fill': np.nan,
                     'scale': 'linear'}

meta['longitude'] = {'units': 'degrees', 'long_name': 'Longitude'}
meta['latitude'] = {'units': 'degrees', 'long_name': 'Latitude'}
meta['altitude'] = {'units': 'km', 'long_name': 'Altitude'}
meta['dummy1'] = {'units': '', 'long_name': 'dummy1'}
meta['dummy2'] = {'units': '', 'long_name': 'dummy2'}
meta['dummy3'] = {'units': '', 'long_name': 'dummy3'}
meta['dummy4'] = {'units': '', 'long_name': 'dummy4'}
meta['string_dummy'] = {'units': '', 'long_name': 'string_dummy'}
meta['unicode_dummy'] = {'units': '', 'long_name': 'unicode_dummy'}
meta['int8_dummy'] = {'units': '', 'long_name': 'int8_dummy'}
meta['int16_dummy'] = {'units': '', 'long_name': 'int16_dummy'}
meta['int32_dummy'] = {'units': '', 'long_name': 'int32_dummy'}
meta['int64_dummy'] = {'units': '', 'long_name': 'int64_dummy'}<|MERGE_RESOLUTION|>--- conflicted
+++ resolved
@@ -77,8 +77,7 @@
     tag : str or NoneType
         Instrument tag (accepts '')
     inst_id : str or NoneType
-        Instrument satellite ID (accepts '' or a number (i.e., '10'), which
-        specifies the number of data points to include in the test instrument)
+        Instrument satellite ID (accepts '')
     sim_multi_file_right : boolean
         Adjusts date range to be 12 hours in the future or twelve hours beyond
         root_date (default=False)
@@ -88,7 +87,7 @@
     malformed_index : boolean
         If True, time index will be non-unique and non-monotonic.
     num_samples : int
-        Number of samples per day
+        Number of samples
 
     Returns
     -------
@@ -102,21 +101,17 @@
     # create an artifical satellite data set
     iperiod = mm_test.define_period()
     drange = mm_test.define_range()
-<<<<<<< HEAD
+    
     if num_samples is None:
-        if sat_id != '':
-            estr = ' '.join(('sat_id will no longer be supported',
+        if inst_id != '':
+            estr = ' '.join(('inst_id will no longer be supported',
                              'for setting the number of samples per day.'))
             warnings.warn(estr, DeprecationWarning)
-            num_samples = int(sat_id)
+            num_samples = int(inst_id)
         else:
             num_samples = 86400
     uts, index, dates = mm_test.generate_times(fnames, num_samples,
                                                freq='1S')
-=======
-    uts, index, date = mm_test.generate_times(fnames, inst_id=inst_id,
-                                              freq='1S')
->>>>>>> b926b968
 
     if sim_multi_file_right:
         root_date = dt.datetime(2009, 1, 1, 12)
