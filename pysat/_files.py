--- conflicted
+++ resolved
@@ -19,60 +19,15 @@
 class Files(object):
     """Maintains collection of files plus associated methods.
 
-<<<<<<< HEAD
     Attributes
     ----------
     home_path : str
         Path to the pysat information directory.
     start_date : datetime or NoneType
-=======
-    Interfaces with the `list_files` method for a given instrument
-    support module to create an ordered collection of files in time,
-    used primarily by the pysat.Instrument object to identify files
-    to be loaded. The Files class mediates access to the files by
-    datetime and contains helper methods for determining the presence of
-    new files and filtering out empty files.
-
-    Parameters
-    -----------
-    sat : pysat.Instrument
-        Instrument object
-    manual_org : boolean
-        If True, then pysat will look directly in pysat data directory
-        for data files and will not use default /platform/name/tag/inst_id
-        (default=False)
-    directory_format : string or NoneType
-        directory naming structure in string format. Variables such as
-        platform, name, and tag will be filled in as needed using python
-        string formatting. The default directory structure would be
-        expressed as '{platform}/{name}/{tag}/{inst_id}' where
-        '/' is platform appropriate. (default=None)
-    update_files : boolean
-        If True, immediately query filesystem for instrument files and
-        store (default=False)
-    file_format : str or NoneType
-        File naming structure in string format.  Variables such as year,
-        month, and inst_id will be filled in as needed using python string
-        formatting.  The default file format structure is supplied in the
-        instrument list_files routine. (default=None)
-    write_to_disk : boolean
-        If true, the list of Instrument files will be written to disk.
-        Setting this to False prevents a rare condition when running
-        multiple pysat processes.
-    ignore_empty_files : boolean
-        if True, the list of files found will be checked to
-        ensure the filesizes are greater than zero. Empty files are
-        removed from the stored list of files.
-
-    Attributes
-    ----------
-    start_date : datetime
->>>>>>> 226a00e0
-        date of first file, used as default start bound for instrument
+        Date of first file, used as default start bound for instrument
         object, or None if no files are loaded.
     stop_date : datetime or NoneType
-        date of last file, used as default stop bound for instrument
-<<<<<<< HEAD
+        Date of last file, used as default stop bound for instrument
         object, or None if no files are loaded.
     files : pds.Series
         Series of data files, indexed by file start time
@@ -101,15 +56,13 @@
         If True, the list of files found will be checked to ensure the
         filesizes are greater than zero. Empty files are removed from the
         stored list of files. (default=False)
-=======
-        object
-    data_path : string
+    data_path : str
         path to the directory containing instrument files,
         top_dir/platform/name/tag/
     data_paths: list of str
         Available paths that pysat will use when looking for files. The
         class uses the first directory with relevant data, stored in data_path.
-    files : pandas.Series
+    files : pds.Series
         Filenames indexed by time. Leading pysat path information not stored.
     home_path : str
         Directory used for class storage
@@ -122,19 +75,18 @@
     multi_file_day : boolean
         Flag copied from associated pysat.Instrument object that indicates
         when data for day n may be found in files for days n-1, or n+1
-    sat_info : dict
+    inst_info : dict
         Contains pysat.Instrument parameters 'platform', 'name', 'tag',
         and 'inst_id', identifying the source of the files.
-    stored_file_name : str
-        File used by this class to store file information
->>>>>>> 226a00e0
 
     Note
-    ----
-    Uses the list_files functions for each specific instrument to create an
-    ordered collection of files in time. Used by instrument object to load the
-    correct files. Files also contains helper methods for determining the
-    presence of new files and creating an ordered list of files.
+    ----  
+    Interfaces with the `list_files` method for a given instrument
+    support module to create an ordered collection of files in time,
+    used primarily by the pysat.Instrument object to identify files
+    to be loaded. The Files class mediates access to the files by
+    datetime and contains helper methods for determining the presence of
+    new files and filtering out empty files.
 
     User should generally use the interface provided by a pysat.Instrument
     instance. Exceptions are the classmethod from_os, provided to assist
@@ -178,8 +130,7 @@
     def __init__(self, inst, directory_format=None, update_files=False,
                  file_format=None, write_to_disk=True,
                  ignore_empty_files=False):
-
-<<<<<<< HEAD
+        """
         Parameters
         ----------
         inst : pysat.Instrument
@@ -210,8 +161,8 @@
         """
 
         # Ensure we have a path for pysat data directory
-        if data_dir == '':
-            raise RuntimeError(" ".join(("pysat's data_dir is None. Set a",
+        if pysat_dir == '':
+            raise RuntimeError(" ".join(("pysat's pysat_dir is None. Set a",
                                          "directory using",
                                          "pysat.utils.set_data_dir.")))
 
@@ -219,41 +170,23 @@
         self._inst = weakref.proxy(inst)
         self._update_files = update_files
 
-        # Determine the location of the .pysat file
-        self.home_path = os.path.join(os.path.expanduser('~'), '.pysat')
-
-        # Initialize the file series
-=======
-        # Update file list an instantiation flag
-        self.update_files = update_files
-
         # Location of directory to store file information in
         self.home_path = os.path.join(pysat_dir, 'instruments')
 
         # Assign base default dates and an empty list of files
->>>>>>> 226a00e0
         self.start_date = None
         self.stop_date = None
         self.files = pds.Series(None, dtype='object')
-
-<<<<<<< HEAD
-        # Set the location of stored files
-        self.stored_file_name = ''.join((self._inst.platform, '_',
-                                         self._inst.name, '_', self._inst.tag,
-                                         '_', self._inst.inst_id,
-                                         '_stored_file_info.txt'))
-
-        # Set the path for sub-directories under pysat data path
-=======
+        
         # Grab Instrument info
-        self.sat_info = {'platform': sat.platform, 'name': sat.name,
-                         'tag': sat.tag, 'inst_id': sat.inst_id}
-        self.list_files_rtn = sat._list_files_rtn
-
+        self.inst_info = {'platform': inst.platform, 'name': inst.name,
+                         'tag': inst.tag, 'inst_id': inst.inst_id}
+        self.list_files_rtn = inst._list_files_rtn
+        
         # Check if routine is actually a generator method
         if inspect.isgeneratorfunction(self.list_files_rtn):
             self.list_files_generator = self.list_files_rtn()
-            # Instrument iteration methods require a date range
+            # Instrument iteration methods require a date range.
             # So, do we just pick dates far into future and past?
             self.start_date = dt.datetime(1900, 1, 1)
             self.stop_date = dt.datetime(2100, 1, 1)
@@ -262,69 +195,27 @@
 
         self.multi_file_day = sat.multi_file_day
 
-        # Filename that stores list of Instrument files
-        self.stored_file_name = '_'.join((self.sat_info['platform'],
-                                          self.sat_info['name'],
-                                          self.sat_info['tag'],
-                                          self.sat_info['inst_id'],
+        # Set the location of stored files
+        self.stored_file_name = '_'.join((self.inst_info['platform'],
+                                          self.inst_info['name'],
+                                          self.inst_info['tag'],
+                                          self.inst_info['inst_id'],
                                           'stored_file_info.txt'))
 
-        # flag for setting simple organization of files, only
-        # look under pysat_data_dir
-        self.manual_org = manual_org
-
-        # Get template for sub-directories under main pysat data directories
->>>>>>> 226a00e0
+        # Set the path for sub-directories under pysat data path
         if directory_format is None:
-            # Assign stored template if user doesn't provide one
+            # Assign stored template if user doesn't provide one.
             # TODO: Should we just error here? This ensures the settings are
             # dominated by the Instrument object.
             directory_format = params['directory_format']
         self.directory_format = directory_format
 
-<<<<<<< HEAD
         # Set the user-specified file format
         self.file_format = file_format
 
         # Construct the subdirectory path
-        sub_dir_path = self.directory_format.format(
-            name=self._inst.name, platform=self._inst.platform,
-            tag=self._inst.tag, inst_id=self._inst.inst_id)
-
-        # Make sure path always ends with directory seperator
-        self.data_path = os.path.join(data_dir, sub_dir_path)
-        if self.data_path[-2] == os.path.sep:
-            self.data_path = self.data_path[:-1]
-        elif self.data_path[-1] != os.path.sep:
-            self.data_path = os.path.join(self.data_path, '')
-
-        # Set the preference of writing the file list to disk or not
-        self.write_to_disk = write_to_disk
-        if self.write_to_disk is False:
-            # Use blank memory rather than loading from disk
-            self._previous_file_list = pds.Series([], dtype='a')
-            self._current_file_list = pds.Series([], dtype='a')
-
-        # Set the preference to ignore or include empty files
-        self.ignore_empty_files = ignore_empty_files
-
-        if self._inst.platform != '':
-            # Load stored file info
-            file_info = self._load()
-            if not file_info.empty:
-                self._attach_files(file_info)
-                if update_files:
-=======
-        # User-specified file format
-        self.file_format = file_format
-
-        if manual_org:
-            self.sub_dir_path = ''
-        else:
-            # construct subdirectory path
-            self.sub_dir_path = \
-                self.directory_format.format(**self.sat_info)
-            self.sub_dir_path = os.path.normpath(self.sub_dir_path)
+        sub_dir_path = os.path.normpath(
+          self.directory_format.format(**self.inst_info))
 
         # Ensure we have at least one path for pysat data directory
         if len(params['data_dirs']) == 0:
@@ -336,7 +227,7 @@
         # Get list of potential data directory paths from pysat. Construct
         # possible locations for data. Ensure path always ends with directory
         # separator.
-        self.data_paths = [os.path.join(pdir, self.sub_dir_path)
+        self.data_paths = [os.path.join(pdir, sub_dir_path)
                            for pdir in params['data_dirs']]
         self.data_paths = [os.path.join(os.path.normpath(pdir), '')
                            for pdir in self.data_paths]
@@ -348,99 +239,45 @@
         # _load. We start here with the first directory for cases where there
         # are no files.
         self.data_path = self.data_paths[0]
-
-        # Store write to disk preference
+        
+        # Set the preference of writing the file list to disk or not
         self.write_to_disk = write_to_disk
         if not self.write_to_disk:
-            # Using blank memory rather than loading from disk
+            # Use blank memory rather than loading from disk
             self._previous_file_list = pds.Series([], dtype='a')
             self._current_file_list = pds.Series([], dtype='a')
 
-        # Store ignore_empty_files preference
+        # Set the preference to ignore or include empty files
         self.ignore_empty_files = ignore_empty_files
 
-        if self.sat_info['platform'] != '':
+        if self.inst_info['platform'] != '':
+            # Load stored file info
             if self.list_files_generator is None:
                 # Typical instrument with files, not generated data.
                 if self.update_files:
->>>>>>> 226a00e0
                     self.refresh()
                 else:
                     # Load stored file info
-                    info = self._load()
-                    if info.empty:
+                    file_info = self._load()
+                    if file_info.empty:
                         # Didn't find stored information. Search local system.
                         self.refresh()
                     else:
                         # Attach the data loaded
-                        self._attach_files(info)
-
-    # slicing via date and index filename is inclusive slicing,
-    # date and index are normal non-inclusive end point
-
-    def __getitem__(self, key):
-        if self.list_files_generator is not None:
-            # Return generated filename
-            return self.list_files_generator(key)
-
-        if isinstance(key, slice):
-            try:
-                try:
-                    # Assume key is integer (including list or slice)
-                    out = self.files.iloc[key]
-                except TypeError:
-                    # Assume key is something else
-                    out = self.files.loc[key]
-            except IndexError as err:
-                raise IndexError(''.join((str(err), '\n',
-                                          'Date requested outside file ',
-                                          'bounds.')))
-            if isinstance(key.start, dt.datetime):
-                # enforce exclusive slicing on datetime
-                if len(out) > 1:
-                    if out.index[-1] >= key.stop:
-                        return out[:-1]
-                    else:
-                        return out
-                elif len(out) == 1:
-                    if out.index[0] >= key.stop:
-                        return pds.Series([], dtype='a')
-                    else:
-                        return out
-                else:
-                    return out
-            else:
-                # not a datetime
-                return out
-        else:
-            try:
-                return self.files.iloc[key]
-            except TypeError:
-                return self.files.loc[key]
+                        self._attach_files(file_info)
+        return
 
     def __repr__(self):
-<<<<<<< HEAD
         """ Representation of the class and its current state
         """
         # Because the local Instrument object is weakly referenced, it may
         # not always be accessible
-        try:
-            inst_repr = self._inst.__repr__()
-        except ReferenceError:
-            inst_repr = "Instrument(weakly referenced)"
+        inst_repr = Instrument(**self.sat_info).__repr__()
 
         out_str = "".join(["Files(", inst_repr, ", directory_format=",
                            "'{:}'".format(self.directory_format),
                            ", update_files=",
                            "{:}, file_format=".format(self._update_files),
-=======
-        inst_repr = Instrument(**self.sat_info).__repr__()
-
-        out_str = "".join(["Files(", inst_repr, ", manual_org=",
-                           "{:}, directory_format='".format(self.manual_org),
-                           self.directory_format, "', update_files=",
-                           "{:}, file_format=".format(self.update_files),
->>>>>>> 226a00e0
                            "{:}, ".format(self.file_format.__repr__()),
                            "write_to_disk={:}, ".format(self.write_to_disk),
                            "ignore_empty_files=",
@@ -466,7 +303,6 @@
 
         return output_str
 
-<<<<<<< HEAD
     def __getitem__(self, key):
         """ Retrieve items from the files attribute
 
@@ -491,8 +327,10 @@
         index are normal non-inclusive end point
 
         """
-
-        if isinstance(key, slice):
+        if self.list_files_generator is not None:
+            # Return generated filename
+            out = self.list_files_generator(key)
+        elif isinstance(key, slice):
             try:
                 try:
                     # Assume key is integer (including list or slice)
@@ -509,19 +347,10 @@
                 # Enforce exclusive slicing on datetime
                 if len(out) > 1:
                     if out.index[-1] >= key.stop:
-                        return out[:-1]
-                    else:
-                        return out
+                        out = out[:-1]
                 elif len(out) == 1:
                     if out.index[0] >= key.stop:
-                        return pds.Series([], dtype='a')
-                    else:
-                        return out
-                else:
-                    return out
-            else:
-                # Not a datetime key, return based on previous selection calls
-                return out
+                        out = pds.Series([], dtype='a')
         else:
             try:
                 # Assume key is integer (including list or slice)
@@ -560,57 +389,22 @@
 
         return
 
-=======
->>>>>>> 226a00e0
     def _attach_files(self, files_info):
         """Attaches stored file lists to self.files
 
         Parameters
-        ----------
-<<<<<<< HEAD
+        ---------
         files_info : pds.Series
-            Stored file information
-
-        Returns
-        -------
-        updates the file list (files), start_date, and stop_date attributes
+            Stored file information, filenames indexed by datetime
+
+        Note
+        ----
+        Updates the file list (files), start_date, and stop_date attributes
         of the Files class object.
-=======
-        files_info : pandas.Series
-            Filenames indexed by datetime
->>>>>>> 226a00e0
 
         """
 
         if not files_info.empty:
-<<<<<<< HEAD
-            unique_files = len(files_info.index.unique()) != len(files_info)
-            # Filter file list, removing duplicates
-            if (not self._inst.multi_file_day and unique_files):
-                estr = ''.join(['Duplicate datetimes in provided file ',
-                                'information.\nKeeping one of each of the ',
-                                'duplicates, dropping the rest.'])
-                logger.warning(estr)
-                ind = files_info.index.duplicated()
-                logger.warning(files_info.index[ind].unique())
-
-                idx = np.unique(files_info.index, return_index=True)
-                files_info = files_info.iloc[idx[1]]
-
-            self.files = files_info.sort_index()
-
-            # Refresh list and filter for empty files
-            if self.ignore_empty_files:
-                self._filter_empty_files()
-
-            # Extract date information
-            if not self.files.empty:
-                self.start_date = self._inst._filter_datetime_input(
-                    self.files.index[0])
-                self.stop_date = self._inst._filter_datetime_input(
-                    self.files.index[-1])
-=======
-
             # Attach data
             self.files = files_info
 
@@ -625,7 +419,6 @@
             if not self.files.empty:
                 self.start_date = filter_datetime_input(self.files.index[0])
                 self.stop_date = filter_datetime_input(self.files.index[-1])
->>>>>>> 226a00e0
             else:
                 # No files found
                 self.start_date = None
@@ -634,13 +427,35 @@
             # No files found
             self.start_date = None
             self.stop_date = None
-<<<<<<< HEAD
 
             # Convert to object type if Series is empty.  This allows for
             # `==` equality checks with strings
             self.files = files_info.astype(np.dtype('O'))
 
         return
+    
+    def _ensure_unique_file_datetimes(self):
+        """Update the file list (self.files) to ensure uniqueness"""
+
+        # Check if files are unique.
+        unique_files = len(self.files.index.unique()) == len(self.files)
+
+        if not self.multi_file_day and not unique_files:
+            # Give user feedback about the issue
+            estr = ''.join(['Duplicate datetimes in stored filename ',
+                            'information.\nKeeping one of each ',
+                            'of the duplicates, dropping the rest. ',
+                            'Please ensure the file datetimes ',
+                            'are unique at the microsecond level.'])
+            logger.warning(estr)
+            ind = self.files.index.duplicated()
+            logger.warning(self.files.index[ind].unique())
+
+            # Downselect to unique file datetimes
+            idx = np.unique(self.files.index, return_index=True)
+            self.files = self.files.iloc[idx[1]]
+
+        return
 
     def _store(self):
         """Store currently loaded filelist for instrument onto filesystem
@@ -651,7 +466,7 @@
         # Check if current file data is different than stored file list. If so,
         # move file list to previous file list, store current to file. If not,
         # do nothing
-        stored_files = self._load()
+        stored_files = self._load(update_path=False)
         if len(stored_files) != len(self.files):
             # The number of items is different, things are new
             new_flag = True
@@ -666,8 +481,8 @@
         if new_flag:
             if self.write_to_disk:
                 # Save the previous data in a backup file
-                prev_name = "_".join(["previous", stored_name])
-                stored_files.to_csv(os.path.join(self.home_path, prev_name),
+                prev_name = os.path.join(self.home_path, 'archive', stored_name)
+                stored_files.to_csv(prev_name,
                                     date_format='%Y-%m-%d %H:%M:%S.%f',
                                     header=False)
 
@@ -679,60 +494,7 @@
                 # Update the hidden File attributes
                 self._previous_file_list = stored_files
                 self._current_file_list = self.files.copy()
-=======
-            # Convert to object type. Necessary when Series is empty,
-            # enables == checks with strings
-            self.files = files_info.astype(np.dtype('O'))
-
-    def _ensure_unique_file_datetimes(self):
-        """Update the file list (self.files) to ensure uniqueness"""
-
-        # Check if files are unique.
-        unique_files = len(self.files.index.unique()) == len(self.files)
-
-        if not self.multi_file_day and not unique_files:
-            # Give user feedback about the issue
-            estr = 'Duplicate datetimes in stored filename '
-            estr = '{:s}information.\nKeeping one of each '.format(estr)
-            estr = '{:s}of the duplicates, dropping the rest. '.format(estr)
-            estr = '{:s}Please ensure the file datetimes '.format(estr)
-            estr = '{:s}are unique at the microsecond level.'.format(estr)
-            logger.warning(estr)
-            ind = self.files.index.duplicated()
-            logger.warning(self.files.index[ind].unique())
-
-            # Downselect to unique file datetimes
-            idx = np.unique(self.files.index, return_index=True)
-            self.files = self.files.iloc[idx[1]]
-
-        return
-
-    def _filter_empty_files(self, path):
-        """Update the file list (self.files) with empty files removed
-
-        Parameters
-        ----------
-        path : str
-            Path to top-level containing files
-        """
-
-        keep_index = []
-        for i, fi in enumerate(self.files):
-            # Create full path for each file
-            fi_path = os.path.join(path, fi)
-            # Ensure it exists
-            if os.path.exists(fi_path) and (os.path.getsize(fi_path) > 0):
-                # Store if not empty
-                keep_index.append(i)
-
-        # Remove filenames for empty files as needed
-        dropped_num = len(self.files.index) - len(keep_index)
-        if dropped_num > 0:
-            logger.info(' '.join(('Removing', str(dropped_num),
-                                  'empty files from Instrument list.')))
-            self.files = self.files.iloc[keep_index]
-
->>>>>>> 226a00e0
+
         return
 
     def _load(self, prev_version=False, update_path=True):
@@ -785,7 +547,6 @@
             # Storage file not present.
             return pds.Series([], dtype='a')
 
-<<<<<<< HEAD
     def _remove_data_dir_path(self, file_series=None):
         """Remove the data directory path from filenames
 
@@ -793,6 +554,7 @@
         ----------
         file_series : pds.Series or NoneType
             Series of filenames (potentially with file paths)
+            (default=None)
 
         Returns
         -------
@@ -821,88 +583,66 @@
         Typically, these routines search in the pysat provided path,
         pysat_data_dir/platform/name/tag/, where pysat_data_dir is set by
         pysat.utils.set_data_dir(path=path).
-=======
-    def _remove_data_dir_path(self, inp=None, path=None):
-        """Remove the data directory path from filenames"""
-        if path is None:
-            estr = 'A path is required.'
-            raise ValueError(estr)
-
-        if inp is not None:
-            split_str = os.path.join(path, '')
-            return inp.apply(lambda x: x.split(split_str)[-1])
->>>>>>> 226a00e0
-
-    def _store(self):
-        """Store self.files onto filesystem"""
-
-<<<<<<< HEAD
+        
+        """
+
+        if self.list_files_generator is not None:
+            estr = ''.join(('refresh() does not work with list generators'))
+            raise RuntimeError(estr)
+
         # Let interested users know pysat is searching for
         info_str = '{platform} {name} {tag} {inst_id}'.format(
-            platform=self._inst.platform, name=self._inst.name,
-            tag=self._inst.tag, inst_id=self._inst.inst_id)
+            **self.inst_info)
         info_str = " ".join(("pysat is searching for", info_str, "files."))
         info_str = " ".join(info_str.split())  # Remove duplicate whitespace
         logger.info(info_str)
-
-        # Get a list of new files, removing empty files if desired
-        new_files = self._inst._list_files_rtn(tag=self._inst.tag,
-                                               inst_id=self._inst.inst_id,
-                                               data_path=self.data_path,
-                                               format_str=self.file_format)
-        new_files = self._remove_data_dir_path(new_files)
+        
+        # Check all potential directory locations for files.
+        # Stop as soon as we find some.
+        for path in self.data_paths:
+            new_files = self.list_files_rtn(tag=self.inst_info['tag'],
+                                            inst_id=self.inst_info['inst_id'],
+                                            data_path=path,
+                                            format_str=self.file_format)
+            # Ensure the name of returned Series is None for consistency
+            new_files.name = None
+
+            # If we find some files, this is the one directory we store.
+            # If I don't remove the directory paths then loading by filename
+            # becomes more of a challenge. Plus, more memory to store, more
+            # difficult for a human to parse when browsing a list, etc. The
+            # approach here provides for most of the potential functionality
+            # of multiple directories while still leaving the 'single' directory
+            # focus and features of the original pysat intact.
+            if not new_files.empty:
+                self.data_path = path
+                new_files = self._remove_data_dir_path(new_files)
+                break
+
+        # Feedback to info on number of files located
+        logger.info('Found {:d} local files.'.format(len(new_files)))
+
         if not new_files.empty:
-            if self.ignore_empty_files:
-                self._filter_empty_files()
-            logger.info('Found {:d} local files.'.format(len(new_files)))
-        else:
-            estr = "".join(["Unable to find any files that match the supplied ",
-                            "template. If you have the necessary files please",
-                            " check pysat settings and file locations ",
-                            "(e.g. pysat.pysat_dir)."])
+            # Sort files to ensure they are in order
+            new_files = new_files.sort_index()
+        elif params['warn_empty_file_list']:
+            # Warn user if no files found, if pysat.param set
+            pstrs = "\n".join(self.data_paths)
+            estr = "".join(("Unable to find any files that match the supplied ",
+                            "template: ", self.file_format, "\n",
+                            "In the following directories: \n", pstrs))
             logger.warning(estr)
 
-        # Attach to object
+        # Attach Series of files to the class object
         self._attach_files(new_files)
 
         # Store to disk, if enabled for this class
         self._store()
-=======
-        name = self.stored_file_name
-        # check if current file data is different than stored file list
-        # if so, move file list to previous file list, store current to file
-        # if not, do nothing
-        stored_files = self._load(update_path=False)
-        if len(stored_files) != len(self.files):
-            # The number of items is different, things are new
-            new_flag = True
-        elif len(stored_files) == len(self.files):
-            # The number of items is the same, check specifically for equality
-            if stored_files.eq(self.files).all():
-                new_flag = False
-            else:
-                # Stored and new data are not equal, there are new files
-                new_flag = True
-
-        if new_flag:
-            if self.write_to_disk:
-                stored_files.to_csv(os.path.join(self.home_path,
-                                                 'archive', name),
-                                    date_format='%Y-%m-%d %H:%M:%S.%f',
-                                    header=[self.data_path])
-                self.files.to_csv(os.path.join(self.home_path, name),
-                                  date_format='%Y-%m-%d %H:%M:%S.%f',
-                                  header=[self.data_path])
-            else:
-                self._previous_file_list = stored_files
-                self._current_file_list = self.files.copy()
         return
->>>>>>> 226a00e0
-
-    def get_file_array(self, start, stop):
-        """Return a list of filenames between and including start and stop.
-
-<<<<<<< HEAD
+
+    def get_new(self):
+        """List new files since last recorded file state.
+
         Returns
         -------
         pandas.Series
@@ -921,42 +661,12 @@
         self.refresh()
 
         # Load current and previous set of files
-        new_file_series = self._load()
-        old_file_series = self._load(prev_version=True)
+        new_file_series = self._load(update_path=False)
+        old_file_series = self._load(prev_version=True, update_path=False)
 
         # Select files that are in the new series and not the old series
         new_files = new_file_series[-new_file_series.isin(old_file_series)]
         return new_files
-=======
-        Parameters
-        ----------
-        start: array_like or single string
-            filenames for start of returned filelist
-        stop: array_like or single string
-            filenames inclusive of the ending of list provided by the stop
-            time
-
-        Returns
-        -------
-            list of filenames between and including start and stop times over
-            all intervals.
-
-        """
-        if hasattr(start, '__iter__') and hasattr(stop, '__iter__'):
-            files = []
-            for (sta, stp) in zip(start, stop):
-                id1 = self.get_index(sta)
-                id2 = self.get_index(stp)
-                files.extend(self.files.iloc[id1:(id2 + 1)])
-        elif hasattr(start, '__iter__') or hasattr(stop, '__iter__'):
-            estr = 'Either both or none of the inputs need to be iterable'
-            raise ValueError(estr)
-        else:
-            id1 = self.get_index(start)
-            id2 = self.get_index(stop)
-            files = self.files[id1:(id2 + 1)].to_list()
-        return files
->>>>>>> 226a00e0
 
     def get_index(self, fname):
         """Return index for a given filename.
@@ -989,7 +699,6 @@
         # index warnings.
         return idx[0]
 
-<<<<<<< HEAD
     def get_file_array(self, start, stop):
         """Return a list of filenames between and including start and stop.
 
@@ -1028,95 +737,6 @@
             files = self.files[id1:(id2 + 1)].to_list()
 
         return files
-=======
-    def get_new(self):
-        """List new files since last recorded file state.
-
-        pysat stores filenames in the user_home/.pysat directory. Returns
-        a list of all new fileanmes since the last known change to files.
-        Filenames are stored if there is a change and either update_files
-        is True at instrument object level or files.refresh() is called.
-
-        Returns
-        -------
-        pandas.Series
-            files are indexed by datetime
-
-        """
-
-        # refresh files
-        self.refresh()
-        # current files
-        new_info = self._load(update_path=False)
-        # previous set of files
-        old_info = self._load(prev_version=True, update_path=False)
-        new_files = new_info[-new_info.isin(old_info)]
-        return new_files
-
-    def refresh(self):
-        """Update list of files, if there are detected changes.
-
-        Calls underlying list_files_rtn for the particular science instrument.
-        Typically, these routines search in the pysat provided path,
-        where the top level is set by `pysat.params['data_dirs'] = path`
-        and the instrument specific sub-directories are generated from
-        the template, `self.directory_format`.
-
-        """
-
-        if self.list_files_generator is not None:
-            estr = ''.join(('refresh() does not work with list generators'))
-            raise RuntimeError(estr)
-
-        output_str = '{platform} {name} {tag} {inst_id}'
-        output_str = output_str.format(**self.sat_info)
-        output_str = " ".join(("pysat is searching for", output_str, "files."))
-        output_str = " ".join(output_str.split())  # Remove duplicate whitespace
-        logger.info(output_str)
-
-        # Check all potential directory locations for files.
-        # Stop as soon as we find some.
-        for path in self.data_paths:
-            info = self.list_files_rtn(tag=self.sat_info['tag'],
-                                       inst_id=self.sat_info['inst_id'],
-                                       data_path=path,
-                                       format_str=self.file_format)
-            # Ensure the name of returned Series is None for consistency
-            info.name = None
-
-            # If we find some files, this is the one directory we store.
-            # If I don't remove the directory paths then loading by filename
-            # becomes more of a challenge. Plus, more memory to store, more
-            # difficult for a human to parse when browsing a list, etc. The
-            # approach here provides for most of the potential functionality
-            # of multiple directories while still leaving the 'single' directory
-            # focus and features of the original pysat intact.
-            if not info.empty:
-                self.data_path = path
-                info = self._remove_data_dir_path(info, path=path)
-                break
-
-        # Feedback to info on number of files located
-        logger.info('Found {:d} local files.'.format(len(info)))
-
-        if not info.empty:
-            # Sort files to ensure they are in order
-            info = info.sort_index()
-
-        elif params['warn_empty_file_list']:
-            # Warn user if no files found, if pysat.param set
-            pstrs = "\n".join(self.data_paths)
-            estr = "".join(("Unable to find any files that match the supplied ",
-                            "template: ", self.file_format, "\n",
-                            "In the following directories: \n", pstrs))
-            logger.warning(estr)
-
-        # Attach Series of files to object
-        self._attach_files(info)
-
-        # Store - to disk, if enabled
-        self._store()
->>>>>>> 226a00e0
 
     @classmethod
     def from_os(cls, data_path=None, format_str=None,
@@ -1172,10 +792,7 @@
         # Parse format string to figure out which search string should be used
         # to identify files in the filesystem. Different option required if
         # filename is delimited
-        if delimiter is None:
-            wildcard = False
-        else:
-            wildcard = True
+        wildcard = False if delimiter is None else True
         search_dict = futils.construct_searchstring_from_format(
             format_str, wildcard=wildcard)
         search_str = search_dict['search_string']
