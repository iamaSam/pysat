"""
tests the pysat utils area
"""
import os
import numpy as np
import pandas as pds
import nose.tools
from nose.tools import assert_raises, raises
import tempfile
import pysat
import pysat.instruments.pysat_testing

import sys
if sys.version_info[0] >= 3:
    if sys.version_info[1] < 4:
        import imp
        re_load = imp.reload
    else:
        import importlib
        re_load = importlib.reload
else:
    re_load = reload



#-------------------
# basic yrdoy tests
def test_getyrdoy_1():
    """Test the date to year, day of year code functionality"""
    date = pds.datetime(2009, 1, 1)
    yr, doy = pysat.utils.getyrdoy(date)
    assert ((yr == 2009) & (doy == 1))


def test_getyrdoy_leap_year():
    """Test the date to year, day of year code functionality (leap_year)"""
    date = pds.datetime(2008, 12, 31)
    yr, doy = pysat.utils.getyrdoy(date)
    assert ((yr == 2008) & (doy == 366))

#----------------------------------
# test netCDF export file support

# test netCDF fexport ile support
def prep_dir(inst=None):
    import os
    import shutil

    if inst is None:
        inst = pysat.Instrument(platform='pysat', name='testing')
    # create data directories
    try:
        os.makedirs(inst.files.data_path)
        # print ('Made Directory')
    except OSError:
        pass


def remove_files(inst):
    # remove any files
    dir = inst.files.data_path
    for the_file in os.listdir(dir):
        if (the_file[0:13] == 'pysat_testing') & (the_file[-19:] ==
                                                  '.pysat_testing_file'):
            file_path = os.path.join(dir, the_file)
            if os.path.isfile(file_path):
                os.unlink(file_path)


class TestBasics():
    def setup(self):
        """Runs before every method to create a clean testing setup."""
        # store current pysat directory
        self.data_path = pysat.data_dir

        # create temporary directory
        dir_name = tempfile.mkdtemp()
        pysat.utils.set_data_dir(dir_name, store=False)

<<<<<<< HEAD
        self.testInst = pysat.Instrument(
                inst_module=pysat.instruments.pysat_testing,
                clean_level='clean')
        self.testInst.pandas_format = True
=======
        self.testInst = pysat.Instrument(inst_module=pysat.instruments.pysat_testing,
                                         clean_level='clean')
>>>>>>> 26803bbb
        # create testing directory
        prep_dir(self.testInst)

        # Add testing data for circular statistics
        self.test_angles = np.array([340.0, 348.0, 358.9, 0.5, 5.0, 9.87])
        self.test_nan = [340.0, 348.0, 358.9, 0.5, 5.0, 9.87, np.nan]
        self.circ_kwargs = {"high": 360.0, "low": 0.0}
        self.deg_units = ["deg", "degree", "degrees", "rad", "radian",
                          "radians", "h", "hr", "hrs", "hours"]
        self.dist_units = ["m", "km", "cm"]
        self.vel_units = ["m/s", "cm/s", "km/s"]

        # Add longitude to the test instrument
        ones = np.ones(shape=len(self.test_angles))
        time = pysat.utils.create_datetime_index(year=ones*2001, month=ones,
                                                 uts=np.arange(0.0, len(ones),
                                                               1.0))

        self.testInst.data = pds.DataFrame(
                np.array([time, self.test_angles]).transpose(),
                index=time, columns=["time", "longitude"])

    def teardown(self):
        """Runs after every method to clean up previous testing."""
        remove_files(self.testInst)
        try:
            pysat.utils.set_data_dir(self.data_path, store=False)
        except:
            pass
        del self.testInst, self.test_angles, self.test_nan, self.circ_kwargs
        del self.deg_units, self.dist_units, self.vel_units

    def test_basic_writing_and_reading_netcdf4_default_format(self):
        # create a bunch of files by year and doy
        from unittest.case import SkipTest
        try:
            import netCDF4
        except ImportError:
            raise SkipTest

        prep_dir(self.testInst)
        outfile = os.path.join(self.testInst.files.data_path, 'test_ncdf.nc')
        self.testInst.load(2009, 1)
        self.testInst.to_netcdf4(outfile)

        loaded_inst, meta = pysat.utils.load_netcdf4(outfile)
        self.testInst.data = self.testInst.data.reindex(
                sorted(self.testInst.data.columns), axis=1)
        loaded_inst = loaded_inst.reindex(sorted(loaded_inst.columns), axis=1)

        for key in self.testInst.data.columns:
            print('Testing Data Equality to filesystem and back ', key)
            assert(np.all(self.testInst[key] == loaded_inst[key]))
        # assert(np.all(self.testInst.data == loaded_inst))

    def test_basic_writing_and_reading_netcdf4_default_format_w_compression(self):
        # create a bunch of files by year and doy
        from unittest.case import SkipTest
        try:
            import netCDF4
        except ImportError:
            raise SkipTest

        prep_dir(self.testInst)
        outfile = os.path.join(self.testInst.files.data_path, 'test_ncdf.nc')
        self.testInst.load(2009, 1)
        self.testInst.to_netcdf4(outfile, zlib=True)

        loaded_inst, meta = pysat.utils.load_netcdf4(outfile)
        self.testInst.data = self.testInst.data.reindex(
                sorted(self.testInst.data.columns), axis=1)
        loaded_inst = loaded_inst.reindex(sorted(loaded_inst.columns), axis=1)

        for key in self.testInst.data.columns:
            print('Testing Data Equality to filesystem and back ', key)
            assert (np.all(self.testInst[key] == loaded_inst[key]))
            # assert(np.all(self.testInst.data == loaded_inst))

    def test_basic_writing_and_reading_netcdf4_default_format_w_weird_epoch_name(self):
        # create a bunch of files by year and doy
        from unittest.case import SkipTest
        try:
            import netCDF4
        except ImportError:
            raise SkipTest

        prep_dir(self.testInst)
        outfile = os.path.join(self.testInst.files.data_path, 'test_ncdf.nc')
        self.testInst.load(2009, 1)
        self.testInst.to_netcdf4(outfile, epoch_name='Santa')

        loaded_inst, meta = pysat.utils.load_netcdf4(outfile,
                                                     epoch_name='Santa')
        self.testInst.data = self.testInst.data.reindex(
                sorted(self.testInst.data.columns), axis=1)
        loaded_inst = loaded_inst.reindex(sorted(loaded_inst.columns), axis=1)

        for key in self.testInst.data.columns:
            print('Testing Data Equality to filesystem and back ', key)
            assert (np.all(self.testInst[key] == loaded_inst[key]))

    def test_basic_writing_and_reading_netcdf4_default_format_higher_order(self):
        # create a bunch of files by year and doy
        from unittest.case import SkipTest
        try:
            import netCDF4
        except ImportError:
            raise SkipTest
        test_inst = pysat.Instrument('pysat', 'testing2d')
        prep_dir(test_inst)
        outfile = os.path.join(test_inst.files.data_path, 'test_ncdf.nc')
        test_inst.load(2009, 1)
        test_inst.to_netcdf4(outfile)
        loaded_inst, meta = pysat.utils.load_netcdf4(outfile)
        test_inst.data = test_inst.data.reindex(
                sorted(test_inst.data.columns), axis=1)
        loaded_inst = loaded_inst.reindex(sorted(loaded_inst.columns), axis=1)
        prep_dir(test_inst)

        # test Series of DataFrames
        test_list = []
        # print (loaded_inst.columns)
        for frame1, frame2 in zip(test_inst.data['profiles'],
                                  loaded_inst['profiles']):
            test_list.append(np.all((frame1 == frame2).all()))
        loaded_inst.drop('profiles', inplace=True, axis=1)
        test_inst.data.drop('profiles', inplace=True, axis=1)

        # second series of frames
        for frame1, frame2 in zip(test_inst.data['alt_profiles'],
                                  loaded_inst['alt_profiles']):
            test_list.append(np.all((frame1 == frame2).all()))
        loaded_inst.drop('alt_profiles', inplace=True, axis=1)
        test_inst.data.drop('alt_profiles', inplace=True, axis=1)

        # check series of series
        for frame1, frame2 in zip(test_inst.data['series_profiles'],
                                  loaded_inst['series_profiles']):
            test_list.append(np.all((frame1 == frame2).all()))

        # Debugging statements
        # print(test_inst['series_profiles'][0],
        #       loaded_inst['series_profiles'][0])
        # print(type(test_inst['series_profiles'][0]),
        #       type(loaded_inst['series_profiles'][0]))
        # print((test_inst['series_profiles'][0]) ==
        #       (loaded_inst['series_profiles'][0]))

        loaded_inst.drop('series_profiles', inplace=True, axis=1)
        test_inst.data.drop('series_profiles', inplace=True, axis=1)

        assert(np.all((test_inst.data == loaded_inst).all()))
        assert np.all(test_list)

    def test_basic_writing_and_reading_netcdf4_default_format_higher_order_w_Compression(self):
        # create a bunch of files by year and doy
        from unittest.case import SkipTest
        try:
            import netCDF4
        except ImportError:
            raise SkipTest
        test_inst = pysat.Instrument('pysat', 'testing2d')
        prep_dir(test_inst)
        outfile = os.path.join(test_inst.files.data_path, 'test_ncdf.nc')
        test_inst.load(2009, 1)
        test_inst.to_netcdf4(outfile, zlib=True)
        loaded_inst, meta = pysat.utils.load_netcdf4(outfile)
        test_inst.data = test_inst.data.reindex(
                sorted(test_inst.data.columns), axis=1)
        loaded_inst = loaded_inst.reindex(sorted(loaded_inst.columns), axis=1)
        prep_dir(test_inst)

        # test Series of DataFrames
        test_list = []
        # print (loaded_inst.columns)
        # print (loaded_inst)
        for frame1, frame2 in zip(test_inst.data['profiles'],
                                  loaded_inst['profiles']):
            test_list.append(np.all((frame1 == frame2).all()))
        loaded_inst.drop('profiles', inplace=True, axis=1)
        test_inst.data.drop('profiles', inplace=True, axis=1)

        # second series of frames
        for frame1, frame2 in zip(test_inst.data['alt_profiles'],
                                  loaded_inst['alt_profiles']):
            test_list.append(np.all((frame1 == frame2).all()))
        loaded_inst.drop('alt_profiles', inplace=True, axis=1)
        test_inst.data.drop('alt_profiles', inplace=True, axis=1)

        # check series of series
        for frame1, frame2 in zip(test_inst.data['series_profiles'],
                                  loaded_inst['series_profiles']):
            test_list.append(np.all((frame1 == frame2).all()))
            # print frame1, frame2
        loaded_inst.drop('series_profiles', inplace=True, axis=1)
        test_inst.data.drop('series_profiles', inplace=True, axis=1)

        assert (np.all((test_inst.data == loaded_inst).all()))
        # print (test_list)
        assert np.all(test_list)

    # def test_basic_writing_and_reading_netcdf4_multiple_formats(self):
    #     # create a bunch of files by year and doy
    #     from unittest.case import SkipTest
    #     try:
    #         import netCDF4
    #     except ImportError:
    #         raise SkipTest
    #
    #     outfile = os.path.join(self.testInst.files.data_path, 'test_ncdf.nc')
    #     self.testInst.load(2009,1)
    #     check = []
    #     for format in ['NETCDF3_CLASSIC','NETCDF3_64BIT', 'NETCDF4_CLASSIC',
    #                    'NETCDF4']:
    #         self.testInst.to_netcdf4(outfile, file_format=format)
    #         loaded_inst, meta = pysat.utils.load_netcdf4(outfile,
    #                                                      file_format=format)
    #         self.testInst.data = self.testInst.data.reindex(sorted(self.testInst.data.columns), axis=1)
    #         loaded_inst = loaded_inst.reindex(sorted(loaded_inst.columns),
    #                                           axis=1)
    #         check.append(np.all(self.testInst.data == loaded_inst))
    #         print(loaded_inst['string_dummy'])
    #
    #     assert(np.all(check))

    #######################
    # test pysat data dir options
    def test_set_data_dir(self):
        saved_dir = self.data_path
        # update data_dir
        pysat.utils.set_data_dir('.')
        check1 = (pysat.data_dir == '.')
        if saved_dir is not '':
            pysat.utils.set_data_dir(saved_dir)
            check2 = (pysat.data_dir == saved_dir)
        else:
            check2 = True
        assert check1 & check2

    def test_set_data_dir_no_store(self):
        import sys
        if sys.version_info[0] >= 3:
            if sys.version_info[1] < 4:
                import imp
                re_load = imp.reload
            else:
                import importlib
                re_load = importlib.reload
        else:
            re_load = reload

        saved_dir = self.data_path
        # update data_dir
        pysat.utils.set_data_dir('.', store=False)
        check1 = (pysat.data_dir == '.')
        pysat._files = re_load(pysat._files)
        pysat._instrument = re_load(pysat._instrument)
        re_load(pysat)

        check2 = (pysat.data_dir == saved_dir)
        if saved_dir is not '':
            pysat.utils.set_data_dir(saved_dir, store=False)
            check3 = (pysat.data_dir == saved_dir)
        else:
            check3 = True

        assert check1 & check2 & check3

    def test_initial_pysat_load(self):
        import shutil
        saved = False
        try:
            root = os.path.join(os.getenv('HOME'), '.pysat')
            new_root = os.path.join(os.getenv('HOME'), '.saved_pysat')
            shutil.move(root, new_root)
            saved = True
        except:
            pass

        re_load(pysat)

        try:
            if saved:
                # remove directory, trying to be careful
                os.remove(os.path.join(root, 'data_path.txt'))
                os.rmdir(root)
                shutil.move(new_root, root)
        except:
            pass

        assert True

    def test_circmean(self):
        """ Test custom circular mean."""
        from scipy import stats

        ref_mean = stats.circmean(self.test_angles, **self.circ_kwargs)
        test_mean = pysat.utils.nan_circmean(self.test_angles,
                                             **self.circ_kwargs)
        ans1 = ref_mean == test_mean

        assert ans1

    def test_circstd_nan(self):
        """ Test custom circular mean with NaN."""
        from scipy import stats

        ref_mean = stats.circmean(self.test_angles, **self.circ_kwargs)
        ref_nan = stats.circmean(self.test_nan, **self.circ_kwargs)
        test_nan = pysat.utils.nan_circmean(self.test_nan, **self.circ_kwargs)

        assert np.isnan(ref_nan)
        assert ref_mean == test_nan

    def test_circstd(self):
        """ Test custom circular std."""
        from scipy import stats

        ref_std = stats.circstd(self.test_angles, **self.circ_kwargs)
        test_std = pysat.utils.nan_circstd(self.test_angles,
                                           **self.circ_kwargs)
        ans1 = ref_std == test_std

        assert ans1

    def test_circstd_nan(self):
        """ Test custom circular std with NaN."""
        from scipy import stats

        ref_std = stats.circstd(self.test_angles, **self.circ_kwargs)
        ref_nan = stats.circstd(self.test_nan, **self.circ_kwargs)
        test_nan = pysat.utils.nan_circstd(self.test_nan, **self.circ_kwargs)

        assert np.isnan(ref_nan)
        assert ref_std == test_nan

    def test_adjust_cyclic_data_default(self):
        """ Test adjust_cyclic_data with default range """

        test_in = np.radians(self.test_angles) - np.pi
        test_angles = pysat.utils.adjust_cyclic_data(test_in)

        assert test_angles.max() < 2.0 * np.pi
        assert test_angles.min() >= 0.0

    def test_adjust_cyclic_data_custom(self):
        """ Test adjust_cyclic_data with a custom range """

        test_angles = pysat.utils.adjust_cyclic_data(self.test_angles,
                                                     high=180.0, low=-180.0)

        assert test_angles.max() < 180.0
        assert test_angles.min() >= -180.0

    def test_update_longitude(self):
        """Test update_longitude """

        pysat.utils.update_longitude(self.testInst, lon_name="longitude")

        assert np.all(self.testInst.data['longitude'] < 180.0)
        assert np.all(self.testInst.data['longitude'] >= -180.0)

    def test_bad_lon_name_update_longitude(self):
        """Test update_longitude with a bad longitude name"""

        assert_raises(ValueError, pysat.utils.update_longitude,
                      self.testInst)

    def test_scale_units_same(self):
        """ Test scale_units when both units are the same """

        scale = pysat.utils.scale_units("happy", "happy")

        assert scale == 1.0

    def test_scale_units_angles(self):
        """Test scale_units for angles """

        for out_unit in self.deg_units:
            scale = pysat.utils.scale_units(out_unit, "deg")

            if out_unit.find("deg") == 0:
                assert scale == 1.0
            elif out_unit.find("rad") == 0:
                assert scale == np.pi / 180.0
            else:
                assert scale == 1.0 / 15.0

    def test_scale_units_dist(self):
        """Test scale_units for distances """

        for out_unit in self.dist_units:
            scale = pysat.utils.scale_units(out_unit, "m")

            if out_unit == "m":
                assert scale == 1.0
            elif out_unit.find("km") == 0:
                assert scale == 0.001
            else:
                assert scale == 100.0

    def test_scale_units_vel(self):
        """Test scale_units for velocities """

        for out_unit in self.vel_units:
            scale = pysat.utils.scale_units(out_unit, "m/s")

            if out_unit == "m/s":
                assert scale == 1.0
            elif out_unit.find("km/s") == 0:
                assert scale == 0.001
            else:
                assert scale == 100.0

    def test_scale_units_bad(self):
        """Test scale_units for mismatched input"""

        assert_raises(ValueError, pysat.utils.scale_units, "happy", "m")
        assert_raises(ValueError, pysat.utils.scale_units, "m", "happy")
        assert_raises(ValueError, pysat.utils.scale_units, "m", "m/s")
        assert_raises(ValueError, pysat.utils.scale_units, "m", "deg")
        assert_raises(ValueError, pysat.utils.scale_units, "h", "km/s")

    def test_spherical_to_cartesian_single(self):
        """Test conversion from spherical to cartesian coordinates"""

        x, y, z = pysat.utils.spherical_to_cartesian(45.0, 30.0, 1.0)

        assert abs(x - y) < 1.0e-6
        assert abs(z - 0.5) < 1.0e-6

    def test_cartesian_to_spherical_single(self):
        """Test conversion from cartesian to spherical coordinates"""

        x = 0.6123724356957946
        az, el, r = pysat.utils.spherical_to_cartesian(x, x, 0.5, inverse=True)

        assert abs(az - 45.0) < 1.0e-6
        assert abs(el - 30.0) < 1.0e-6
        assert abs(r - 1.0) < 1.0e-6

    def test_spherical_to_cartesian_mult(self):
        """Test array conversion from spherical to cartesian coordinates"""

        arr = np.ones(shape=(10,), dtype=float)
        x, y, z = pysat.utils.spherical_to_cartesian(45.0*arr, 30.0*arr, arr)

        assert x.shape == arr.shape
        assert y.shape == arr.shape
        assert z.shape == arr.shape
        assert abs(x - y).max() < 1.0e-6
        assert abs(z - 0.5).max() < 1.0e-6

    def test_cartesian_to_spherical_mult(self):
        """Test array conversion from cartesian to spherical coordinates"""

        arr = np.ones(shape=(10,), dtype=float)
        x = 0.6123724356957946
        az, el, r = pysat.utils.spherical_to_cartesian(x*arr, x*arr, 0.5*arr,
                                                       inverse=True)

        assert az.shape == arr.shape
        assert el.shape == arr.shape
        assert r.shape == arr.shape
        assert abs(az - 45.0).max() < 1.0e-6
        assert abs(el - 30.0).max() < 1.0e-6
        assert abs(r - 1.0).max() < 1.0e-6

    def test_calc_freq(self):
        """Test index frequency calculation"""

        self.testInst.load(2009, 1)
        self.testInst.index.freq = pysat.utils.calc_freq(self.testInst.index)

        assert self.testInst.index.freq.freqstr.find("S") == 0

    def test_calc_freq_ns(self):
        """Test index frequency calculation with nanosecond output"""

        tind = pysat.utils.create_datetime_index(year=np.ones(shape=(4,))*2001,
                                                 month=np.ones(shape=(4,)),
                                                 uts=np.arange(0.0, 0.04, .01))
        freq = pysat.utils.calc_freq(tind)

        assert freq.find("10000000N") == 0

    def test_calc_freq_len_fail(self):
        """Test index frequency calculation with empty list"""

        assert_raises(ValueError, pysat.utils.calc_freq, list())

    def test_calc_freq_type_fail(self):
        """Test index frequency calculation with non-datetime list"""

        assert_raises(AttributeError, pysat.utils.calc_freq, [1, 2, 3, 4])<|MERGE_RESOLUTION|>--- conflicted
+++ resolved
@@ -77,15 +77,11 @@
         dir_name = tempfile.mkdtemp()
         pysat.utils.set_data_dir(dir_name, store=False)
 
-<<<<<<< HEAD
         self.testInst = pysat.Instrument(
                 inst_module=pysat.instruments.pysat_testing,
                 clean_level='clean')
         self.testInst.pandas_format = True
-=======
-        self.testInst = pysat.Instrument(inst_module=pysat.instruments.pysat_testing,
-                                         clean_level='clean')
->>>>>>> 26803bbb
+
         # create testing directory
         prep_dir(self.testInst)
 
