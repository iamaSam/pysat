--- conflicted
+++ resolved
@@ -22,12 +22,8 @@
     re_load = reload
 
 
-<<<<<<< HEAD
-#########
-=======
 
 #-------------------
->>>>>>> 96d18004
 # basic yrdoy tests
 def test_getyrdoy_1():
     """Test the date to year, day of year code functionality"""
@@ -42,11 +38,8 @@
     yr, doy = pysat.utils.getyrdoy(date)
     assert ((yr == 2008) & (doy == 366))
 
-<<<<<<< HEAD
-=======
 #----------------------------------
 # test netCDF export file support
->>>>>>> 96d18004
 
 # test netCDF fexport ile support
 def prep_dir(inst=None):
@@ -133,15 +126,9 @@
         self.testInst.to_netcdf4(outfile)
 
         loaded_inst, meta = pysat.utils.load_netcdf4(outfile)
-<<<<<<< HEAD
         self.testInst.data = self.testInst.data.reindex(
                 sorted(self.testInst.data.columns), axis=1)
         loaded_inst = loaded_inst.reindex(sorted(loaded_inst.columns), axis=1)
-=======
-        self.testInst.data = self.testInst.data.reindex_axis(sorted(self.testInst.data.columns), axis=1)
-        loaded_inst = loaded_inst.reindex_axis(sorted(loaded_inst.columns),
-                                               axis=1)
->>>>>>> 96d18004
 
         for key in self.testInst.data.columns:
             print('Testing Data Equality to filesystem and back ', key)
@@ -186,15 +173,9 @@
 
         loaded_inst, meta = pysat.utils.load_netcdf4(outfile,
                                                      epoch_name='Santa')
-<<<<<<< HEAD
         self.testInst.data = self.testInst.data.reindex(
                 sorted(self.testInst.data.columns), axis=1)
         loaded_inst = loaded_inst.reindex(sorted(loaded_inst.columns), axis=1)
-=======
-        self.testInst.data = self.testInst.data.reindex_axis(sorted(self.testInst.data.columns), axis=1)
-        loaded_inst = loaded_inst.reindex_axis(sorted(loaded_inst.columns),
-                                               axis=1)
->>>>>>> 96d18004
 
         for key in self.testInst.data.columns:
             print('Testing Data Equality to filesystem and back ', key)
@@ -213,15 +194,9 @@
         test_inst.load(2009, 1)
         test_inst.to_netcdf4(outfile)
         loaded_inst, meta = pysat.utils.load_netcdf4(outfile)
-<<<<<<< HEAD
         test_inst.data = test_inst.data.reindex(
                 sorted(test_inst.data.columns), axis=1)
         loaded_inst = loaded_inst.reindex(sorted(loaded_inst.columns), axis=1)
-=======
-        test_inst.data = test_inst.data.reindex_axis(sorted(test_inst.data.columns), axis=1)
-        loaded_inst = loaded_inst.reindex_axis(sorted(loaded_inst.columns),
-                                               axis=1)
->>>>>>> 96d18004
         prep_dir(test_inst)
 
         # test Series of DataFrames
@@ -245,8 +220,6 @@
                                   loaded_inst['series_profiles']):
             test_list.append(np.all((frame1 == frame2).all()))
 
-<<<<<<< HEAD
-=======
         # Debugging statements
         # print(test_inst['series_profiles'][0],
         #       loaded_inst['series_profiles'][0])
@@ -255,7 +228,6 @@
         # print((test_inst['series_profiles'][0]) ==
         #       (loaded_inst['series_profiles'][0]))
 
->>>>>>> 96d18004
         loaded_inst.drop('series_profiles', inplace=True, axis=1)
         test_inst.data.drop('series_profiles', inplace=True, axis=1)
 
@@ -275,15 +247,9 @@
         test_inst.load(2009, 1)
         test_inst.to_netcdf4(outfile, zlib=True)
         loaded_inst, meta = pysat.utils.load_netcdf4(outfile)
-<<<<<<< HEAD
         test_inst.data = test_inst.data.reindex(
                 sorted(test_inst.data.columns), axis=1)
         loaded_inst = loaded_inst.reindex(sorted(loaded_inst.columns), axis=1)
-=======
-        test_inst.data = test_inst.data.reindex_axis(sorted(test_inst.data.columns), axis=1)
-        loaded_inst = loaded_inst.reindex_axis(sorted(loaded_inst.columns),
-                                               axis=1)
->>>>>>> 96d18004
         prep_dir(test_inst)
 
         # test Series of DataFrames
@@ -331,14 +297,9 @@
     #         self.testInst.to_netcdf4(outfile, file_format=format)
     #         loaded_inst, meta = pysat.utils.load_netcdf4(outfile,
     #                                                      file_format=format)
-<<<<<<< HEAD
     #         self.testInst.data = self.testInst.data.reindex(sorted(self.testInst.data.columns), axis=1)
     #         loaded_inst = loaded_inst.reindex(sorted(loaded_inst.columns),
     #                                           axis=1)
-=======
-    #         self.testInst.data = self.testInst.data.reindex_axis(sorted(self.testInst.data.columns), axis=1)
-    #         loaded_inst = loaded_inst.reindex_axis(sorted(loaded_inst.columns), axis=1)
->>>>>>> 96d18004
     #         check.append(np.all(self.testInst.data == loaded_inst))
     #         print(loaded_inst['string_dummy'])
     #
@@ -370,11 +331,7 @@
         else:
             re_load = reload
 
-<<<<<<< HEAD
-        saved_dir = self.data_path  # pysat.data_dir
-=======
         saved_dir = self.data_path
->>>>>>> 96d18004
         # update data_dir
         pysat.utils.set_data_dir('.', store=False)
         check1 = (pysat.data_dir == '.')
