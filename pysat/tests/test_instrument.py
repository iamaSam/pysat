# -*- coding: utf-8 -*-
#Test some of the basic _core functions
import sys
import pysat
import pandas as pds
from nose.tools import assert_raises, raises
import nose.tools
import pysat.instruments.pysat_testing
import numpy as np
if sys.version_info[0] >= 3:
    if sys.version_info[1] < 4:
        import imp
        reload = imp.reload
    else:
        import importlib
        reload = importlib.reload


class TestBasics():
    def setup(self):
        reload(pysat.instruments.pysat_testing)
        """Runs before every method to create a clean testing setup."""
        self.testInst = pysat.Instrument('pysat', 'testing', '10', 
                                         clean_level='clean',
                                         update_files=True)

    def teardown(self):
        """Runs after every method to clean up previous testing."""
        del self.testInst

###########################
    # basic loading tests, by date, filename, file id 
    # and checks for .next and .prev data loading   
    def test_basic_instrument_load(self):
        """Test if the correct day is being loaded (checking object date and data)."""
        self.testInst.load(2009,1)
        test_date = self.testInst.index[0]
        test_date = pysat.datetime(test_date.year, test_date.month, test_date.day)
        assert (test_date == pds.datetime(2009,1,1)) & (test_date == self.testInst.date)

    def test_basic_instrument_load_data(self):
        """Test if the correct day is being loaded (checking data down to the second)."""
        self.testInst.load(2009,1)
        assert self.testInst.index[0] == pds.datetime(2009,1,1,0,0,0)

    def test_basic_instrument_load_leap_year(self):
        """Test if the correct day is being loaded (Leap-Year)."""
        self.testInst.load(2008,366)
        test_date = self.testInst.index[0]
        test_date = pysat.datetime(test_date.year, test_date.month, test_date.day)
        assert (test_date == pds.datetime(2008,12,31))  & (test_date == self.testInst.date)

    def test_next_load_default(self):
        """Test if first day is loaded by default when first invoking .next."""
        self.testInst.next()
        test_date = self.testInst.index[0]
        test_date = pysat.datetime(test_date.year, test_date.month, test_date.day)
        assert test_date == pds.datetime(2008,1,1)

    def test_prev_load_default(self):
        """Test if last day is loaded by default when first invoking .prev."""
        self.testInst.prev()
        test_date = self.testInst.index[0]
        test_date = pysat.datetime(test_date.year, test_date.month, test_date.day)
        assert test_date == pds.datetime(2010,12,31)
        
    def test_basic_fid_instrument_load(self):
        """Test if first day is loaded by default when first invoking .next."""
        self.testInst.load(fid=0)
        test_date = self.testInst.index[0]
        test_date = pysat.datetime(test_date.year, test_date.month, test_date.day)
        assert (test_date == pds.datetime(2008,1,1)) & (test_date == self.testInst.date)

    def test_next_fid_load_default(self):
        """Test next day is being loaded (checking object date)."""
        self.testInst.load(fid=0)
        self.testInst.next()
        test_date = self.testInst.index[0]
        test_date = pysat.datetime(test_date.year, test_date.month, test_date.day)
        assert (test_date == pds.datetime(2008,1,2)) & (test_date == self.testInst.date)

    def test_prev_fid_load_default(self):
        """Test prev day is loaded when invoking .prev."""
        self.testInst.load(fid=3)
        self.testInst.prev()
        test_date = self.testInst.index[0]
        test_date = pysat.datetime(test_date.year, test_date.month, test_date.day)
        assert (test_date == pds.datetime(2008,1,3))  & (test_date == self.testInst.date)
         
    def test_filename_load(self):
        """Test if file is loadable by filename, relative to top_data_dir/platform/name/tag"""
        self.testInst.load(fname='2010-12-31.nofile')
<<<<<<< HEAD
        assert self.testInst.index[0] == pds.datetime(2010,12,31)
=======
        assert self.testInst.data.index[0] == pds.datetime(2010,12,31)
>>>>>>> 4fd2d315

    def test_next_filename_load_default(self):
        """Test next day is being loaded (checking object date)."""
        self.testInst.load(fname='2010-12-30.nofile')
        self.testInst.next()
        test_date = self.testInst.index[0]
        test_date = pysat.datetime(test_date.year, test_date.month, test_date.day)
        assert (test_date == pds.datetime(2010,12,31)) & (test_date == self.testInst.date)

    def test_prev_filename_load_default(self):
        """Test prev day is loaded when invoking .prev."""
        self.testInst.load(fname='2009-01-04.nofile')
        # print(self.testInst.date)
        self.testInst.prev()
        test_date = self.testInst.index[0]
        test_date = pysat.datetime(test_date.year, test_date.month, test_date.day)
        assert (test_date == pds.datetime(2009,1,3))  & (test_date == self.testInst.date)

    ###########################
    # test flags
    def test_empty_flag_data_empty(self):
        assert self.testInst.empty

    def test_empty_flag_data_not_empty(self):
        self.testInst.load(2009, 1)
        assert not self.testInst.empty

    ############################
    # test the textual representation
    def test_basic_repr(self):
        print(self.testInst)
        assert True

    def test_repr_w_orbit(self):
        self.testInst.orbit_info = {'index': 'mlt', 'kind': 'local time', 'period': np.timedelta64(97, 'm')}
        self.testInst.orbits.num = 10
        print(self.testInst)
        assert True

    def test_repr_w_padding(self):
        self.testInst.pad = pds.DateOffset(minutes=5)
        print(self.testInst)
        assert True

    def test_repr_w_custom_func(self):
        def testfunc(self):
            pass
        self.testInst.custom.add(testfunc, 'modify')
        print(self.testInst)
        assert True

    def test_repr_w_load_data(self):
        self.testInst.load(2009,1)
        print(self.testInst)
        assert True

### testing init functions

###### need to check with default1!!!!!                        
    def test_instrument_init(self):
        """Test if init function supplied by instrument can modify object"""
        assert self.testInst.new_thing==True



#     def test_getyrdoy_1(self):
#         """Test the date to year, day of year code functionality"""
#         date = pds.datetime(2009,1,1)
#         yr, doy = pysat.utils.getyrdoy(date)
#         assert ((yr == 2009) & (doy == 1))
# 
#     def test_getyrdoy_leap_year(self):
#         """Test the date to year, day of year code functionality (leap_year)"""
#         date = pds.datetime(2008,12,31)
#         yr, doy = pysat.utils.getyrdoy(date)
#         assert ((yr == 2008) & (doy == 366)) 

    def test_custom_instrument_load(self):
        """
        Test if the correct day is being loaded (End-to-End), 
        with no instrument file but routines are passed.
        """
        import pysat.instruments.pysat_testing as test
        testInst = pysat.Instrument(inst_module=test, tag='', clean_level='clean')
        testInst.load(2009,32)
        assert testInst.date == pds.datetime(2009,2,1)	
        
    @raises(AttributeError)
    def test_custom_instrument_load_2(self):
        """
        Test if an exception is thrown correctly if there is no 
        instrument file and supplied routines are incomplete.
        """
        import pysat.instruments.pysat_testing as test
        del test.list_files
        testIn = pysat.Instrument(inst_module=test, tag='', clean_level='clean')
        testIn.load(2009,1)

    @raises(AttributeError)
    def test_custom_instrument_load_3(self):
        """
        Test if an exception is thrown correctly if there is no 
        instrument file and supplied routines are incomplete.
        """
        import pysat.instruments.pysat_testing as test
        del test.load
        testIn = pysat.Instrument(inst_module=test, tag='', clean_level='clean')
        testIn.load(2009,1)

###################
    # test data setting features        
    def test_basic_data_access_by_name(self):
        self.testInst.load(2009,1)
        assert np.all(self.testInst['uts'] == self.testInst.data['uts'])
        
    def test_data_access_by_row_slicing_and_name(self):
        self.testInst.load(2009,1)
        assert np.all(self.testInst[0:10,'uts'] == self.testInst.data['uts'].values[0:10])

    def test_data_access_by_row_and_name(self):
        self.testInst.load(2009,1)
        assert np.all(self.testInst[0,'uts'] == self.testInst.data['uts'].values[0])

    def test_data_access_by_row_index(self):
        self.testInst.load(2009,1)
        idx = np.arange(10)
        assert np.all(self.testInst[idx]['uts'] == self.testInst.data['uts'].values[idx])

    def test_data_access_by_datetime_and_name(self):
        self.testInst.load(2009,1)
        assert np.all(self.testInst[pysat.datetime(2009,1,1,0,0,0),'uts'] == self.testInst.data['uts'].values[0])
       
    def test_data_access_by_datetime_slicing_and_name(self):
        self.testInst.load(2009,1)
        assert np.all(self.testInst[pysat.datetime(2009,1,1,0,0,0):pysat.datetime(2009,1,1,0,0,10),'uts'] == 
                        self.testInst.data['uts'].values[0:11])
                        
    def test_setting_data_by_name(self):
        self.testInst.load(2009,1)
        self.testInst['doubleMLT'] = 2.*self.testInst['mlt']
        assert np.all(self.testInst['doubleMLT'] == 2.*self.testInst['mlt'])

    def test_setting_series_data_by_name(self):
        self.testInst.load(2009,1)
        self.testInst['doubleMLT'] = 2.*pds.Series(self.testInst['mlt'].values, 
<<<<<<< HEAD
                                                   index=self.testInst.index)
=======
                                                   index=self.testInst.data.index)
>>>>>>> 4fd2d315
        assert np.all(self.testInst['doubleMLT'] == 2.*self.testInst['mlt'])
        
        self.testInst['blankMLT'] = pds.Series(None)
        assert np.all(np.isnan(self.testInst['blankMLT']))

    def test_setting_pandas_dataframe_by_names(self):
        self.testInst.load(2009,1)
        self.testInst[['doubleMLT', 'tripleMLT']] = pds.DataFrame({'doubleMLT':2.*self.testInst['mlt'].values,
                                                                   'tripleMLT':3.*self.testInst['mlt'].values}, 
<<<<<<< HEAD
                                                                    index=self.testInst.index)
=======
                                                                    index=self.testInst.data.index)
>>>>>>> 4fd2d315
        assert np.all(self.testInst['doubleMLT'] == 2.*self.testInst['mlt'])
        assert np.all(self.testInst['tripleMLT'] == 3.*self.testInst['mlt'])

    def test_setting_data_by_name_single_element(self):
        self.testInst.load(2009,1)
        self.testInst['doubleMLT'] = 2.
        assert np.all(self.testInst['doubleMLT'] == 2.)
        
        self.testInst['nanMLT'] = np.nan
        assert np.all(np.isnan(self.testInst['nanMLT']))
        
    def test_setting_data_by_name_with_meta(self):
        self.testInst.load(2009,1)
        self.testInst['doubleMLT'] = {'data':2.*self.testInst['mlt'],
                                      'units':'hours',
                                      'long_name':'double trouble'}
        assert np.all(self.testInst['doubleMLT'] == 2.*self.testInst['mlt'])
        assert self.testInst.meta['doubleMLT'].units == 'hours'
        assert self.testInst.meta['doubleMLT'].long_name == 'double trouble'                               

    def test_setting_partial_data_by_name(self):
        self.testInst.load(2009,1)
        self.testInst['doubleMLT'] = 2.*self.testInst['mlt']
        self.testInst[0, 'doubleMLT'] = 0
        assert np.all(self.testInst[1:,'doubleMLT'] == 2.*self.testInst[1:,'mlt']) & (self.testInst[0,'doubleMLT'] == 0)

    def test_setting_partial_data_by_integer_and_name(self):
        self.testInst.load(2009,1)
        self.testInst['doubleMLT'] = 2.*self.testInst['mlt']
        self.testInst[[0, 1, 2, 3], 'doubleMLT'] = 0
        assert np.all(self.testInst[4:,'doubleMLT'] == 2.*self.testInst[4:,'mlt']) & np.all(self.testInst[[0, 1, 2, 3], 'doubleMLT'] == 0)

    def test_setting_partial_slice_data_by_name(self):
        self.testInst.load(2009,1)
        self.testInst['doubleMLT'] = 2.*self.testInst['mlt']
        self.testInst[0:10,'doubleMLT'] = 0
        assert np.all(self.testInst[10:,'doubleMLT'] == 2.*self.testInst[10:,'mlt']) & np.all(self.testInst[0:10,'doubleMLT'] == 0)

    def test_modifying_data_inplace(self):
        self.testInst.load(2009,1)
        self.testInst['doubleMLT'] = 2.*self.testInst['mlt']
        self.testInst['doubleMLT'] += 100
        assert np.all(self.testInst['doubleMLT'] == 2.*self.testInst['mlt'] + 100)
        
    def test_getting_all_data_by_index(self):
        self.testInst.load(2009,1)
        a = self.testInst[[0,1,2,3,4]]
        assert len(a) == 5
        
#######################
######
#### check iteration behavior                        
    @raises(StopIteration)
    def test_left_bounds_with_prev(self):
        """Test if passing bounds raises StopIteration."""
        # load first data
        self.testInst.next()
        # go back to no data
        self.testInst.prev()
        # self.testInst.prev()        
        
    @raises(StopIteration)
    def test_right_bounds_with_next(self):
        """Test if passing bounds raises StopIteration."""
        # load last data
        self.testInst.prev()
        # move on to future data that doesn't exist
        self.testInst.next()
        # self.testInst.next()        
                                                                                                                                         
    def test_set_bounds_by_date(self):
        start = pysat.datetime(2009,1,1)
        stop = pysat.datetime(2009,1,15)
        self.testInst.bounds = (start, stop)
        assert np.all(self.testInst._iter_list == pds.date_range(start, stop).tolist())

    def test_iterate_over_bounds_set_by_date(self):
        start = pysat.datetime(2009,1,1)
        stop = pysat.datetime(2009,1,15)
        self.testInst.bounds = (start, stop)
        dates = []
        for inst in self.testInst:
            dates.append(inst.date)            
        out = pds.date_range(start, stop).tolist()
        assert np.all(dates == out)
        
    def test_iterate_over_default_bounds(self):
        start = pysat.datetime(2008,1,1)
        stop = pysat.datetime(2010,12,31)
        self.testInst.bounds = (start, stop)
        dates = []
        for inst in self.testInst:
            dates.append(inst.date)            
        out = pds.date_range(start, stop).tolist()
        assert np.all(dates == out)
        
    def test_set_bounds_by_date_season(self):
        start = [pysat.datetime(2009,1,1), pysat.datetime(2009,2,1)]
        stop = [pysat.datetime(2009,1,15), pysat.datetime(2009,2,15)]
        self.testInst.bounds = (start, stop)
        out = pds.date_range(start[0], stop[0]).tolist()
        out.extend(pds.date_range(start[1], stop[1]).tolist())
        assert np.all(self.testInst._iter_list == out)

    def test_iterate_over_bounds_set_by_date_season(self):
        start = [pysat.datetime(2009,1,1), pysat.datetime(2009,2,1)]
        stop = [pysat.datetime(2009,1,15), pysat.datetime(2009,2,15)]
        self.testInst.bounds = (start, stop)
        dates = []
        for inst in self.testInst:
            dates.append(inst.date)            
        out = pds.date_range(start[0], stop[0]).tolist()
        out.extend(pds.date_range(start[1], stop[1]).tolist())
        assert np.all(dates == out)

    def test_set_bounds_by_fname(self):
        start = '2009-01-01.nofile'
        stop = '2009-01-03.nofile'
        self.testInst.bounds = (start, stop)
        assert np.all(self.testInst._iter_list == 
            ['2009-01-01.nofile', '2009-01-02.nofile', '2009-01-03.nofile'])

    def test_iterate_over_bounds_set_by_fname(self):
        start = '2009-01-01.nofile'
        stop = '2009-01-15.nofile'
        start_d = pysat.datetime(2009,1,1)
        stop_d = pysat.datetime(2009,1,15)
        self.testInst.bounds = (start, stop)
        dates = []
        for inst in self.testInst:
            dates.append(inst.date)            
        out = pds.date_range(start_d, stop_d).tolist()
        assert np.all(dates == out)

    def test_iterate_over_bounds_set_by_fname_via_next(self):
        start = '2009-01-01.nofile'
        stop = '2009-01-15.nofile'
        start_d = pysat.datetime(2009,1,1)
        stop_d = pysat.datetime(2009,1,15)
        self.testInst.bounds = (start, stop)
        dates = []
        self.testInst.next()
        dates.append(self.testInst.date) 
        while self.testInst.date < stop_d:
            self.testInst.next()
            dates.append(self.testInst.date)            
        out = pds.date_range(start_d, stop_d).tolist()
        assert np.all(dates == out)

    def test_iterate_over_bounds_set_by_fname_via_prev(self):
        start = '2009-01-01.nofile'
        stop = '2009-01-15.nofile'
        start_d = pysat.datetime(2009,1,1)
        stop_d = pysat.datetime(2009,1,15)
        self.testInst.bounds = (start, stop)
        dates = []
        self.testInst.prev()
        dates.append(self.testInst.date) 
        while self.testInst.date > start_d:
            self.testInst.prev()
            dates.append(self.testInst.date)            
        out = pds.date_range(start_d, stop_d).tolist()
        assert np.all(dates == out[::-1])

    def test_set_bounds_by_fname_season(self):
        start = ['2009-01-01.nofile', '2009-02-01.nofile']
        stop = ['2009-01-03.nofile', '2009-02-03.nofile']
        self.testInst.bounds = (start, stop)
        assert np.all(self.testInst._iter_list == 
            ['2009-01-01.nofile', '2009-01-02.nofile', '2009-01-03.nofile',
            '2009-02-01.nofile', '2009-02-02.nofile', '2009-02-03.nofile'])

    def test_iterate_over_bounds_set_by_fname_season(self):
        start = ['2009-01-01.nofile', '2009-02-01.nofile']
        stop = ['2009-01-15.nofile', '2009-02-15.nofile']
        start_d = [pysat.datetime(2009,1,1), pysat.datetime(2009,2,1)]
        stop_d = [pysat.datetime(2009,1,15), pysat.datetime(2009,2,15)]
        self.testInst.bounds = (start, stop)
        dates = []
        for inst in self.testInst:
            dates.append(inst.date)            
        out = pds.date_range(start_d[0], stop_d[0]).tolist()
        out.extend(pds.date_range(start_d[1], stop_d[1]).tolist())
        assert np.all(dates == out)
        
    def test_creating_empty_instrument_object(self):
        null = pysat.Instrument()
        
        assert isinstance(null, pysat.Instrument)

    @raises(ValueError)
    def test_incorrect_creation_empty_instrument_object(self):
        # both name and platform should be empty
        null = pysat.Instrument(platform='cnofs')
        
    @raises(AttributeError)        
    def test_supplying_instrument_module_requires_name_and_platform(self):
        class Dummy: pass
        Dummy.name = 'help'
        
        temp = pysat.Instrument(inst_module=Dummy)

<<<<<<< HEAD
class TestBasicsXarray(TestBasics):
    def setup(self):
        reload(pysat.instruments.pysat_testing)
        """Runs before every method to create a clean testing setup."""
        self.testInst = pysat.Instrument('pysat', 'testing_xarray', '10', 
                                         clean_level='clean',
                                         update_files=True)

    def teardown(self):
        """Runs after every method to clean up previous testing."""
        del self.testInst
=======
# class TestBasicsXarray(TestBasics):
#     def setup(self):
#         reload(pysat.instruments.pysat_testing)
#         """Runs before every method to create a clean testing setup."""
#         self.testInst = pysat.Instrument('pysat', 'testing_xarray', '10', 
#                                          clean_level='clean',
#                                          update_files=True)
# 
#     def teardown(self):
#         """Runs after every method to clean up previous testing."""
#         del self.testInst
>>>>>>> 4fd2d315

class TestDataPaddingbyFile():
    def setup(self):
        reload(pysat.instruments.pysat_testing)
        """Runs before every method to create a clean testing setup."""
        self.testInst = pysat.Instrument('pysat', 'testing', '', 
                                         clean_level='clean',
                                         pad={'minutes':5},
                                         update_files=True)
        self.testInst.bounds = ('2008-01-01.nofile','2010-12-31.nofile')
        
        self.rawInst = pysat.Instrument('pysat', 'testing', '', 
                                    clean_level='clean',
                                    update_files=True)
        self.rawInst.bounds = self.testInst.bounds

    def teardown(self):
        """Runs after every method to clean up previous testing."""
        del self.testInst
        del self.rawInst

    def test_fid_data_padding(self):
        self.testInst.load(fid=1, verifyPad=True)
        self.rawInst.load(fid=1)
        assert ( (self.testInst.index[0] == self.rawInst.index[0] - pds.DateOffset(minutes=5)) & 
                (self.testInst.index[-1] == self.rawInst.index[-1] + pds.DateOffset(minutes=5)) )

    def test_fid_data_padding_next(self):
        self.testInst.load(fid=1, verifyPad=True)
        self.testInst.next(verifyPad=True)
        self.rawInst.load(fid=2)
        assert ( (self.testInst.index[0] == self.rawInst.index[0] - pds.DateOffset(minutes=5)) & 
                (self.testInst.index[-1] == self.rawInst.index[-1] + pds.DateOffset(minutes=5)) )

    def test_fid_data_padding_multi_next(self):
        """This also tests that _prev_data and _next_data cacheing"""
        self.testInst.load(fid=1)
        self.testInst.next()
        self.testInst.next(verifyPad=True)
        self.rawInst.load(fid=3)
        assert ( (self.testInst.index[0] == self.rawInst.index[0] - pds.DateOffset(minutes=5)) & 
                (self.testInst.index[-1] == self.rawInst.index[-1] + pds.DateOffset(minutes=5)) )

    def test_fid_data_padding_prev(self):
        self.testInst.load(fid=2, verifyPad=True)
        self.testInst.prev(verifyPad=True)
        #print(self.testInst.index)
        self.rawInst.load(fid=1)
        #print(self.rawInst.index)
        #print(self.testInst.index[0], self.rawInst.index[0] - pds.DateOffset(minutes=5),
        #   self.testInst.index[-1],  self.rawInst.index[-1] + pds.DateOffset(minutes=5))
        assert ( (self.testInst.index[0] == self.rawInst.index[0] - pds.DateOffset(minutes=5)) & 
                (self.testInst.index[-1] == self.rawInst.index[-1] + pds.DateOffset(minutes=5)) )

    def test_fid_data_padding_multi_prev(self):
        """This also tests that _prev_data and _next_data cacheing"""
        self.testInst.load(fid=10)
        self.testInst.prev()
        self.testInst.prev(verifyPad=True)
        self.rawInst.load(fid=8)
        assert ( (self.testInst.index[0] == self.rawInst.index[0] - pds.DateOffset(minutes=5)) & 
                (self.testInst.index[-1] == self.rawInst.index[-1] + pds.DateOffset(minutes=5)) )

    def test_fid_data_padding_jump(self):
        self.testInst.load(fid=1, verifyPad=True)
        self.testInst.load(fid=10, verifyPad=True)
        self.rawInst.load(fid=10)
        assert ( (self.testInst.index[0] == self.rawInst.index[0] - pds.DateOffset(minutes=5)) & 
                (self.testInst.index[-1] == self.rawInst.index[-1] + pds.DateOffset(minutes=5)) )
                
    def test_fid_data_padding_uniqueness(self):
        self.testInst.load(fid=1, verifyPad=True)
        assert (self.testInst.index.is_unique)

    def test_fid_data_padding_all_samples_present(self):
        self.testInst.load(fid=1, verifyPad=True)
        test_index = pds.date_range(self.testInst.index[0], self.testInst.index[-1], freq='S')
        #print (test_index[0], test_index[-1], len(test_index))
        #print(self.testInst.index[0], self.testInst.index[-1], len(self.testInst.data))
        assert (np.all(self.testInst.index == test_index))

    def test_fid_data_padding_removal(self):
        self.testInst.load(fid=1)
        self.rawInst.load(fid=1)
<<<<<<< HEAD
        #print(self.testInst.index)
        #print(new_inst.data.index)
        assert (self.testInst.index[0] == self.rawInst.index[0] ) & \
                (self.testInst.index[-1] == self.rawInst.index[-1]) & \
                (len(self.rawInst.data) == len(self.testInst.data))

class TestDataPaddingbyFileXarray():
    def setup(self):
        reload(pysat.instruments.pysat_testing)
        """Runs before every method to create a clean testing setup."""
        self.testInst = pysat.Instrument('pysat', 'testing_xarray', '', 
                                         clean_level='clean',
                                         pad={'minutes':5},
                                         update_files=True)
        self.testInst.bounds = ('2008-01-01.nofile','2010-12-31.nofile')
        
        self.rawInst = pysat.Instrument('pysat', 'testing_xarray', '', 
                                    clean_level='clean',
                                    update_files=True)
        self.rawInst.bounds = self.testInst.bounds

    def teardown(self):
        """Runs after every method to clean up previous testing."""
        del self.testInst
        del self.rawInst
=======
        #print(self.testInst.data.index)
        #print(new_inst.data.data.index)
        assert (self.testInst.data.index[0] == self.rawInst.data.index[0] ) & \
                (self.testInst.data.index[-1] == self.rawInst.data.index[-1]) & \
                (len(self.rawInst.data) == len(self.testInst.data))

# class TestDataPaddingbyFileXarray():
#     def setup(self):
#         reload(pysat.instruments.pysat_testing)
#         """Runs before every method to create a clean testing setup."""
#         self.testInst = pysat.Instrument('pysat', 'testing_xarray', '', 
#                                          clean_level='clean',
#                                          pad={'minutes':5},
#                                          update_files=True)
#         self.testInst.bounds = ('2008-01-01.nofile','2010-12-31.nofile')
#         
#         self.rawInst = pysat.Instrument('pysat', 'testing_xarray', '', 
#                                     clean_level='clean',
#                                     update_files=True)
#         self.rawInst.bounds = self.testInst.bounds
# 
#     def teardown(self):
#         """Runs after every method to clean up previous testing."""
#         del self.testInst
#         del self.rawInst
>>>>>>> 4fd2d315


class TestOffsetRightFileDataPaddingBasics(TestDataPaddingbyFile):
    def setup(self):
        reload(pysat.instruments.pysat_testing)
        """Runs before every method to create a clean testing setup."""
        self.testInst = pysat.Instrument('pysat', 'testing', '', 
                                         clean_level='clean',
                                         update_files=True,
                                         sim_multi_file_right=True,
                                         pad={'minutes':5})
        self.rawInst = pysat.Instrument('pysat', 'testing', '', 
                                         clean_level='clean',
                                         update_files=True,
                                         sim_multi_file_right=True)
        self.testInst.bounds = ('2008-01-01.nofile','2010-12-31.nofile')
<<<<<<< HEAD
        self.rawInst.bounds = self.testInst.bounds

class TestOffsetRightFileDataPaddingBasicsXarray(TestDataPaddingbyFile):
    def setup(self):
        reload(pysat.instruments.pysat_testing)
        """Runs before every method to create a clean testing setup."""
        self.testInst = pysat.Instrument('pysat', 'testing_xarray', '', 
                                         clean_level='clean',
                                         update_files=True,
                                         sim_multi_file_right=True,
                                         pad={'minutes':5})
        self.rawInst = pysat.Instrument('pysat', 'testing_xarray', '', 
                                         clean_level='clean',
                                         update_files=True,
                                         sim_multi_file_right=True)
        self.testInst.bounds = ('2008-01-01.nofile','2010-12-31.nofile')
=======
>>>>>>> 4fd2d315
        self.rawInst.bounds = self.testInst.bounds

# class TestOffsetRightFileDataPaddingBasicsXarray(TestDataPaddingbyFile):
#     def setup(self):
#         reload(pysat.instruments.pysat_testing)
#         """Runs before every method to create a clean testing setup."""
#         self.testInst = pysat.Instrument('pysat', 'testing_xarray', '', 
#                                          clean_level='clean',
#                                          update_files=True,
#                                          sim_multi_file_right=True,
#                                          pad={'minutes':5})
#         self.rawInst = pysat.Instrument('pysat', 'testing_xarray', '', 
#                                          clean_level='clean',
#                                          update_files=True,
#                                          sim_multi_file_right=True)
#         self.testInst.bounds = ('2008-01-01.nofile','2010-12-31.nofile')
#         self.rawInst.bounds = self.testInst.bounds
# 

class TestOffsetLeftFileDataPaddingBasics(TestDataPaddingbyFile):
    def setup(self):
        reload(pysat.instruments.pysat_testing)
        """Runs before every method to create a clean testing setup."""
        self.testInst = pysat.Instrument('pysat', 'testing', '', 
                                         clean_level='clean',
                                         update_files=True,
                                         sim_multi_file_left=True,
                                         pad={'minutes':5})
        self.rawInst = pysat.Instrument('pysat', 'testing', '', 
                                         clean_level='clean',
                                         update_files=True,
                                         sim_multi_file_left=True)
        self.testInst.bounds = ('2008-01-01.nofile','2010-12-31.nofile')
        self.rawInst.bounds = self.testInst.bounds

class TestDataPadding():
    def setup(self):
        reload(pysat.instruments.pysat_testing)
        """Runs before every method to create a clean testing setup."""
        self.testInst = pysat.Instrument('pysat', 'testing', '', 
                                         clean_level='clean',
                                         pad={'minutes':5},
                                         update_files=True)

    def teardown(self):
        """Runs after every method to clean up previous testing."""
        del self.testInst

    def test_data_padding(self):
        self.testInst.load(2009,2, verifyPad=True)
        assert ( (self.testInst.index[0] == self.testInst.date - pds.DateOffset(minutes=5)) & 
                (self.testInst.index[-1] == self.testInst.date + pds.DateOffset(hours=23,minutes=59,seconds=59) + 
                                        pds.DateOffset(minutes=5)) )

    def test_yrdoy_data_padding_missing_days(self):
        self.testInst.load(2008,1)
        # test load
        self.testInst.load(2008,0)
        # reset buffer data
        self.testInst.load(2008,-5)
        # test load, prev day empty, current and next has data
        self.testInst.load(2008,1)
        # reset
        self.testInst.load(2008,-4)
        # etc
        self.testInst.load(2008,2)
        self.testInst.load(2008,-3)
        self.testInst.load(2008,3)
        # switch to missing data on the right
        self.testInst.load(2010,365)
        self.testInst.load(2010,360)
        self.testInst.load(2010,366)
        self.testInst.load(2010,360)
        self.testInst.load(2010,367)
        assert True

    def test_data_padding_next(self):
        self.testInst.load(2009,2, verifyPad=True)
        self.testInst.next(verifyPad=True)
        assert ( (self.testInst.index[0] == self.testInst.date - pds.DateOffset(minutes=5)) & 
                (self.testInst.index[-1] == self.testInst.date + pds.DateOffset(hours=23,minutes=59,seconds=59) + 
                                        pds.DateOffset(minutes=5)) )

    def test_data_padding_multi_next(self):
        #"""This also tests that _prev_data and _next_data cacheing"""
        self.testInst.load(2009,2)
        self.testInst.next()
        self.testInst.next(verifyPad=True)
        assert ( (self.testInst.index[0] == self.testInst.date - pds.DateOffset(minutes=5)) & 
                (self.testInst.index[-1] == self.testInst.date + pds.DateOffset(hours=23,minutes=59,seconds=59) + 
                                        pds.DateOffset(minutes=5)) )

    def test_data_padding_prev(self):
        self.testInst.load(2009, 2, verifyPad=True)
        self.testInst.prev(verifyPad=True)
        print(self.testInst.index)
        assert ( (self.testInst.index[0] == self.testInst.date - pds.DateOffset(minutes=5)) & 
                (self.testInst.index[-1] == self.testInst.date + pds.DateOffset(hours=23,minutes=59,seconds=59) + 
                                        pds.DateOffset(minutes=5)) )

    def test_data_padding_multi_prev(self):
        #"""This also tests that _prev_data and _next_data cacheing"""
        self.testInst.load(2009, 10)
        self.testInst.prev()
        self.testInst.prev(verifyPad=True)
        assert ( (self.testInst.index[0] == self.testInst.date - pds.DateOffset(minutes=5)) & 
                (self.testInst.index[-1] == self.testInst.date + pds.DateOffset(hours=23,minutes=59,seconds=59) + 
                                        pds.DateOffset(minutes=5)) )

    def test_data_padding_jump(self):
        self.testInst.load(2009, 2, verifyPad=True)
        self.testInst.load(2009, 11, verifyPad=True)
        assert ( (self.testInst.index[0] == self.testInst.date - pds.DateOffset(minutes=5)) & 
                (self.testInst.index[-1] == self.testInst.date + pds.DateOffset(hours=23,minutes=59,seconds=59) + 
                                        pds.DateOffset(minutes=5)) )
                     
    def test_data_padding_uniqueness(self):
        self.testInst.load(2009,1, verifyPad=True)
        assert (self.testInst.index.is_unique)

    def test_data_padding_all_samples_present(self):
        self.testInst.load(2009,1, verifyPad=True)
        test_index = pds.date_range(self.testInst.index[0], self.testInst.index[-1], freq='S')
        assert (np.all(self.testInst.index == test_index))

    def test_data_padding_removal(self):
        self.testInst.load(2009,1)
<<<<<<< HEAD
        #print(self.testInst.index)
        assert (self.testInst.index[0] == self.testInst.date) & \
               (self.testInst.index[-1] == self.testInst.date + pds.DateOffset(hour=23, minutes=59,seconds=59))

class TestDataPaddingXarray(TestDataPadding):
    def setup(self):
        reload(pysat.instruments.pysat_testing)
        """Runs before every method to create a clean testing setup."""
        self.testInst = pysat.Instrument('pysat', 'testing_xarray', '', 
                                         clean_level='clean',
                                         pad={'minutes':5},
                                         update_files=True)
=======
        #print(self.testInst.data.index)
        assert (self.testInst.data.index[0] == self.testInst.date) & \
               (self.testInst.data.index[-1] == self.testInst.date + pds.DateOffset(hour=23, minutes=59,seconds=59))

# class TestDataPaddingXarray(TestDataPadding):
#     def setup(self):
#         reload(pysat.instruments.pysat_testing)
#         """Runs before every method to create a clean testing setup."""
#         self.testInst = pysat.Instrument('pysat', 'testing_xarray', '', 
#                                          clean_level='clean',
#                                          pad={'minutes':5},
#                                          update_files=True)
>>>>>>> 4fd2d315
                
                                
class TestMultiFileRightDataPaddingBasics(TestDataPadding):
    def setup(self):
        reload(pysat.instruments.pysat_testing)
        """Runs before every method to create a clean testing setup."""
        self.testInst = pysat.Instrument('pysat', 'testing', '', 
                                         clean_level='clean',
                                         update_files=True,
                                         sim_multi_file_right=True,
                                         pad={'minutes':5},
                                         multi_file_day=True)

    def teardown(self):
        """Runs after every method to clean up previous testing."""
<<<<<<< HEAD
        del self.testInst

class TestMultiFileRightDataPaddingBasicsXarray(TestDataPadding):
    def setup(self):
        reload(pysat.instruments.pysat_testing)
        """Runs before every method to create a clean testing setup."""
        self.testInst = pysat.Instrument('pysat', 'testing_xarray', '', 
                                         clean_level='clean',
                                         update_files=True,
                                         sim_multi_file_right=True,
                                         pad={'minutes':5},
                                         multi_file_day=True)

    def teardown(self):
        """Runs after every method to clean up previous testing."""
=======
>>>>>>> 4fd2d315
        del self.testInst

# class TestMultiFileRightDataPaddingBasicsXarray(TestDataPadding):
#     def setup(self):
#         reload(pysat.instruments.pysat_testing)
#         """Runs before every method to create a clean testing setup."""
#         self.testInst = pysat.Instrument('pysat', 'testing_xarray', '', 
#                                          clean_level='clean',
#                                          update_files=True,
#                                          sim_multi_file_right=True,
#                                          pad={'minutes':5},
#                                          multi_file_day=True)
# 
#     def teardown(self):
#         """Runs after every method to clean up previous testing."""
#         del self.testInst
       
class TestMultiFileLeftDataPaddingBasics(TestDataPadding):
    def setup(self):
        reload(pysat.instruments.pysat_testing)
        """Runs before every method to create a clean testing setup."""
        self.testInst = pysat.Instrument('pysat', 'testing', '', 
                                         clean_level='clean',
                                         update_files=True,
                                         sim_multi_file_left=True,
                                         pad={'minutes':5},
                                         multi_file_day=True)
        

    def teardown(self):
        """Runs after every method to clean up previous testing."""
        del self.testInst

<<<<<<< HEAD
class TestMultiFileLeftDataPaddingBasicsXarray(TestDataPadding):
    def setup(self):
        reload(pysat.instruments.pysat_testing)
        """Runs before every method to create a clean testing setup."""
        self.testInst = pysat.Instrument('pysat', 'testing_xarray', '', 
                                         clean_level='clean',
                                         update_files=True,
                                         sim_multi_file_left=True,
                                         pad={'minutes':5},
                                         multi_file_day=True)
        

    def teardown(self):
        """Runs after every method to clean up previous testing."""
        del self.testInst
=======
# class TestMultiFileLeftDataPaddingBasicsXarray(TestDataPadding):
#     def setup(self):
#         reload(pysat.instruments.pysat_testing)
#         """Runs before every method to create a clean testing setup."""
#         self.testInst = pysat.Instrument('pysat', 'testing_xarray', '', 
#                                          clean_level='clean',
#                                          update_files=True,
#                                          sim_multi_file_left=True,
#                                          pad={'minutes':5},
#                                          multi_file_day=True)
#         
# 
#     def teardown(self):
#         """Runs after every method to clean up previous testing."""
#         del self.testInst
>>>>>>> 4fd2d315
<|MERGE_RESOLUTION|>--- conflicted
+++ resolved
@@ -90,11 +90,8 @@
     def test_filename_load(self):
         """Test if file is loadable by filename, relative to top_data_dir/platform/name/tag"""
         self.testInst.load(fname='2010-12-31.nofile')
-<<<<<<< HEAD
         assert self.testInst.index[0] == pds.datetime(2010,12,31)
-=======
-        assert self.testInst.data.index[0] == pds.datetime(2010,12,31)
->>>>>>> 4fd2d315
+
 
     def test_next_filename_load_default(self):
         """Test next day is being loaded (checking object date)."""
@@ -240,11 +237,7 @@
     def test_setting_series_data_by_name(self):
         self.testInst.load(2009,1)
         self.testInst['doubleMLT'] = 2.*pds.Series(self.testInst['mlt'].values, 
-<<<<<<< HEAD
                                                    index=self.testInst.index)
-=======
-                                                   index=self.testInst.data.index)
->>>>>>> 4fd2d315
         assert np.all(self.testInst['doubleMLT'] == 2.*self.testInst['mlt'])
         
         self.testInst['blankMLT'] = pds.Series(None)
@@ -254,11 +247,7 @@
         self.testInst.load(2009,1)
         self.testInst[['doubleMLT', 'tripleMLT']] = pds.DataFrame({'doubleMLT':2.*self.testInst['mlt'].values,
                                                                    'tripleMLT':3.*self.testInst['mlt'].values}, 
-<<<<<<< HEAD
                                                                     index=self.testInst.index)
-=======
-                                                                    index=self.testInst.data.index)
->>>>>>> 4fd2d315
         assert np.all(self.testInst['doubleMLT'] == 2.*self.testInst['mlt'])
         assert np.all(self.testInst['tripleMLT'] == 3.*self.testInst['mlt'])
 
@@ -461,7 +450,6 @@
         
         temp = pysat.Instrument(inst_module=Dummy)
 
-<<<<<<< HEAD
 class TestBasicsXarray(TestBasics):
     def setup(self):
         reload(pysat.instruments.pysat_testing)
@@ -473,19 +461,6 @@
     def teardown(self):
         """Runs after every method to clean up previous testing."""
         del self.testInst
-=======
-# class TestBasicsXarray(TestBasics):
-#     def setup(self):
-#         reload(pysat.instruments.pysat_testing)
-#         """Runs before every method to create a clean testing setup."""
-#         self.testInst = pysat.Instrument('pysat', 'testing_xarray', '10', 
-#                                          clean_level='clean',
-#                                          update_files=True)
-# 
-#     def teardown(self):
-#         """Runs after every method to clean up previous testing."""
-#         del self.testInst
->>>>>>> 4fd2d315
 
 class TestDataPaddingbyFile():
     def setup(self):
@@ -570,7 +545,6 @@
     def test_fid_data_padding_removal(self):
         self.testInst.load(fid=1)
         self.rawInst.load(fid=1)
-<<<<<<< HEAD
         #print(self.testInst.index)
         #print(new_inst.data.index)
         assert (self.testInst.index[0] == self.rawInst.index[0] ) & \
@@ -596,33 +570,6 @@
         """Runs after every method to clean up previous testing."""
         del self.testInst
         del self.rawInst
-=======
-        #print(self.testInst.data.index)
-        #print(new_inst.data.data.index)
-        assert (self.testInst.data.index[0] == self.rawInst.data.index[0] ) & \
-                (self.testInst.data.index[-1] == self.rawInst.data.index[-1]) & \
-                (len(self.rawInst.data) == len(self.testInst.data))
-
-# class TestDataPaddingbyFileXarray():
-#     def setup(self):
-#         reload(pysat.instruments.pysat_testing)
-#         """Runs before every method to create a clean testing setup."""
-#         self.testInst = pysat.Instrument('pysat', 'testing_xarray', '', 
-#                                          clean_level='clean',
-#                                          pad={'minutes':5},
-#                                          update_files=True)
-#         self.testInst.bounds = ('2008-01-01.nofile','2010-12-31.nofile')
-#         
-#         self.rawInst = pysat.Instrument('pysat', 'testing_xarray', '', 
-#                                     clean_level='clean',
-#                                     update_files=True)
-#         self.rawInst.bounds = self.testInst.bounds
-# 
-#     def teardown(self):
-#         """Runs after every method to clean up previous testing."""
-#         del self.testInst
-#         del self.rawInst
->>>>>>> 4fd2d315
 
 
 class TestOffsetRightFileDataPaddingBasics(TestDataPaddingbyFile):
@@ -639,7 +586,6 @@
                                          update_files=True,
                                          sim_multi_file_right=True)
         self.testInst.bounds = ('2008-01-01.nofile','2010-12-31.nofile')
-<<<<<<< HEAD
         self.rawInst.bounds = self.testInst.bounds
 
 class TestOffsetRightFileDataPaddingBasicsXarray(TestDataPaddingbyFile):
@@ -656,26 +602,8 @@
                                          update_files=True,
                                          sim_multi_file_right=True)
         self.testInst.bounds = ('2008-01-01.nofile','2010-12-31.nofile')
-=======
->>>>>>> 4fd2d315
         self.rawInst.bounds = self.testInst.bounds
 
-# class TestOffsetRightFileDataPaddingBasicsXarray(TestDataPaddingbyFile):
-#     def setup(self):
-#         reload(pysat.instruments.pysat_testing)
-#         """Runs before every method to create a clean testing setup."""
-#         self.testInst = pysat.Instrument('pysat', 'testing_xarray', '', 
-#                                          clean_level='clean',
-#                                          update_files=True,
-#                                          sim_multi_file_right=True,
-#                                          pad={'minutes':5})
-#         self.rawInst = pysat.Instrument('pysat', 'testing_xarray', '', 
-#                                          clean_level='clean',
-#                                          update_files=True,
-#                                          sim_multi_file_right=True)
-#         self.testInst.bounds = ('2008-01-01.nofile','2010-12-31.nofile')
-#         self.rawInst.bounds = self.testInst.bounds
-# 
 
 class TestOffsetLeftFileDataPaddingBasics(TestDataPaddingbyFile):
     def setup(self):
@@ -785,7 +713,6 @@
 
     def test_data_padding_removal(self):
         self.testInst.load(2009,1)
-<<<<<<< HEAD
         #print(self.testInst.index)
         assert (self.testInst.index[0] == self.testInst.date) & \
                (self.testInst.index[-1] == self.testInst.date + pds.DateOffset(hour=23, minutes=59,seconds=59))
@@ -798,20 +725,6 @@
                                          clean_level='clean',
                                          pad={'minutes':5},
                                          update_files=True)
-=======
-        #print(self.testInst.data.index)
-        assert (self.testInst.data.index[0] == self.testInst.date) & \
-               (self.testInst.data.index[-1] == self.testInst.date + pds.DateOffset(hour=23, minutes=59,seconds=59))
-
-# class TestDataPaddingXarray(TestDataPadding):
-#     def setup(self):
-#         reload(pysat.instruments.pysat_testing)
-#         """Runs before every method to create a clean testing setup."""
-#         self.testInst = pysat.Instrument('pysat', 'testing_xarray', '', 
-#                                          clean_level='clean',
-#                                          pad={'minutes':5},
-#                                          update_files=True)
->>>>>>> 4fd2d315
                 
                                 
 class TestMultiFileRightDataPaddingBasics(TestDataPadding):
@@ -827,7 +740,6 @@
 
     def teardown(self):
         """Runs after every method to clean up previous testing."""
-<<<<<<< HEAD
         del self.testInst
 
 class TestMultiFileRightDataPaddingBasicsXarray(TestDataPadding):
@@ -843,24 +755,8 @@
 
     def teardown(self):
         """Runs after every method to clean up previous testing."""
-=======
->>>>>>> 4fd2d315
         del self.testInst
 
-# class TestMultiFileRightDataPaddingBasicsXarray(TestDataPadding):
-#     def setup(self):
-#         reload(pysat.instruments.pysat_testing)
-#         """Runs before every method to create a clean testing setup."""
-#         self.testInst = pysat.Instrument('pysat', 'testing_xarray', '', 
-#                                          clean_level='clean',
-#                                          update_files=True,
-#                                          sim_multi_file_right=True,
-#                                          pad={'minutes':5},
-#                                          multi_file_day=True)
-# 
-#     def teardown(self):
-#         """Runs after every method to clean up previous testing."""
-#         del self.testInst
        
 class TestMultiFileLeftDataPaddingBasics(TestDataPadding):
     def setup(self):
@@ -878,7 +774,6 @@
         """Runs after every method to clean up previous testing."""
         del self.testInst
 
-<<<<<<< HEAD
 class TestMultiFileLeftDataPaddingBasicsXarray(TestDataPadding):
     def setup(self):
         reload(pysat.instruments.pysat_testing)
@@ -893,21 +788,4 @@
 
     def teardown(self):
         """Runs after every method to clean up previous testing."""
-        del self.testInst
-=======
-# class TestMultiFileLeftDataPaddingBasicsXarray(TestDataPadding):
-#     def setup(self):
-#         reload(pysat.instruments.pysat_testing)
-#         """Runs before every method to create a clean testing setup."""
-#         self.testInst = pysat.Instrument('pysat', 'testing_xarray', '', 
-#                                          clean_level='clean',
-#                                          update_files=True,
-#                                          sim_multi_file_left=True,
-#                                          pad={'minutes':5},
-#                                          multi_file_day=True)
-#         
-# 
-#     def teardown(self):
-#         """Runs after every method to clean up previous testing."""
-#         del self.testInst
->>>>>>> 4fd2d315
+        del self.testInst