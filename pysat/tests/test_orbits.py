--- conflicted
+++ resolved
@@ -15,10 +15,7 @@
                                          clean_level='clean',
                                          orbit_info=info, update_files=True)
 
-<<<<<<< HEAD
-=======
-
->>>>>>> 35d735f6
+
 class TestSpecificUTOrbits():
 
     def setup(self):
@@ -148,15 +145,12 @@
         """Runs after every method to clean up previous testing."""
         del self.testInst
 
-<<<<<<< HEAD
     @raises(StopIteration)
     def test_load_orbits_w_empty_data(self):
-        self.testInst.load(1958, 1)
+        self.testInst.load(1958, 31)
         self.testInst.orbits[0]
         self.testInst.orbits.next()
 
-    def test_repeated_orbit_calls_symmetric_single_day_starting_with_last(self):
-=======
     def test_less_than_one_orbit_of_data(self):
         def filter_data(inst):
             inst.data = inst[0:20]
@@ -174,7 +168,7 @@
         self.testInst.load(2009, 1)
         # starting from no orbit calls next loads first orbit
         self.testInst.orbits.next()
-        # store comparison data        
+        # store comparison data
         saved_data = self.testInst.data.copy()
         self.testInst.load(2009, 1)
         self.testInst.orbits[0]
@@ -194,12 +188,12 @@
                 inst.data = inst[0:20]
             elif inst.date == pysat.datetime(2009, 1, 4):
                 inst.data = inst[-20:]
-                
+
         self.testInst.custom.add(filter_data, 'modify')
         self.testInst.load(2009, 4)
         # starting from no orbit calls next loads first orbit
         self.testInst.orbits.next()
-        # store comparison data        
+        # store comparison data
         saved_data = self.testInst.data.copy()
         self.testInst.load(2009, 5)
         self.testInst.orbits[0]
@@ -225,7 +219,6 @@
         assert d1check or d2check or d3check
 
     def test_repeated_orbit_calls_symmetric_single_day_start_with_last(self):
->>>>>>> 35d735f6
         self.testInst.load(2009, 1)
         # start on last orbit of last day
         self.testInst.orbits[0]
