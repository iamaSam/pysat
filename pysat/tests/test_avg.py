"""
tests the pysat averaging code
"""
import pysat
import pandas as pds
from nose.tools import assert_raises, raises
import nose.tools
import pysat.instruments.pysat_testing
import numpy as np
import os

import sys
if sys.version_info[0] >= 3:
    if sys.version_info[1] < 4:
        import imp
        re_load = imp.reload
    else:
        import importlib
        re_load = importlib.reload
else:
    re_load = reload


class TestBasics():
    def setup(self):
        """Runs before every method to create a clean testing setup."""
        self.testInst = pysat.Instrument('pysat','testing', clean_level='clean')

    def teardown(self):
        """Runs after every method to clean up previous testing."""
        del self.testInst

    def test_basic_seasonal_average(self):
        
        self.testInst.bounds = (pysat.datetime(2008,1,1), pysat.datetime(2008,2,1))
        results = pysat.ssnl.avg.median2D(self.testInst, [0., 360., 24.], 'longitude',
                                          [0., 24, 24], 'mlt', ['dummy1', 'dummy2', 'dummy3'])
        dummy_val = results['dummy1']['median']
        dummy_dev = results['dummy1']['avg_abs_dev']

        dummy2_val = results['dummy2']['median']
        dummy2_dev = results['dummy2']['avg_abs_dev']

        dummy3_val = results['dummy3']['median']
        dummy3_dev = results['dummy3']['avg_abs_dev']
        
        dummy_x = results['dummy1']['bin_x']
        dummy_y = results['dummy1']['bin_y']
        
        # iterate over all y rows, value should be equal to integer value of mlt
        # no variation in the median, all values should be the same
        check = []
        for i, y in enumerate(dummy_y[:-1]):
            assert np.all(dummy_val[i, :] == y.astype(int))
            assert np.all(dummy_dev[i, :] == 0)

        for i, x in enumerate(dummy_x[:-1]):
            assert np.all(dummy2_val[:, i] == x/15.)
            assert np.all(dummy2_dev[:, i] == 0)

        for i, x in enumerate(dummy_x[:-1]):
<<<<<<< HEAD
            assert np.all(dummy3_val[:, i] == x/15.*1000. + dummy_y[:-1])
            assert np.all(dummy3_dev[:, i] == 0)
=======
            check.append(np.all(dummy3_val[:, i] == x/15.*1000. + dummy_y[:-1]) )
            check.append(np.all(dummy3_dev[:, i] == 0))
                            
        # holds here because there are 32 days, no data is discarded, 
        # each day holds same amount of data
        assert self.testInst.data['dummy1'].size*32 == sum([ sum(i) for i in results['dummy1']['count'] ])

        assert np.all(check)
>>>>>>> adde8e98

    def test_basic_daily_mean(self):        
        self.testInst.bounds = (pysat.datetime(2008,1,1), pysat.datetime(2008,2,1))
        ans = pysat.ssnl.avg.mean_by_day(self.testInst, 'dummy4')
        assert np.all(ans == 86399/2.)
        
    def test_basic_orbit_mean(self):
        orbit_info = {'kind':'local time', 'index':'mlt'}
        self.testInst = pysat.Instrument('pysat','testing', clean_level='clean', orbit_info=orbit_info)      
        self.testInst.bounds = (pysat.datetime(2009,1,1), pysat.datetime(2009,1,2))
        ans = pysat.ssnl.avg.mean_by_orbit(self.testInst, 'mlt')
        # note last orbit is incomplete thus not expected to satisfy relation
        assert np.allclose(ans[:-1], np.ones(len(ans)-1)*12., 1.E-2)

    def test_basic_file_mean(self):
        index = pds.date_range(pysat.datetime(2008,1,1), pysat.datetime(2008,2,1)) 
        names = [ date.strftime('%D')+'.nofile' for date in index]
        self.testInst.bounds = (names[0], names[-1])
        ans = pysat.ssnl.avg.mean_by_file(self.testInst, 'dummy4')
        assert np.all(ans == 86399/2.)

<<<<<<< HEAD

class TestFrameProfileAverages():
    def setup(self):
        """Runs before every method to create a clean testing setup."""
        self.testInst = pysat.Instrument('pysat', 'testing2D', clean_level='clean')

    def teardown(self):
        """Runs after every method to clean up previous testing."""
        del self.testInst

    def test_basic_seasonal_average(self):

        self.testInst.bounds = (pysat.datetime(2008, 1, 1), pysat.datetime(2008, 2, 1))
        results = pysat.ssnl.avg.median2D(self.testInst, [0., 360., 24.], 'longitude',
                                          [0., 24, 24], 'mlt', ['alt_profiles'])
                                          
        dummy_val = results['alt_profiles']['median']
        dummy_dev = results['alt_profiles']['avg_abs_dev']
        
        # iterate over all 
        # no variation in the median, all values should be the same
        test_vals = np.arange(50)*1.2
        test_fracs = np.arange(50)/50.
        for i, row in enumerate(dummy_val):
            for j, item in enumerate(row):
                assert np.all(item['density'] == test_vals)
                assert np.all(item['fraction'] == test_fracs)
                
        for i, row in enumerate(dummy_dev):
            for j, item in enumerate(row):
                assert np.all(item['density'] == 0)
                assert np.all(item['fraction'] == 0)


class TestSeriesProfileAverages():
    def setup(self):
        """Runs before every method to create a clean testing setup."""
        self.testInst = pysat.Instrument('pysat', 'testing2D', clean_level='clean')

    def teardown(self):
        """Runs after every method to clean up previous testing."""
        del self.testInst

    def test_basic_seasonal_average(self):

        self.testInst.bounds = (pysat.datetime(2008, 1, 1), pysat.datetime(2008, 2, 1))
        results = pysat.ssnl.avg.median2D(self.testInst, [0., 360., 24.], 'longitude',
                                          [0., 24, 24], 'mlt', ['series_profiles'])
                                          
        dummy_val = results['series_profiles']['median']
        dummy_dev = results['series_profiles']['avg_abs_dev']
        
        # iterate over all 
        # no variation in the median, all values should be the same
        test_vals = np.arange(50)*1.2
        for i, row in enumerate(dummy_val):
            for j, item in enumerate(row):
                assert np.all(item == test_vals)
                
        for i, row in enumerate(dummy_dev):
            for j, item in enumerate(row):
                assert np.all(item == 0)

=======
class TestConstellation:
    def setup(self):
        insts = []
        for i in range(5):
            insts.append(pysat.Instrument('pysat','testing', clean_level='clean'))
        self.testC = pysat.Constellation(instruments=insts)
        self.testI = pysat.Instrument('pysat', 'testing', clean_level='clean')

    def teardown(self):
        del self.testC
        del self.testI

    def test_constellation_average(self):
        for i in self.testC.instruments:
            i.bounds = (pysat.datetime(2008,1,1), pysat.datetime(2008,2,1))
        resultsC = pysat.ssnl.avg.median2D(self.testC, [0., 360., 24.], 'longitude',
                            [0., 24, 24], 'mlt', ['dummy1', 'dummy2', 'dummy3'])
        resultsI = pysat.ssnl.avg.median2D(self.testI, [0., 360., 24.], 'longitude',
                            [0., 24, 24], 'mlt', ['dummy1', 'dummy2', 'dummy3'])
        medC1 = resultsC['dummy1']['median']
        medI1 = resultsI['dummy1']['median']
        medC2 = resultsC['dummy2']['median']
        medI2 = resultsI['dummy2']['median']
        medC3 = resultsC['dummy3']['median']
        medI3 = resultsI['dummy3']['median']
        
        assert np.array_equal(medC1, medI1)
        assert np.array_equal(medC2, medI2)
        assert np.array_equal(medC3, medI3)

class TestHeterogenousConstellation:
    def setup(self):
        insts = []
        for i in range(2):
            insts.append(pysat.Instrument('pysat','testing', clean_level='clean', root_date = pysat.datetime(2009,1,i+1)))
        self.testC = pysat.Constellation(instruments=insts)

    def teardown(self):
        del self.testC

    def test_heterogenous_constellation_average(self):
        for inst in self.testC:
            inst.bounds = (pysat.datetime(2008,1,1), pysat.datetime(2008,2,1))
        results = pysat.ssnl.avg.median2D(self.testC, [0., 360., 24.], 'longitude',
                                          [0., 24, 24], 'mlt', ['dummy1', 'dummy2', 'dummy3'])
        dummy_val = results['dummy1']['median']
        dummy_dev = results['dummy1']['avg_abs_dev']

        dummy2_val = results['dummy2']['median']
        dummy2_dev = results['dummy2']['avg_abs_dev']

        dummy3_val = results['dummy3']['median']
        dummy3_dev = results['dummy3']['avg_abs_dev']
        
        dummy_x = results['dummy1']['bin_x']
        dummy_y = results['dummy1']['bin_y']
        
        # iterate over all y rows, value should be equal to integer value of mlt
        # no variation in the median, all values should be the same
        check = []
        for i, y in enumerate(dummy_y[:-1]):
            check.append(np.all(dummy_val[i, :] == y.astype(int)))
            check.append(np.all(dummy_dev[i, :] == 0))

        for i, x in enumerate(dummy_x[:-1]):
            check.append(np.all(dummy2_val[:, i] == x/15.) )
            check.append(np.all(dummy2_dev[:, i] == 0))

        for i, x in enumerate(dummy_x[:-1]):
            check.append(np.all(dummy3_val[:, i] == x/15.*1000. + dummy_y[:-1]) )
            check.append(np.all(dummy3_dev[:, i] == 0))

        assert np.all(check)



class Test2DConstellation:
    def setup(self):
        insts = []
        insts.append(pysat.Instrument('pysat','testing2d', clean_level='clean'))
        self.testC = pysat.Constellation(insts)

    def teardown(self):
        del self.testC

    def test_2D_avg(self):
        for i in self.testC.instruments:
            i.bounds = (pysat.datetime(2008,1,1), pysat.datetime(2008,2,1))
        results = pysat.ssnl.avg.median2D(self.testC, [0., 360., 24.], 'mlt',
                                          [0., 24, 24], 'slt', ['uts'])
        dummy_val = results['uts']['median']
        dummy_dev = results['uts']['avg_abs_dev']

        dummy_x = results['uts']['bin_x']
        dummy_y = results['uts']['bin_y']

        # iterate over all y rows, value should be equal to integer value of mlt
        # no variation in the median, all values should be the same
        check = []
        for i, y in enumerate(dummy_y[:-1]):
            check.append(np.all(dummy_val[i, :] == y.astype(int)))
            check.append(np.all(dummy_dev[i, :] == 0))
>>>>>>> adde8e98
<|MERGE_RESOLUTION|>--- conflicted
+++ resolved
@@ -59,10 +59,6 @@
             assert np.all(dummy2_dev[:, i] == 0)
 
         for i, x in enumerate(dummy_x[:-1]):
-<<<<<<< HEAD
-            assert np.all(dummy3_val[:, i] == x/15.*1000. + dummy_y[:-1])
-            assert np.all(dummy3_dev[:, i] == 0)
-=======
             check.append(np.all(dummy3_val[:, i] == x/15.*1000. + dummy_y[:-1]) )
             check.append(np.all(dummy3_dev[:, i] == 0))
                             
@@ -71,7 +67,6 @@
         assert self.testInst.data['dummy1'].size*32 == sum([ sum(i) for i in results['dummy1']['count'] ])
 
         assert np.all(check)
->>>>>>> adde8e98
 
     def test_basic_daily_mean(self):        
         self.testInst.bounds = (pysat.datetime(2008,1,1), pysat.datetime(2008,2,1))
@@ -93,7 +88,6 @@
         ans = pysat.ssnl.avg.mean_by_file(self.testInst, 'dummy4')
         assert np.all(ans == 86399/2.)
 
-<<<<<<< HEAD
 
 class TestFrameProfileAverages():
     def setup(self):
@@ -157,7 +151,7 @@
             for j, item in enumerate(row):
                 assert np.all(item == 0)
 
-=======
+
 class TestConstellation:
     def setup(self):
         insts = []
@@ -233,7 +227,6 @@
         assert np.all(check)
 
 
-
 class Test2DConstellation:
     def setup(self):
         insts = []
@@ -259,5 +252,4 @@
         check = []
         for i, y in enumerate(dummy_y[:-1]):
             check.append(np.all(dummy_val[i, :] == y.astype(int)))
-            check.append(np.all(dummy_dev[i, :] == 0))
->>>>>>> adde8e98
+            check.append(np.all(dummy_dev[i, :] == 0))