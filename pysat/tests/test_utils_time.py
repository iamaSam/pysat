"""
tests the pysat utils.time area
"""
<<<<<<< HEAD
import numpy as np

import pandas as pds
import pytest
=======
import datetime as dt
from nose.tools import raises
import numpy as np
>>>>>>> dca9630b

from pysat.utils import time as pytime


###########
# getyrdoy

def test_getyrdoy_1():
    """Test the date to year, day of year code functionality"""

    date = dt.datetime(2009, 1, 1)
    yr, doy = pytime.getyrdoy(date)

    assert ((yr == 2009) & (doy == 1))


def test_getyrdoy_leap_year():
    """Test the date to year, day of year code functionality (leap_year)"""

    date = dt.datetime(2008, 12, 31)
    yr, doy = pytime.getyrdoy(date)

    assert ((yr == 2008) & (doy == 366))


#############
# parse_date

def test_parse_date_2_digit_year():
    """Test the ability to parse a str to produce a pandas datetime"""

    date = pytime.parse_date('14', '10', '31')

    assert date == dt.datetime(2014, 10, 31)


def test_parse_date_2_digit_year_last_century():
    """Test the ability to parse a str to produce a pandas datetime
    pre-2000"""

    date = pytime.parse_date('94', '10', '31', century=1900)

    assert date == dt.datetime(1994, 10, 31)


def test_parse_date_4_digit_year():
    """Test the ability to parse a str to produce a pandas datetime"""

    date = pytime.parse_date('1994', '10', '31')

    assert date == dt.datetime(1994, 10, 31)


def test_parse_date_bad_input():
    """Test the ability to idenitfy a non-physical date"""

    with pytest.raises(ValueError):
        _ = pytime.parse_date('194', '15', '31')


############
# calc_freq

def test_calc_freq():
    """Test index frequency calculation"""

    tind = pytime.create_datetime_index(year=np.ones(shape=(4,))*2001,
                                        month=np.ones(shape=(4,)),
                                        uts=np.arange(0.0, 4.0, 1.0))
    freq = pytime.calc_freq(tind)

    assert freq.find("1S") == 0


def test_calc_freq_ns():
    """Test index frequency calculation with nanosecond output"""

    tind = pytime.create_datetime_index(year=np.ones(shape=(4,))*2001,
                                        month=np.ones(shape=(4,)),
                                        uts=np.arange(0.0, 0.04, .01))
    freq = pytime.calc_freq(tind)

    assert freq.find("10000000N") == 0


def test_calc_freq_len_fail():
    """Test index frequency calculation with empty list"""

    with pytest.raises(ValueError):
        pytime.calc_freq(list())


def test_calc_freq_type_fail():
    """Test index frequency calculation with non-datetime list"""

    with pytest.raises(AttributeError):
        pytime.calc_freq([1, 2, 3, 4])


####################
# create_date_range

def test_create_date_range():
    """Test ability to generate season list"""

    start = dt.datetime(2012, 2, 28)
    stop = dt.datetime(2012, 3, 1)
    season = pytime.create_date_range(start, stop, freq='D')

    assert season[0] == start
    assert season[-1] == stop
    assert len(season) == 3


def test_create_date_range_w_gaps():
    """Test ability to generate season list"""

    start = [dt.datetime(2012, 2, 28), dt.datetime(2013, 2, 28)]
    stop = [dt.datetime(2012, 3, 1), dt.datetime(2013, 3, 1)]
    season = pytime.create_date_range(start, stop, freq='D')

    assert season[0] == start[0]
    assert season[-1] == stop[-1]
    assert len(season) == 5


#########################
# create_datetime_index

def test_create_datetime_index():
    """Tests ability to create an array of datetime objects from distinct
    arrays of input paramters"""

    arr = np.ones(4)

    dates = pytime.create_datetime_index(year=2012*arr, month=2*arr,
                                         day=28*arr, uts=np.arange(0, 4))

    assert dates[0] == dt.datetime(2012, 2, 28)
    assert dates[-1] == dt.datetime(2012, 2, 28, 0, 0, 3)
    assert len(dates) == 4


def test_create_datetime_index_wo_year():
    """Must include a year"""

    with pytest.raises(ValueError):
        _ = pytime.create_datetime_index()


def test_create_datetime_index_wo_month_day_uts():
    """Tests ability to generate missing paramters"""

    arr = np.ones(4)

    dates = pytime.create_datetime_index(year=2012*arr)

    assert dates[0] == dt.datetime(2012, 1, 1)
    assert dates[-1] == dt.datetime(2012, 1, 1)
    assert len(dates) == 4<|MERGE_RESOLUTION|>--- conflicted
+++ resolved
@@ -1,16 +1,10 @@
 """
 tests the pysat utils.time area
 """
-<<<<<<< HEAD
+import datetime as dt
 import numpy as np
 
-import pandas as pds
 import pytest
-=======
-import datetime as dt
-from nose.tools import raises
-import numpy as np
->>>>>>> dca9630b
 
 from pysat.utils import time as pytime
 
