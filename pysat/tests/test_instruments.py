--- conflicted
+++ resolved
@@ -14,14 +14,9 @@
 import pysat.instruments.pysat_testing
 
 # modules in the list below have deprecation warnings
-<<<<<<< HEAD
-dep_list = ['jro_isr', 'dmsp_ivm', 'sw_dst', 'sw_kp', 'sw_f107', 'ucar_tiegcm',
-            'champ_star', 'demeter_iap', 'superdarn_grdex',
+dep_list = ['cosmic_gps', 'dmsp_ivm', 'jro_isr', 'sw_dst', 'sw_kp', 'sw_f107',
+            'ucar_tiegcm', 'champ_star', 'demeter_iap', 'superdarn_grdex',
             'supermag_magnetometer']
-=======
-dep_list = ['cosmic_gps', 'dmsp_ivm', 'jro_isr', 'sw_dst', 'sw_kp', 'sw_f107',
-            'ucar_tiegcm']
->>>>>>> 923b90de
 
 # module in list below are excluded from download checks
 exclude_list = ['champ_star', 'superdarn_grdex', 'cosmic_gps',
