--- conflicted
+++ resolved
@@ -28,13 +28,8 @@
             inst.data['doubleMLT'] = 2.0 * inst.data.mlt
             return 5.0 * inst.data['mlt']
 
-<<<<<<< HEAD
         self.testInst.custom.add(custom1, 'modify')
         self.testInst.load(2009, 1)
-=======
-        self.add(custom1, 'modify')
-        self.testInst.load(2009,1)
->>>>>>> adde8e98
 
     def test_single_adding_custom_function(self):
         """Test if custom function works correctly. Add function that returns
@@ -87,13 +82,8 @@
         name and numpy array.
         """
         def custom1(inst):
-<<<<<<< HEAD
             return ('doubleMLT',2.0 * inst.data.mlt.values)
         self.testInst.custom.add(custom1, 'add')  
-=======
-            return ('doubleMLT',2.*inst.data.mlt.values)
-        self.add(custom1, 'add')  
->>>>>>> adde8e98
         self.testInst.load(2009,1)
         ans = (self.testInst.data['doubleMLT'] == 2.0 *
                self.testInst.data.mlt).all()
@@ -104,14 +94,9 @@
         function that returns name and numpy array.
         """
         def custom1(inst):
-<<<<<<< HEAD
             return (['doubleMLT', 'tripleMLT'],[2.0 * inst.data.mlt.values,
                                                 3.0 * inst.data.mlt.values])
         self.testInst.custom.add(custom1, 'add')  
-=======
-            return (['doubleMLT', 'tripleMLT'],[2.*inst.data.mlt.values, 3.*inst.data.mlt.values])
-        self.add(custom1, 'add')  
->>>>>>> adde8e98
         self.testInst.load(2009,1)
         ans = (((self.testInst.data['doubleMLT'] == 2.0 *
                  self.testInst.data.mlt).all()) &
@@ -125,13 +110,8 @@
         name and numpy array.
         """
         def custom1(inst):
-<<<<<<< HEAD
             return ('doubleMLT',2.0 * inst.data.mlt.values[0:-5])
         self.testInst.custom.add(custom1, 'add')  
-=======
-            return ('doubleMLT',2.*inst.data.mlt.values[0:-5])
-        self.add(custom1, 'add')  
->>>>>>> adde8e98
         self.testInst.load(2009,1)
 
     @raises(ValueError)
@@ -140,13 +120,8 @@
         name and numpy array.
         """
         def custom1(inst):
-<<<<<<< HEAD
             return ('doubleMLT',np.arange(2.0 * len(inst.data.mlt)))
         self.testInst.custom.add(custom1, 'add')  
-=======
-            return ('doubleMLT',np.arange(2.*len(inst.data.mlt)))
-        self.add(custom1, 'add')  
->>>>>>> adde8e98
         self.testInst.load(2009,1)
                                                         
     def test_add_dataframe(self):
@@ -272,13 +247,8 @@
             out = (inst.data.mlt * 2).tolist()
             return {'data':out, 'long_name':'doubleMLTlong',
                     'units':'hours1'}
-<<<<<<< HEAD
         self.testInst.custom.add(custom1, 'add')
         self.testInst.load(2009, 1)
-=======
-        self.add(custom1, 'add')
-        self.testInst.load(2009,1)
->>>>>>> adde8e98
         
     def test_clear_functions(self):
         def custom1(inst):
@@ -328,13 +298,10 @@
         self.add(custom2, 'add')
         # if this runs correctly, an error will be thrown
         # since the data required by custom3 won't be present yet
-<<<<<<< HEAD
-        self.testInst.custom.add(custom3, 'add', at_pos=1)
-        self.testInst.load(2009,1)
-=======
         self.add(custom3, 'add', at_pos=1)
         self.testInst.load(2009,1)
-        
+
+
 class ConstellationTestBasics(TestBasics):
     def setup(self):
         '''Runs before every method to create a clean testing setup'''
@@ -350,5 +317,4 @@
 
     def add(self, function, kind='add', at_pos='end', *args, **kwargs):
         ''' Add a function to the object's custom queue'''
-        self.testConst.data_mod(function, kind, at_pos, *args, **kwargs)
->>>>>>> adde8e98
+        self.testConst.data_mod(function, kind, at_pos, *args, **kwargs)