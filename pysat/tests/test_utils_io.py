--- conflicted
+++ resolved
@@ -378,7 +378,6 @@
         return
 
 
-<<<<<<< HEAD
 class TestNetCDF4Integration(object):
     """Integration tests for netCDF4 I/O."""
 
@@ -455,7 +454,8 @@
                 '{:} was written to the netCDF file'.format(mvar.__repr__())
 
         return
-=======
+
+
 class TestDeprecation(object):
     """Unit test for deprecation warnings."""
 
@@ -493,5 +493,4 @@
 
         for i, good in enumerate(found_msgs):
             assert good, "didn't find warning about: {:}".format(
-                self.warn_msgs[i])
->>>>>>> 5fd8dd01
+                self.warn_msgs[i])