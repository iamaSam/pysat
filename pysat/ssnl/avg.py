# -*- coding: utf-8 -*-
from __future__ import print_function
from __future__ import absolute_import
"""
Instrument independent seasonal averaging routine. Supports averaging
1D and 2D data.
"""

import pysat
import numpy as np
import pandas as pds
import collections

<<<<<<< HEAD
def median1D(const, bin1, label1, data_label, auto_bin=True, returnData=False):
    """Return a 1D median of data_label over a season and label1

    Parameters
    ----------
    const: Constellation or Instrument
        Constellation or Instrument object
    bin1: (array-like)
        List holding [min, max, number of bins] or array-like containing
        bin edges
    label1: (string)
        data column name that the binning will be performed over (i.e., lat)
    data_label: (list-like )
        contains strings identifying data product(s) to be averaged
    auto_bin: if True, function will create bins from the min, max and 
              number of bins. If false, bin edges must be manually entered
    returnData : (boolean)
        Return data in output dictionary as well as statistics

    Returns
    -------
    median : dictionary
        1D median accessed by data_label as a function of label1
        over the season delineated by bounds of passed instrument objects.
        Also includes 'count' and 'avg_abs_dev' as well as the values of
        the bin edges in 'bin_x'
    
    """

    # const is either an Instrument or a Constellation, and we want to 
    #  iterate over it. 
    # If it's a Constellation, then we can do that as is, but if it's
    #  an Instrument, we just have to put that Instrument into something
    #  that will yeild that Instrument, like a list.
    if isinstance(const, pysat.Instrument):
        const = [const]
    elif not isinstance(const, pysat.Constellation):
        raise ValueError("Parameter must be an Instrument or a Constellation.")

    # create bins
    # seems to create the boundaries used for sorting into bins
    if auto_bin:
        binx = np.linspace(bin1[0], bin1[1], bin1[2]+1)
    else:
        binx = np.array(bin1)

    # how many bins are used
    numx = len(binx)-1
    # how many different data products
    numz = len(data_label)

    # create array to store all values before taking median
    # the indices of the bins/data products? used for looping.
    xarr = np.arange(numx)
    zarr = np.arange(numz)
    # 3d array:  stores the data that is sorted into each bin? - in a deque
    ans = [[collections.deque() for i in xarr] for k in zarr]

    for inst in const:
        # do loop to iterate over instrument season
        # probably iterates by date but that all depends on the
        # configuration of that particular instrument. 
        # either way, it iterates over the instrument, loading successive
        # data between start and end bounds
        for inst in inst:
            # collect data in bins for averaging
            if len(inst.data) != 0:
                # sort the data into bins (x) based on label 1
                # (stores bin indexes in xind)
                xind = np.digitize(inst.data[label1], binx) - 1
                # for each possible x index
                for xi in xarr:
                    # get the indicies of those pieces of data in that bin
                    xindex, = np.where(xind==xi)
                    if len(xindex) > 0:
                        # for each data product label zk
                        for zk in zarr:
                            # take the data (already filtered by x), select the
                            # data, put it in a list, and extend the deque
                            idata = inst.data.iloc[xindex]
                            ans[zk][xi].extend(idata[data_label[zk]].tolist())

    # Calculate the 1D median
    return _calc_1d_median(ans, data_label, binx, xarr, zarr, numx, numz,
                           returnData)

def _calc_2d_median(ans, data_label, binx, biny, xarr, yarr, zarr, numx, numy,
                    numz, returnData = False):
    # set up output arrays
    medianAns = [ [ [ None for i in xarr] for j in yarr] for k in zarr]
    countAns = [ [ [ None for i in xarr] for j in yarr] for k in zarr]
    devAns = [ [ [ None for i in xarr] for j in yarr] for k in zarr]    


    # all of the loading and storing data is done
    # determine what kind of data is stored
    # if just numbers, then use numpy arrays to store data
    # if the data is a more generalized object, use lists to store data
    # need to find first bin with data
    dataType = [None for i in np.arange(numz)]
    # for each data product label, find the first nonempty bin
    # and select its type
    for zk in zarr:
        breakNow=False
        for yj in yarr:
            for xi in xarr:
                if len(ans[zk][yj][xi]) > 0:
                    dataType[zk] = type(ans[zk][yj][xi][0]) 
                    breakNow = True
                    break 
            if breakNow:
                break

    # determine if normal number objects are being used or if there
    # are more complicated objects
    objArray = [False]*len(zarr)
    for i,thing in enumerate(dataType):
         if thing == pds.core.series.Series:
            objArray[i] = 'S'
         elif thing == pds.core.frame.DataFrame:
            objArray[i] = 'F'
         else:
             # other, simple scalaRs
            objArray[i] = 'R'

    objArray = np.array(objArray)

    # if some pandas data series are returned in average, return a list
    objidx, = np.where(objArray == 'S')
    if len(objidx) > 0:
        for zk in zarr[objidx]:
            for yj in yarr:
                for xi in xarr:
                    if len(ans[zk][yj][xi]) > 0:
                        ans[zk][yj][xi] = list(ans[zk][yj][xi])
                        medianAns[zk][yj][xi] =  pds.DataFrame(ans[zk][yj][xi] ).median(axis=0)
                        countAns[zk][yj][xi] = len(ans[zk][yj][xi])
                        devAns[zk][yj][xi] = pds.DataFrame([abs(temp - medianAns[zk][yj][xi]) for temp in ans[zk][yj][xi] ] ).median(axis=0)
                                                                    
    # if some pandas DataFrames are returned in average, return a list
    objidx, = np.where(objArray == 'F')
    if len(objidx) > 0:
        for zk in zarr[objidx]:
            for yj in yarr:
                for xi in xarr:                    
                    if len(ans[zk][yj][xi]) > 0:
                        ans[zk][yj][xi] = list(ans[zk][yj][xi])
                        countAns[zk][yj][xi] = len(ans[zk][yj][xi])
                        test = pds.Panel.from_dict(dict([(i,temp) for i,temp in enumerate(ans[zk][yj][xi]) ]) )
                        medianAns[zk][yj][xi] = test.median(axis=0)
                        devAns[zk][yj][xi] = (test.subtract(medianAns[zk][yj][xi], axis=0)).abs().median(axis=0, skipna=True)
                                                                                                      
    objidx, = np.where(objArray == 'R')
    if len(objidx) > 0:
        for zk in zarr[objidx]:
            medianAns[zk] = np.zeros((numy, numx))*np.nan
            countAns[zk] = np.zeros((numy, numx))*np.nan
            devAns[zk] = np.zeros((numy, numx))*np.nan
            for yj in yarr:
                for xi in xarr:
                    # convert deque storing data into numpy array
                    ans[zk][yj][xi] = np.array(ans[zk][yj][xi])
                    # filter out an NaNs in the arrays
                    idx, = np.where(np.isfinite(ans[zk][yj][xi]))
                    ans[zk][yj][xi] = (ans[zk][yj][xi])[idx]
                    # perform median averaging
                    if len(idx) > 0:
                        medianAns[zk][yj,xi] = np.median(ans[zk][yj][xi])
                        countAns[zk][yj,xi] = len(ans[zk][yj][xi])
                        devAns[zk][yj,xi] = np.median(abs(ans[zk][yj][xi] - medianAns[zk][yj,xi]))

    # prepare output
    output = {}
    for i,label in enumerate(data_label):
        output[label] = {'median': medianAns[i], 
                        'count':countAns[i],
                        'avg_abs_dev':devAns[i],
                        'bin_x': binx,
                        'bin_y': biny}

        if returnData:
            output[label]['data'] = ans[i]

    return output

def median2D(const, bin1, label1, bin2, label2, data_label, 
=======

def median2D(const, bin1, label1, bin2, label2, data_label,
>>>>>>> 93dd1fcd
             returnData=False, auto_bin=True):
    """Return a 2D average of data_label over a season and label1, label2.

    Parameters
    ----------
        const: Constellation or Instrument
        bin#: [min, max, number of bins], or array-like containing bin edges
        label#: string
            identifies data product for bin#
        data_label: list-like
            contains strings identifying data product(s) to be averaged
        auto_bin: if True, function will create bins from the min, max and
                  number of bins. If false, bin edges must be manually entered

    Returns
    -------
    median : dictionary
        2D median accessed by data_label as a function of label1 and label2
        over the season delineated by bounds of passed instrument objects.
        Also includes 'count' and 'avg_abs_dev' as well as the values of
        the bin edges in 'bin_x' and 'bin_y'.

    """

    # const is either an Instrument or a Constellation, and we want to
    #  iterate over it.
    # If it's a Constellation, then we can do that as is, but if it's
    #  an Instrument, we just have to put that Instrument into something
    #  that will yeild that Instrument, like a list.
    if isinstance(const, pysat.Instrument):
        const = [const]
    elif not isinstance(const, pysat.Constellation):
        raise ValueError("Parameter must be an Instrument or a Constellation.")

    # create bins
    # seems to create the boundaries used for sorting into bins
    if auto_bin:
        binx = np.linspace(bin1[0], bin1[1], bin1[2]+1)
        biny = np.linspace(bin2[0], bin2[1], bin2[2]+1)
    else:
        binx = np.array(bin1)
        biny = np.array(bin2)

    # how many bins are used
    numx = len(binx)-1
    numy = len(biny)-1
    # how many different data products
    numz = len(data_label)

    # create array to store all values before taking median
    # the indices of the bins/data products? used for looping.
    yarr = np.arange(numy)
    xarr = np.arange(numx)
    zarr = np.arange(numz)
    # 3d array:  stores the data that is sorted into each bin? - in a deque
<<<<<<< HEAD
    ans = [ [ [collections.deque() for i in xarr] for j in yarr] for k in zarr]
=======
    ans = [[[collections.deque() for i in xarr] for j in yarr] for k in zarr]
>>>>>>> 93dd1fcd

    for inst in const:
        # do loop to iterate over instrument season
        # probably iterates by date but that all depends on the
<<<<<<< HEAD
        # configuration of that particular instrument. 
=======
        # configuration of that particular instrument.
>>>>>>> 93dd1fcd
        # either way, it iterates over the instrument, loading successive
        # data between start and end bounds
        for inst in inst:
            # collect data in bins for averaging
            if len(inst.data) != 0:
                # sort the data into bins (x) based on label 1
                # (stores bin indexes in xind)
                xind = np.digitize(inst.data[label1], binx)-1
                # for each possible x index
                for xi in xarr:
                    # get the indicies of those pieces of data in that bin
<<<<<<< HEAD
                    xindex, = np.where(xind==xi)
                    if len(xindex) > 0:
                        # look up the data along y (label2) at that set of indicies (a given x)
                        yData = inst.data.iloc[xindex]
                        # digitize that, to sort data into bins along y (label2) (get bin indexes)
                        yind = np.digitize(yData[label2], biny)-1
                        # for each possible y index
                        for yj in yarr:
                            # select data with this y index (and we already filtered for this x index)
                            yindex, = np.where(yind==yj)
                            if len(yindex) > 0:
                                # for each data product label zk
                                for zk in zarr:
                                    # take the data (already filtered by x); filter it by y and 
                                    # select the data product, put it in a list, and extend the deque
                                    ans[zk][yj][xi].extend( yData.ix[yindex,data_label[zk]].tolist() )
=======
                    xindex, = np.where(xind == xi)
                    if len(xindex) > 0:
                        # look up the data along y (label2) at that set of
                        # indices (a given x)
                        yData = inst.data.iloc[xindex]
                        # digitize that, to sort data into bins along y
                        # (label2) (get bin indexes)
                        yind = np.digitize(yData[label2], biny)-1
                        # for each possible y index
                        for yj in yarr:
                            # select data with this y index (and we already
                            # filtered for this x index)
                            yindex, = np.where(yind == yj)
                            if len(yindex) > 0:
                                # for each data product label zk
                                for zk in zarr:
                                    # take the data (already filtered by x)
                                    # filter it by y and
                                    # select the data product, put it in a
                                    # list, and extend the deque
                                    indlab = yData.columns.get_loc(data_label[zk])
                                    ans[zk][yj][xi].extend(yData.iloc[yindex,
                                                                      indlab].tolist())
>>>>>>> 93dd1fcd

    return _calc_2d_median(ans, data_label, binx, biny, xarr, yarr, zarr,
                           numx, numy, numz, returnData)


def _calc_2d_median(ans, data_label, binx, biny, xarr, yarr, zarr, numx,
                    numy, numz, returnData=False):
    # set up output arrays
    medianAns = [[[None for i in xarr] for j in yarr] for k in zarr]
    countAns = [[[None for i in xarr] for j in yarr] for k in zarr]
    devAns = [[[None for i in xarr] for j in yarr] for k in zarr]

    # all of the loading and storing data is done
    # determine what kind of data is stored
    # if just numbers, then use numpy arrays to store data
    # if the data is a more generalized object, use lists to store data
    # need to find first bin with data
    dataType = [None for i in np.arange(numz)]
    # for each data product label, find the first nonempty bin
    # and select its type
    for zk in zarr:
        breakNow = False
        for yj in yarr:
            for xi in xarr:
                if len(ans[zk][yj][xi]) > 0:
                    dataType[zk] = type(ans[zk][yj][xi][0])
                    breakNow = True
                    break
            if breakNow:
                break

    # determine if normal number objects are being used or if there
    # are more complicated objects
    objArray = [False] * len(zarr)
    for i, thing in enumerate(dataType):
        if thing == pds.core.series.Series:
            objArray[i] = 'S'
        elif thing == pds.core.frame.DataFrame:
            objArray[i] = 'F'
        else:
            # other, simple scalaRs
            objArray[i] = 'R'

    objArray = np.array(objArray)

    # if some pandas data series are returned in average, return a list
    objidx, = np.where(objArray == 'S')
    if len(objidx) > 0:
        for zk in zarr[objidx]:
            for yj in yarr:
                for xi in xarr:
                    if len(ans[zk][yj][xi]) > 0:
                        ans[zk][yj][xi] = list(ans[zk][yj][xi])
                        medianAns[zk][yj][xi] = \
                            pds.DataFrame(ans[zk][yj][xi]).median(axis=0)
                        countAns[zk][yj][xi] = len(ans[zk][yj][xi])
                        devAns[zk][yj][xi] = \
                            pds.DataFrame([abs(temp - medianAns[zk][yj][xi])
                                           for temp in
                                           ans[zk][yj][xi]]).median(axis=0)

    # if some pandas DataFrames are returned in average, return a list
    objidx, = np.where(objArray == 'F')
    if len(objidx) > 0:
        for zk in zarr[objidx]:
            for yj in yarr:
                for xi in xarr:
                    if len(ans[zk][yj][xi]) > 0:
                        ans[zk][yj][xi] = list(ans[zk][yj][xi])
                        countAns[zk][yj][xi] = len(ans[zk][yj][xi])
                        test = pds.Panel.from_dict(dict([(i, temp)
                                                   for i, temp in
                                                   enumerate(ans[zk][yj][xi])]))
                        medianAns[zk][yj][xi] = test.median(axis=0)
                        devAns[zk][yj][xi] = \
                            (test.subtract(medianAns[zk][yj][xi],
                                           axis=0)).abs().median(axis=0,
                                                                 skipna=True)

    objidx, = np.where(objArray == 'R')
    if len(objidx) > 0:
        for zk in zarr[objidx]:
            medianAns[zk] = np.zeros((numy, numx))*np.nan
            countAns[zk] = np.zeros((numy, numx))*np.nan
            devAns[zk] = np.zeros((numy, numx))*np.nan
            for yj in yarr:
                for xi in xarr:
                    # convert deque storing data into numpy array
                    ans[zk][yj][xi] = np.array(ans[zk][yj][xi])
                    # filter out an NaNs in the arrays
                    idx, = np.where(np.isfinite(ans[zk][yj][xi]))
                    ans[zk][yj][xi] = (ans[zk][yj][xi])[idx]
                    # perform median averaging
                    if len(idx) > 0:
                        medianAns[zk][yj, xi] = np.median(ans[zk][yj][xi])
                        countAns[zk][yj, xi] = len(ans[zk][yj][xi])
                        devAns[zk][yj, xi] = np.median(abs(ans[zk][yj][xi] -
                                                       medianAns[zk][yj, xi]))

    # prepare output
    output = {}
    for i, label in enumerate(data_label):
        output[label] = {'median': medianAns[i],
                         'count': countAns[i],
                         'avg_abs_dev': devAns[i],
                         'bin_x': binx,
                         'bin_y': biny}

        if returnData:
            output[label]['data'] = ans[i]

    return output


# simple averaging through multiple iterations

def mean_by_day(inst, data_label):
    """Mean of data_label by day over Instrument.bounds

    Parameters
    ----------
    data_label : string
        string identifying data product to be averaged

    Returns
    -------
    mean : pandas Series
        simple mean of data_label indexed by day

    """
    return _core_mean(inst, data_label, by_day=True)


def mean_by_orbit(inst, data_label):
    """Mean of data_label by orbit over Instrument.bounds

    Parameters
    ----------
    data_label : string
        string identifying data product to be averaged

    Returns
    -------
    mean : pandas Series
        simple mean of data_label indexed by start of each orbit

    """
    return _core_mean(inst, data_label, by_orbit=True)


def mean_by_file(inst, data_label):
    """Mean of data_label by orbit over Instrument.bounds

    Parameters
    ----------
    data_label : string
        string identifying data product to be averaged

    Returns
    -------
    mean : pandas Series
        simple mean of data_label indexed by start of each file

    """
    return _core_mean(inst, data_label, by_file=True)


def _core_mean(inst, data_label, by_orbit=False, by_day=False, by_file=False):

    if by_orbit:
        iterator = inst.orbits
    elif by_day or by_file:
        iterator = inst
    else:
        raise ValueError('A choice must be made, by day, file, or orbit')

    # create empty series to hold result
    mean_val = pds.Series()
    # iterate over season, calculate the mean
    for inst in iterator:
        if not inst.data.empty:
                # compute mean absolute using pandas functions and store
                # data could be an image, or lower dimension, account for 2D
                # and lower
                data = inst[data_label]
                data.dropna(inplace=True)

                if by_orbit or by_file:
                    date = inst.data.index[0]
                else:
                    date = inst.date
                # perform average
                mean_val[date] = \
                    pysat.utils.computational_form(data).mean(axis=0,
                                                              skipna=True)

    del iterator
    return mean_val

def _calc_1d_median(ans, data_label, binx, xarr, zarr, numx, numz,
                    returnData=False):
    """Calculate the 1D median

    Parameters
    ----------

    Returns
    ------

    Notes
    -----
    This is an overcomplicated way of doing this.  Try and simplify later

    """
    # set up output arrays
    medianAns = [[None for i in xarr] for k in zarr]
    countAns = [[None for i in xarr] for k in zarr]
    devAns = [[None for i in xarr] for k in zarr]    

    # all of the loading and storing data is done
    # determine what kind of data is stored
    # if just numbers, then use numpy arrays to store data
    # if the data is a more generalized object, use lists to store data
    # need to find first bin with data
    dataType = [None for i in np.arange(numz)]
    # for each data product label, find the first nonempty bin
    # and select its type
    for zk in zarr:
        for xi in xarr:
            if len(ans[zk][xi]) > 0:
                dataType[zk] = type(ans[zk][xi][0]) 
                break

    # determine if normal number objects are being used or if there
    # are more complicated objects
    objArray = [False] * len(zarr)
    for i, thing in enumerate(dataType):
         if thing == pds.core.series.Series:
            objArray[i] = 'S'
         elif thing == pds.core.frame.DataFrame:
            objArray[i] = 'F'
         else:
             # other, simple scalaRs
            objArray[i] = 'R'

    objArray = np.array(objArray)

    # if some pandas data series are returned in average, return a list
    objidx, = np.where(objArray == 'S')
    if len(objidx) > 0:
        for zk in zarr[objidx]:
            for xi in xarr:
                if len(ans[zk][xi]) > 0:
                    ans[zk][xi] = list(ans[zk][xi])
                    medianAns[zk][xi] = pds.DataFrame(ans[zk][xi]).median(axis=0)
                    countAns[zk][xi] = len(ans[zk][xi])
                    devAns[zk][xi] = pds.DataFrame([abs(temp - medianAns[zk][xi]) for temp in ans[zk][xi] ]).median(axis=0)

    # if some pandas DataFrames are returned in average, return a list
    objidx, = np.where(objArray == 'F')
    if len(objidx) > 0:
        for zk in zarr[objidx]:
            for xi in xarr:                    
                if len(ans[zk][xi]) > 0:
                    ans[zk][xi] = list(ans[zk][xi])
                    countAns[zk][xi] = len(ans[zk][xi])
                    test = pds.Panel.from_dict(dict([(i,temp) for i,temp in enumerate(ans[zk][xi])]))
                    medianAns[zk][xi] = test.median(axis=0)
                    devAns[zk][xi] = (test.subtract(medianAns[zk][xi], \
                                    axis=0)).abs().median(axis=0, skipna=True)

    objidx, = np.where(objArray == 'R')
    if len(objidx) > 0:
        for zk in zarr[objidx]:
            medianAns[zk] = np.full(numx, fill_value=np.nan)
            countAns[zk] = np.full(numx, fill_value=np.nan)
            devAns[zk] = np.full(numx, fill_value=np.nan)
            for xi in xarr:
                # convert deque storing data into numpy array
                ans[zk][xi] = np.array(ans[zk][xi])
                # filter out an NaNs in the arrays
                idx, = np.where(np.isfinite(ans[zk][xi]))
                ans[zk][xi] = (ans[zk][xi])[idx]
                # perform median averaging
                if len(idx) > 0:
                    medianAns[zk][xi] = np.median(ans[zk][xi])
                    countAns[zk][xi] = len(ans[zk][xi])
                    devAns[zk][xi] = np.median(abs(ans[zk][xi] - medianAns[zk][xi]))

    # prepare output
    output = {}
    for i,label in enumerate(data_label):
        output[label] = {'median': medianAns[i], 
                        'count':countAns[i],
                        'avg_abs_dev':devAns[i],
                        'bin_x': binx}

        if returnData:
            output[label]['data'] = ans[i]

    return output<|MERGE_RESOLUTION|>--- conflicted
+++ resolved
@@ -11,7 +11,6 @@
 import pandas as pds
 import collections
 
-<<<<<<< HEAD
 def median1D(const, bin1, label1, data_label, auto_bin=True, returnData=False):
     """Return a 1D median of data_label over a season and label1
 
@@ -98,110 +97,7 @@
     return _calc_1d_median(ans, data_label, binx, xarr, zarr, numx, numz,
                            returnData)
 
-def _calc_2d_median(ans, data_label, binx, biny, xarr, yarr, zarr, numx, numy,
-                    numz, returnData = False):
-    # set up output arrays
-    medianAns = [ [ [ None for i in xarr] for j in yarr] for k in zarr]
-    countAns = [ [ [ None for i in xarr] for j in yarr] for k in zarr]
-    devAns = [ [ [ None for i in xarr] for j in yarr] for k in zarr]    
-
-
-    # all of the loading and storing data is done
-    # determine what kind of data is stored
-    # if just numbers, then use numpy arrays to store data
-    # if the data is a more generalized object, use lists to store data
-    # need to find first bin with data
-    dataType = [None for i in np.arange(numz)]
-    # for each data product label, find the first nonempty bin
-    # and select its type
-    for zk in zarr:
-        breakNow=False
-        for yj in yarr:
-            for xi in xarr:
-                if len(ans[zk][yj][xi]) > 0:
-                    dataType[zk] = type(ans[zk][yj][xi][0]) 
-                    breakNow = True
-                    break 
-            if breakNow:
-                break
-
-    # determine if normal number objects are being used or if there
-    # are more complicated objects
-    objArray = [False]*len(zarr)
-    for i,thing in enumerate(dataType):
-         if thing == pds.core.series.Series:
-            objArray[i] = 'S'
-         elif thing == pds.core.frame.DataFrame:
-            objArray[i] = 'F'
-         else:
-             # other, simple scalaRs
-            objArray[i] = 'R'
-
-    objArray = np.array(objArray)
-
-    # if some pandas data series are returned in average, return a list
-    objidx, = np.where(objArray == 'S')
-    if len(objidx) > 0:
-        for zk in zarr[objidx]:
-            for yj in yarr:
-                for xi in xarr:
-                    if len(ans[zk][yj][xi]) > 0:
-                        ans[zk][yj][xi] = list(ans[zk][yj][xi])
-                        medianAns[zk][yj][xi] =  pds.DataFrame(ans[zk][yj][xi] ).median(axis=0)
-                        countAns[zk][yj][xi] = len(ans[zk][yj][xi])
-                        devAns[zk][yj][xi] = pds.DataFrame([abs(temp - medianAns[zk][yj][xi]) for temp in ans[zk][yj][xi] ] ).median(axis=0)
-                                                                    
-    # if some pandas DataFrames are returned in average, return a list
-    objidx, = np.where(objArray == 'F')
-    if len(objidx) > 0:
-        for zk in zarr[objidx]:
-            for yj in yarr:
-                for xi in xarr:                    
-                    if len(ans[zk][yj][xi]) > 0:
-                        ans[zk][yj][xi] = list(ans[zk][yj][xi])
-                        countAns[zk][yj][xi] = len(ans[zk][yj][xi])
-                        test = pds.Panel.from_dict(dict([(i,temp) for i,temp in enumerate(ans[zk][yj][xi]) ]) )
-                        medianAns[zk][yj][xi] = test.median(axis=0)
-                        devAns[zk][yj][xi] = (test.subtract(medianAns[zk][yj][xi], axis=0)).abs().median(axis=0, skipna=True)
-                                                                                                      
-    objidx, = np.where(objArray == 'R')
-    if len(objidx) > 0:
-        for zk in zarr[objidx]:
-            medianAns[zk] = np.zeros((numy, numx))*np.nan
-            countAns[zk] = np.zeros((numy, numx))*np.nan
-            devAns[zk] = np.zeros((numy, numx))*np.nan
-            for yj in yarr:
-                for xi in xarr:
-                    # convert deque storing data into numpy array
-                    ans[zk][yj][xi] = np.array(ans[zk][yj][xi])
-                    # filter out an NaNs in the arrays
-                    idx, = np.where(np.isfinite(ans[zk][yj][xi]))
-                    ans[zk][yj][xi] = (ans[zk][yj][xi])[idx]
-                    # perform median averaging
-                    if len(idx) > 0:
-                        medianAns[zk][yj,xi] = np.median(ans[zk][yj][xi])
-                        countAns[zk][yj,xi] = len(ans[zk][yj][xi])
-                        devAns[zk][yj,xi] = np.median(abs(ans[zk][yj][xi] - medianAns[zk][yj,xi]))
-
-    # prepare output
-    output = {}
-    for i,label in enumerate(data_label):
-        output[label] = {'median': medianAns[i], 
-                        'count':countAns[i],
-                        'avg_abs_dev':devAns[i],
-                        'bin_x': binx,
-                        'bin_y': biny}
-
-        if returnData:
-            output[label]['data'] = ans[i]
-
-    return output
-
-def median2D(const, bin1, label1, bin2, label2, data_label, 
-=======
-
 def median2D(const, bin1, label1, bin2, label2, data_label,
->>>>>>> 93dd1fcd
              returnData=False, auto_bin=True):
     """Return a 2D average of data_label over a season and label1, label2.
 
@@ -257,20 +153,12 @@
     xarr = np.arange(numx)
     zarr = np.arange(numz)
     # 3d array:  stores the data that is sorted into each bin? - in a deque
-<<<<<<< HEAD
-    ans = [ [ [collections.deque() for i in xarr] for j in yarr] for k in zarr]
-=======
     ans = [[[collections.deque() for i in xarr] for j in yarr] for k in zarr]
->>>>>>> 93dd1fcd
 
     for inst in const:
         # do loop to iterate over instrument season
         # probably iterates by date but that all depends on the
-<<<<<<< HEAD
-        # configuration of that particular instrument. 
-=======
         # configuration of that particular instrument.
->>>>>>> 93dd1fcd
         # either way, it iterates over the instrument, loading successive
         # data between start and end bounds
         for inst in inst:
@@ -282,24 +170,6 @@
                 # for each possible x index
                 for xi in xarr:
                     # get the indicies of those pieces of data in that bin
-<<<<<<< HEAD
-                    xindex, = np.where(xind==xi)
-                    if len(xindex) > 0:
-                        # look up the data along y (label2) at that set of indicies (a given x)
-                        yData = inst.data.iloc[xindex]
-                        # digitize that, to sort data into bins along y (label2) (get bin indexes)
-                        yind = np.digitize(yData[label2], biny)-1
-                        # for each possible y index
-                        for yj in yarr:
-                            # select data with this y index (and we already filtered for this x index)
-                            yindex, = np.where(yind==yj)
-                            if len(yindex) > 0:
-                                # for each data product label zk
-                                for zk in zarr:
-                                    # take the data (already filtered by x); filter it by y and 
-                                    # select the data product, put it in a list, and extend the deque
-                                    ans[zk][yj][xi].extend( yData.ix[yindex,data_label[zk]].tolist() )
-=======
                     xindex, = np.where(xind == xi)
                     if len(xindex) > 0:
                         # look up the data along y (label2) at that set of
@@ -323,7 +193,6 @@
                                     indlab = yData.columns.get_loc(data_label[zk])
                                     ans[zk][yj][xi].extend(yData.iloc[yindex,
                                                                       indlab].tolist())
->>>>>>> 93dd1fcd
 
     return _calc_2d_median(ans, data_label, binx, biny, xarr, yarr, zarr,
                            numx, numy, numz, returnData)
@@ -580,7 +449,9 @@
                     ans[zk][xi] = list(ans[zk][xi])
                     medianAns[zk][xi] = pds.DataFrame(ans[zk][xi]).median(axis=0)
                     countAns[zk][xi] = len(ans[zk][xi])
-                    devAns[zk][xi] = pds.DataFrame([abs(temp - medianAns[zk][xi]) for temp in ans[zk][xi] ]).median(axis=0)
+                    devAns[zk][xi] = pds.DataFrame([abs(temp
+                                                        - medianAns[zk][xi]) \
+                                    for temp in ans[zk][xi] ]).median(axis=0)
 
     # if some pandas DataFrames are returned in average, return a list
     objidx, = np.where(objArray == 'F')
@@ -590,7 +461,8 @@
                 if len(ans[zk][xi]) > 0:
                     ans[zk][xi] = list(ans[zk][xi])
                     countAns[zk][xi] = len(ans[zk][xi])
-                    test = pds.Panel.from_dict(dict([(i,temp) for i,temp in enumerate(ans[zk][xi])]))
+                    test = pds.Panel.from_dict(dict([(i,temp) for i, temp \
+                                                    in enumerate(ans[zk][xi])]))
                     medianAns[zk][xi] = test.median(axis=0)
                     devAns[zk][xi] = (test.subtract(medianAns[zk][xi], \
                                     axis=0)).abs().median(axis=0, skipna=True)
@@ -611,7 +483,8 @@
                 if len(idx) > 0:
                     medianAns[zk][xi] = np.median(ans[zk][xi])
                     countAns[zk][xi] = len(ans[zk][xi])
-                    devAns[zk][xi] = np.median(abs(ans[zk][xi] - medianAns[zk][xi]))
+                    devAns[zk][xi] = np.median(abs(ans[zk][xi] -
+                                                   medianAns[zk][xi]))
 
     # prepare output
     output = {}
