# -*- coding: utf-8 -*-
import copy
import datetime as dt
import errno
import functools
import importlib
import inspect
import os
import sys
import types
import warnings

import netCDF4
import numpy as np
import pandas as pds
import xarray as xr

import pysat
from pysat import utils
from pysat import user_modules
from pysat import logger


# main class for users
class Instrument(object):
    """Download, load, manage, modify and analyze science data.

    Parameters
    ----------
    platform : string
        name of platform/satellite.
    name : string
        name of instrument.
    tag : string, optional
        identifies particular subset of instrument data.
    inst_id : string, optional
        identity within constellation
    clean_level : {'clean','dusty','dirty','none'}, optional
        level of data quality
    pad : pandas.DateOffset, or dictionary, optional
        Length of time to pad the begining and end of loaded data for
        time-series processing. Extra data is removed after applying all
        custom functions. Dictionary, if supplied, is simply passed to
        pandas DateOffset.
    orbit_info : dict
        Orbit information, {'index':index, 'kind':kind, 'period':period}.
        See pysat.Orbits for more information.
    inst_module : module, optional
        Provide instrument module directly.
        Takes precedence over platform/name.
    update_files : boolean, optional
        If True, immediately query filesystem for instrument files and store.
    temporary_file_list : boolean, optional
        If true, the list of Instrument files will not be written to disk.
        Prevents a race condition when running multiple pysat processes.
    strict_time_flag : boolean, option (True)
        If true, pysat will check data to ensure times are unique and
        monotonically increasing.
    multi_file_day : boolean, optional
        Set to True if Instrument data files for a day are spread across
        multiple files and data for day n could be found in a file
        with a timestamp of day n-1 or n+1.
    manual_org : bool
        if True, then pysat will look directly in pysat data directory
        for data files and will not use default /platform/name/tag
    directory_format : str
        directory naming structure in string format. Variables such as
        platform, name, and tag will be filled in as needed using python
        string formatting. The default directory structure would be
        expressed as '{platform}/{name}/{tag}'
    file_format : str or NoneType
        File naming structure in string format.  Variables such as year,
        month, and inst_id will be filled in as needed using python string
        formatting.  The default file format structure is supplied in the
        instrument list_files routine.
    ignore_empty_files : boolean
        if True, the list of files found will be checked to
        ensure the filesizes are greater than zero. Empty files are
        removed from the stored list of files.
    units_label : str
        String used to label units in storage. Defaults to 'units'.
    name_label : str
        String used to label long_name in storage. Defaults to 'name'.
    notes_label : str
       label to use for notes in storage. Defaults to 'notes'
    desc_label : str
       label to use for variable descriptions in storage. Defaults to 'desc'
    plot_label : str
       label to use to label variables in plots. Defaults to 'label'
    axis_label : str
        label to use for axis on a plot. Defaults to 'axis'
    scale_label : str
       label to use for plot scaling type in storage. Defaults to 'scale'
    min_label : str
       label to use for typical variable value min limit in storage.
       Defaults to 'value_min'
    max_label : str
       label to use for typical variable value max limit in storage.
       Defaults to 'value_max'
    fill_label : str
        label to use for fill values. Defaults to 'fill' but some
        implementations will use 'FillVal'

    Attributes
    ----------
    data : pandas.DataFrame
        loaded science data
    date : pandas.datetime
        date for loaded data
    yr : int
        year for loaded data
    bounds : (datetime/filename/None, datetime/filename/None)
        bounds for loading data, supply array_like for a season with gaps.
        Users may provide as a tuple or tuple of lists, but the attribute is
        stored as a tuple of lists for consistency
    doy : int
        day of year for loaded data
    files : pysat.Files
        interface to instrument files
    meta : pysat.Meta
        interface to instrument metadata, similar to netCDF 1.6
    orbits : pysat.Orbits
        interface to extracting data orbit-by-orbit
    custom : pysat.Custom
        interface to instrument nano-kernel
    kwargs : dictionary
        keyword arguments passed to the standard Instrument routines

    Note
    ----
    Pysat attempts to load the module platform_name.py located in
    the pysat/instruments directory. This module provides the underlying
    functionality to download, load, and clean instrument data.
    Alternatively, the module may be supplied directly
    using keyword inst_module.

    Examples
    --------
    ::

        # 1-second mag field data
        vefi = pysat.Instrument(platform='cnofs',
                                name='vefi',
                                tag='dc_b',
                                clean_level='clean')
        start = dt.datetime(2009,1,1)
        stop = dt.datetime(2009,1,2)
        vefi.download(start, stop)
        vefi.load(date=start)
        print(vefi['dB_mer'])
        print(vefi.meta['db_mer'])

        # 1-second thermal plasma parameters
        ivm = pysat.Instrument(platform='cnofs',
                               name='ivm',
                               tag='',
                               clean_level='clean')
        ivm.download(start,stop)
        ivm.load(2009,1)
        print(ivm['ionVelmeridional'])

        # Ionosphere profiles from GPS occultation
        cosmic = pysat.Instrument('cosmic',
                                  'gps',
                                  'ionprf',
                                  altitude_bin=3)
        # bins profile using 3 km step
        cosmic.download(start, stop, user=user, password=password)
        cosmic.load(date=start)

    """

    # -----------------------------------------------------------------------
    # Define all magic methods

    def __init__(self, platform=None, name=None, tag=None, inst_id=None,
                 clean_level='clean', update_files=False, pad=None,
                 orbit_info=None, inst_module=None, multi_file_day=None,
                 manual_org=None, directory_format=None, file_format=None,
                 temporary_file_list=False, strict_time_flag=True,
                 ignore_empty_files=False,
                 units_label='units', name_label='long_name',
                 notes_label='notes', desc_label='desc',
                 plot_label='label', axis_label='axis', scale_label='scale',
                 min_label='value_min', max_label='value_max',
                 fill_label='fill', **kwargs):

        # Set default tag and inst_id
        self.tag = tag.lower() if tag is not None else ''
        self.inst_id = inst_id.lower() if inst_id is not None else ''

        if inst_module is None:
            # use strings to look up module name
            if isinstance(platform, str) and isinstance(name, str):
                self.platform = platform.lower()
                self.name = name.lower()

                # look to module for instrument functions and defaults
                self._assign_attrs(by_name=True)
            elif (platform is None) and (name is None):
                # creating "empty" Instrument object with this path
                self.name = ''
                self.platform = ''
                self._assign_attrs()
            else:
                raise ValueError(' '.join(('Inputs platform and name must both',
                                           'be strings, or both None.')))
        else:
            # user has provided a module, assign platform and name here
            for iattr in ['platform', 'name']:
                if hasattr(inst_module, iattr):
                    setattr(self, iattr, getattr(inst_module, iattr).lower())
                else:
                    raise AttributeError(''.join(['Supplied module ',
                                                  "{:}".format(inst_module),
                                                  'is missing required ',
                                                  'attribute: ', iattr]))

            # Look to supplied module for instrument functions and non-default
            # attribute values
            self._assign_attrs(inst_module=inst_module)

        # more reasonable defaults for optional parameters
        self.clean_level = (clean_level.lower() if clean_level is not None
                            else 'none')

        # assign strict_time_flag
        self.strict_time_flag = strict_time_flag

        # assign directory format information, which tells pysat how to look in
        # sub-directories for files
        if directory_format is not None:
            # assign_func sets some instrument defaults, direct info rules all
            self.directory_format = directory_format.lower()
        elif self.directory_format is not None:
            # value not provided by user, check if there is a value provided by
            # the instrument module, which may be provided as the desired
            # string or a method dependent on tag and inst_id
            if callable(self.directory_format):
                self.directory_format = self.directory_format(tag, inst_id)

        # assign the file format string, if provided by user
        # enables user to temporarily put in a new string template for files
        # that may not match the standard names obtained from download routine
        if file_format is not None:
            self.file_format = file_format

        # check to make sure value is reasonable
        if self.file_format is not None:
            # check if it is an iterable string.  If it isn't formatted
            # properly, raise Error
            if(not isinstance(self.file_format, str)
               or (self.file_format.find("{") < 0)
               or (self.file_format.find("}") < 0)):
                raise ValueError(''.join(['file format set to default, ',
                                          'supplied string must be iterable ',
                                          '[{:}]'.format(self.file_format)]))

        # set up empty data and metadata
        # check if pandas or xarray format
        if self.pandas_format:
            self._null_data = pds.DataFrame(None)
            self._data_library = pds.DataFrame
        else:
            self._null_data = xr.Dataset(None)
            self._data_library = xr.Dataset

        # assign null data for user selected data type
        self.data = self._null_data.copy()

        # create Meta instance with appropriate labels
        self.units_label = units_label
        self.name_label = name_label
        self.notes_label = notes_label
        self.desc_label = desc_label
        self.plot_label = plot_label
        self.axis_label = axis_label
        self.scale_label = scale_label
        self.min_label = min_label
        self.max_label = max_label
        self.fill_label = fill_label
        self.meta = pysat.Meta(units_label=self.units_label,
                               name_label=self.name_label,
                               notes_label=self.notes_label,
                               desc_label=self.desc_label,
                               plot_label=self.plot_label,
                               axis_label=self.axis_label,
                               scale_label=self.scale_label,
                               min_label=self.min_label,
                               max_label=self.max_label,
                               fill_label=self.fill_label)

        # function processing class, processes data on load
        self.custom = pysat.Custom()

        # create arrays to store data around loaded day
        # enables padding across day breaks with minimal loads
        self._next_data = self._null_data.copy()
        self._next_data_track = []
        self._prev_data = self._null_data.copy()
        self._prev_data_track = []
        self._curr_data = self._null_data.copy()

        # If the multi_file_day flag was set update here, otherwise the
        # default will be set by _assign_attrs
        if multi_file_day is not None:
            self.multi_file_day = multi_file_day

        # Initialize the padding
        if isinstance(pad, (dt.timedelta, pds.DateOffset)) or pad is None:
            self.pad = pad
        elif isinstance(pad, dict):
            self.pad = pds.DateOffset(**pad)
        else:
            raise ValueError(' '.join(['pad must be a dict, NoneType,',
                                       'datetime.timedelta, or',
                                       'pandas.DateOffset instance.']))

        # Store kwargs, passed to standard routines first
        self.kwargs = {}
        saved_keys = []
        partial_func = ['list_files', 'download', 'preprocess', 'clean']
        for fkey in ['list_files', 'load', 'preprocess', 'download',
                     'list_remote_files', 'clean']:
            func_name = _kwargs_keys_to_func_name(fkey)
            func = getattr(self, func_name)

            # get dict of supported keywords and values
            default_kwargs = _get_supported_keywords(func)

            # check if kwargs are in list
            good_kwargs = [ckey for ckey in kwargs.keys()
                           if ckey in default_kwargs]

            # store appropriate user supplied keywords for this function
            self.kwargs[fkey] = {gkey: kwargs[gkey] for gkey in good_kwargs}

            # Add in defaults if not already present
            for dkey in default_kwargs.keys():
                if dkey not in good_kwargs:
                    self.kwargs[fkey][dkey] = default_kwargs[dkey]

            # Determine the number of kwargs in this function
            fkwargs = [gkey for gkey in self.kwargs[fkey].keys()]

            # Only save the kwargs if they exist and have not been assigned
            # through partial
            if len(fkwargs) > 0:
                # Store the saved keys
                saved_keys.extend(fkwargs)

                # If the function can't access this dict, use partial
                if fkey in partial_func:
                    pfunc = functools.partial(func, **self.kwargs[fkey])
                    setattr(self, func_name, pfunc)
                    del self.kwargs[fkey]
            else:
                del self.kwargs[fkey]

        # Test for user supplied keys that are not used
        missing_keys = []
        for custom_key in kwargs:
            if custom_key not in saved_keys:
                missing_keys.append(custom_key)

        if len(missing_keys) > 0:
            raise ValueError('unknown keyword{:s} supplied: {:}'.format(
                '' if len(missing_keys) == 1 else 's', missing_keys))

        # instantiate Files class
        manual_org = False if manual_org is None else manual_org
        temporary_file_list = not temporary_file_list
        self.files = pysat.Files(self, manual_org=manual_org,
                                 directory_format=self.directory_format,
                                 update_files=update_files,
                                 file_format=self.file_format,
                                 write_to_disk=temporary_file_list,
                                 ignore_empty_files=ignore_empty_files)

        # set bounds for iteration
        # self.bounds requires the Files class
        # setting (None,None) loads default bounds
        self.bounds = (None, None)
        self.date = None
        self._fid = None
        self.yr = None
        self.doy = None
        self._load_by_date = False

        # initialize orbit support
        if orbit_info is None:
            if self.orbit_info is None:
                # If default info not provided, set None as default
                orbit_info = {'index': None, 'kind': None, 'period': None}
            else:
                # Default provided by instrument module
                orbit_info = self.orbit_info
        self.orbits = pysat.Orbits(self, **orbit_info)
        self.orbit_info = orbit_info

        # Create empty placeholder for meta translation table
        # gives information about how to label metadata for netcdf export
        # if None, pysat metadata labels will be used
        self._meta_translation_table = None

        # Create a placeholder for a post-processing function to be applied
        # to the metadata dictionary before export. If None, no post-processing
        # will occur
        self._export_meta_post_processing = None

        # start with a daily increment for loading
        self.load_step = dt.timedelta(days=1)

        # Run instrument init function, a basic pass function is used if the
        # user doesn't supply the init function
        self._init_rtn()

        # store base attributes, used in particular by Meta class
        self._base_attr = dir(self)

    def __repr__(self):
        """ Print the basic Instrument properties"""
        out_str = "".join(["Instrument(platform='", self.platform, "', name='",
                           self.name, "', inst_id='", self.inst_id,
                           "', clean_level='", self.clean_level,
                           "', pad={:}, orbit_info=".format(self.pad),
                           "{:}, **{:})".format(self.orbit_info, self.kwargs)])

        return out_str

    def __str__(self):
        """ Descriptively print the basic Instrument properties"""

        # Get the basic Instrument properties
        output_str = 'pysat Instrument object\n'
        output_str += '-----------------------\n'
        output_str += "Platform: '{:s}'\n".format(self.platform)
        output_str += "Name: '{:s}'\n".format(self.name)
        output_str += "Tag: '{:s}'\n".format(self.tag)
        output_str += "Instrument id: '{:s}'\n".format(self.inst_id)

        # Print out the data processing information
        output_str += '\nData Processing\n'
        output_str += '---------------\n'
        output_str += "Cleaning Level: '{:s}'\n".format(self.clean_level)
        output_str += 'Data Padding: {:s}\n'.format(self.pad.__str__())
        for routine in self.kwargs.keys():
            output_str += 'Keyword Arguments Passed to {:s}: '.format(routine)
            output_str += "{:s}\n".format(self.kwargs[routine].__str__())
        output_str += "{:s}\n".format(self.custom.__str__())

        # Print out the orbit settings
        if self.orbits.orbit_index is not None:
            output_str += '{:s}\n'.format(self.orbits.__str__())

        # Print the local file information
        output_str += self.files.__str__()

        # Display loaded data
        output_str += '\n\nLoaded Data Statistics\n'
        output_str += '----------------------\n'
        if not self.empty:
            num_vars = len(self.variables)

            output_str += 'Date: ' + self.date.strftime('%d %B %Y') + '\n'
            output_str += 'DOY: {:03d}\n'.format(self.doy)
            output_str += 'Time range: '
            output_str += self.index[0].strftime('%d %B %Y %H:%M:%S')
            output_str += ' --- '
            output_str += self.index[-1].strftime('%d %B %Y %H:%M:%S\n')
            output_str += 'Number of Times: {:d}\n'.format(len(self.index))
            output_str += 'Number of variables: {:d}\n'.format(num_vars)

            output_str += '\nVariable Names:\n'
            output_str += utils._core.fmt_output_in_cols(self.variables)

            # Print the short version of the metadata
            output_str += '\n{:s}'.format(self.meta.__str__(long_str=False))
        else:
            output_str += 'No loaded data.\n'

        return output_str

    def __getitem__(self, key):
        """
        Convenience notation for accessing data; inst['name'] is inst.data.name

        Parameters
        ----------
        key : str, tuple, or dict
            Data variable name, tuple with a slice, or dict used to locate
            desired data

        Note
        ----
        See pandas or xarray .loc and .iloc documentation for more details

        Examples
        --------
        ::

            # By name
            inst['name']
            # By list of names
            inst[['name1', 'name2']]
            # By position
            inst[row_index, 'name']
            # Slicing by row
            inst[row1:row2, 'name']
            # By Date
            inst[datetime, 'name']
            # Slicing by date, inclusive
            inst[datetime1:datetime2, 'name']
            # Slicing by name and row/date
            inst[datetime1:datetime2, 'name1':'name2']

        """

        if self.pandas_format:
            if isinstance(key, str):
                return self.data[key]
            elif isinstance(key, tuple):
                try:
                    # Pass keys directly through
                    return self.data.loc[key[0], key[1]]
                except (KeyError, TypeError):
                    # TypeError for single integer
                    # KeyError for list, array, slice of integers
                    # Assume key[0] is integer (including list or slice)
                    return self.data.loc[self.data.index[key[0]], key[1]]
            else:
                try:
                    # integer based indexing
                    return self.data.iloc[key]
                except (TypeError, ValueError):
                    # If it's not an integer, TypeError is thrown
                    # If it's a list, ValueError is thrown
                    return self.data[key]
        else:
            return self.__getitem_xarray__(key)

    def __getitem_xarray__(self, key):
        """
        Convenience notation for accessing data; inst['name'] is inst.data.name

        Parameters
        ----------
        key : str, tuple, or dict
            Data variable name, tuple with a slice, or dict used to locate
            desired data

        Note
        ----
        See xarray .loc and .iloc documentation for more details

        Examples
        --------
        ::

            # By name
            inst['name']
            # By position
            inst[row_index, 'name']
            # Slicing by row
            inst[row1:row2, 'name']
            # By Date
            inst[datetime, 'name']
            # Slicing by date, inclusive
            inst[datetime1:datetime2, 'name']
            # Slicing by name and row/date
            inst[datetime1:datetime2, 'name1':'name2']

        """
        if 'Epoch' in self.data.indexes:
            epoch_name = 'Epoch'
        elif 'time' in self.data.indexes:
            epoch_name = 'time'
        else:
            return xr.Dataset(None)

        if isinstance(key, tuple):
            if len(key) == 2:
                # support slicing time, variable name
                try:
                    return self.data.isel(indexers={epoch_name: key[0]})[key[1]]
                except (TypeError, KeyError):
                    try:
                        return self.data.sel(indexers={epoch_name:
                                                       key[0]})[key[1]]
                    except TypeError:  # construct dataset from names
                        return self.data[self.variables[key[1]]]
            else:
                # multidimensional indexing
                indict = {}
                for i, dim in enumerate(self[key[-1]].dims):
                    indict[dim] = key[i]

                return self.data[key[-1]][indict]
        else:
            try:
                # grab a particular variable by name
                return self.data[key]
            except (TypeError, KeyError):
                # that didn't work
                try:
                    # get all data variables but for a subset of time
                    # using integer indexing
                    return self.data.isel(indexers={epoch_name: key})
                except (TypeError, KeyError):
                    # subset of time, using label based indexing
                    return self.data.sel(indexers={epoch_name: key})

    def __setitem__(self, key, new):
        """Convenience method for adding data to instrument.

        Parameters
        ----------
        key : str, tuple, dict
            String label, or dict or tuple of indices for new data
        new : dict, pandas.DataFrame, or xarray.Dataset
            New data as a dict (assigned with key 'data'), DataFrame, or
            Dataset

        Examples
        --------
        ::

            # Simple Assignment, default metadata assigned
            # 'long_name' = 'name'
            # 'units' = ''
            inst['name'] = newData
            # Assignment with Metadata
            inst['name'] = {'data':new_data,
                            'long_name':long_name,
                            'units':units}

        Note
        ----
        If no metadata provided and if metadata for 'name' not already stored
        then default meta information is also added,
        long_name = 'name', and units = ''.

        """

        # add data to main pandas.DataFrame, depending upon the input
        # aka slice, and a name
        if self.pandas_format:
            if isinstance(key, tuple):
                try:
                    # Pass directly through to loc
                    # This line raises a FutureWarning, but will be caught
                    # by TypeError, so may not be an issue
                    self.data.loc[key[0], key[1]] = new
                except (KeyError, TypeError):
                    # TypeError for single integer
                    # KeyError for list, array, slice of integers
                    # Assume key[0] is integer (including list or slice)
                    self.data.loc[self.data.index[key[0]], key[1]] = new
                self.meta[key[1]] = {}
                return
            elif not isinstance(new, dict):
                # make it a dict to simplify downstream processing
                new = {'data': new}

            # input dict must have data in 'data',
            # the rest of the keys are presumed to be metadata
            in_data = new.pop('data')
            if hasattr(in_data, '__iter__'):
                if isinstance(in_data, pds.DataFrame):
                    pass
                    # filter for elif
                elif isinstance(next(iter(in_data), None), pds.DataFrame):
                    # Input is a list_like of frames, denoting higher order data
                    if ('meta' not in new) and (key not in self.meta.keys_nD()):
                        # Create an empty Meta instance but with variable names.
                        # This will ensure the correct defaults for all
                        # subvariables.  Meta can filter out empty metadata as
                        # needed, the check above reduces the need to create
                        # Meta instances.
                        ho_meta = pysat.Meta(units_label=self.units_label,
                                             name_label=self.name_label,
                                             notes_label=self.notes_label,
                                             desc_label=self.desc_label,
                                             plot_label=self.plot_label,
                                             axis_label=self.axis_label,
                                             scale_label=self.scale_label,
                                             fill_label=self.fill_label,
                                             min_label=self.min_label,
                                             max_label=self.max_label)
                        ho_meta[in_data[0].columns] = {}
                        self.meta[key] = ho_meta

            # assign data and any extra metadata
            self.data[key] = in_data
            self.meta[key] = new

        else:
            # xarray format chosen for Instrument object
            if not isinstance(new, dict):
                new = {'data': new}
            in_data = new.pop('data')

            if 'Epoch' in self.data.indexes:
                epoch_name = 'Epoch'
            elif 'time' in self.data.indexes:
                epoch_name = 'time'
            else:
                raise ValueError(' '.join(('Unsupported time index name,',
                                           '"Epoch" or "time".')))

            if isinstance(key, tuple):
                # user provided more than one thing in assignment location
                # something like, index integers and a variable name
                # self[idx, 'variable'] = stuff
                # or, self[idx1, idx2, idx3, 'variable'] = stuff
                # construct dictionary of dimensions and locations for
                # xarray standards
                indict = {}
                for i, dim in enumerate(self[key[-1]].dims):
                    indict[dim] = key[i]
                try:
                    self.data[key[-1]].loc[indict] = in_data
                except (TypeError, KeyError):
                    indict[epoch_name] = self.index[indict[epoch_name]]
                    self.data[key[-1]].loc[indict] = in_data
                self.meta[key[-1]] = new
                return
            elif isinstance(key, str):
                # Assigning basic variables

                if isinstance(in_data, xr.DataArray):
                    # If xarray input, take as is
                    self.data[key] = in_data
                elif len(np.shape(in_data)) == 1:
                    # If not an xarray input, but still iterable, then we
                    # go through to process the 1D input
                    if len(in_data) == len(self.index):
                        # 1D input has the correct length for storage along
                        # 'Epoch'
                        self.data[key] = (epoch_name, in_data)
                    elif len(in_data) == 1:
                        # only provided a single number in iterable, make that
                        # the input for all times
                        self.data[key] = (epoch_name,
                                          [in_data[0]] * len(self.index))
                    elif len(in_data) == 0:
                        # Provided an empty iterable, make everything NaN
                        self.data[key] = (epoch_name,
                                          [np.nan] * len(self.index))
                elif len(np.shape(in_data)) == 0:
                    # Not an iterable input, rather a single number.  Make
                    # that number the input for all times
                    self.data[key] = (epoch_name, [in_data] * len(self.index))
                else:
                    # Multidimensional input that is not an xarray.  The user
                    # needs to provide everything that is required for success
                    if isinstance(in_data, tuple):
                        self.data[key] = in_data
                    else:
                        raise ValueError(' '.join(('Must provide dimensions',
                                                   'for xarray multidim',
                                                   'data using input tuple.')))

            elif hasattr(key, '__iter__'):
                # Multiple input strings (keys) are provided, but not in tuple
                # form.  Recurse back into this function, setting each input
                # individually
                for keyname in key:
                    self.data[keyname] = in_data[keyname]

            # Attach metadata
            self.meta[key] = new

        return

    def __iter__(self):
        """Iterates instrument object by loading subsequent days or files.

        Note
        ----
        Limits of iteration, and iteration type (date/file)
        set by `bounds` attribute.

        Default bounds are the first and last dates from files on local system.

        Examples
        --------
        ::

            inst = pysat.Instrument(platform=platform, name=name, tag=tag)
            start = dt.datetime(2009, 1, 1)
            stop = dt.datetime(2009, 1, 31)
            inst.bounds = (start, stop)
            for inst in inst:
                print('Another day loaded', inst.date)

        """

        if self._iter_type == 'file':
            width = self._iter_width
            for fname in self._iter_list:
                # Without a copy, a = [inst for inst in inst] leads to
                # every item being the last day loaded.
                # With the copy, behavior is as expected. Making a copy
                # of an empty object is going to be faster than a full one.
                self.data = self._null_data
                local_inst = self.copy()
                # load range of files
                # get location for second file, width of 1 loads only one file
                nfid = self.files.get_index(fname) + width - 1
                local_inst.load(fname=fname, stop_fname=self.files[nfid])
                yield local_inst

        elif self._iter_type == 'date':
            # iterate over dates
            # list of dates generated whenever bounds are set
            for date in self._iter_list:
                # do copy trick, starting with null data in object
                self.data = self._null_data
                local_inst = self.copy()
                # user specified range of dates
                end_date = date + self._iter_width
                # load range of dates
                local_inst.load(date=date, end_date=end_date)
                yield local_inst

        # Add last loaded data/metadata from local_inst into the original object
        # Making copy here to ensure there are no left over references
        # to the local_inst object in the loop that would interfere with
        # garbage collection. Don't want to make a copy of underlying data.
        local_inst_data = local_inst.data
        local_inst.data = local_inst._null_data
        self.data = local_inst_data
        self.meta = local_inst.meta.copy()

    # -----------------------------------------------------------------------
    # Define all hidden methods

    def _empty(self, data=None):
        """Boolean flag reflecting lack of data

        Parameters
        ----------
        data : NoneType, pds.DataFrame, or xr.Dataset
            Data object

        Returns
        -------
        bool
            True if there is no Instrument data, False if there is data

        """

        if data is None:
            data = self.data
        if self.pandas_format:
            return data.empty
        else:
            if 'time' in data.indexes:
                return len(data.indexes['time']) == 0
            elif 'Epoch' in data.indexes:
                return len(data.indexes['Epoch']) == 0
            else:
                return True

    def _index(self, data=None):
        """Returns time index of loaded data

        Parameters
        ----------
        data : NoneType, pds.DataFrame, or xr.Dataset
            Data object

        Returns
        -------
        pds.Series
            Series containing the time indeces for the Instrument data

        """
        if data is None:
            data = self.data

        if self.pandas_format:
            return data.index
        else:
            if 'time' in data.indexes:
                return data.indexes['time']
            elif 'Epoch' in data.indexes:
                return data.indexes['Epoch']
            else:
                return pds.Index([])

    def _pass_method(*args, **kwargs):
        """ Default method for updatable Instrument methods
        """
        pass

    def _assign_attrs(self, by_name=False, inst_module=None):
        """Assign all external instrument attributes to the Instrument object

        Parameters
        ----------
        by_name : boolean
            If True, uses self.platform and self.name to load the Instrument,
            if False uses inst_module. (default=False)
        inst_module : module or NoneType
            Instrument module or None, if not specified (default=None)

        Raises
        ------
        KeyError
            If unknown platform or name supplied
        ImportError
            If there was an error importing the instrument module
        AttributeError
            If a required Instrument method is missing

        Note
        ----
        methods
            init, preprocess, and clean
        functions
            load, list_files, download, and list_remote_files
        attributes
            directory_format, file_format, multi_file_day, orbit_info, and
            pandas_format
        test attributes
            _download_test, _download_test_travis, and _password_req

        """
        # Declare the standard Instrument methods and attributes
        inst_methods = {'required': ['init', 'clean'],
                        'optional': ['preprocess']}
        inst_funcs = {'required': ['load', 'list_files', 'download'],
                      'optional': ['list_remote_files']}
        inst_attrs = {"directory_format": None, "file_format": None,
                      "multi_file_day": False, "orbit_info": None,
                      "pandas_format": True}
        test_attrs = {'_test_download': True, '_test_download_travis': True,
                      '_password_req': False}

        # Set method defaults
        for mname in [mm for val in inst_methods.values() for mm in val]:
            local_name = _kwargs_keys_to_func_name(mname)
            setattr(self, local_name, self._pass_method)

        # Set function defaults
        for mname in [mm for val in inst_funcs.values() for mm in val]:
            local_name = _kwargs_keys_to_func_name(mname)
            setattr(self, local_name, _pass_func)

        # Set attribute defaults
        for iattr in inst_attrs.keys():
            setattr(self, iattr, inst_attrs[iattr])

        # Set test defaults
        for iattr in test_attrs.keys():
            setattr(self, iattr, test_attrs[iattr])

        # Get the instrument module information, returning with defaults
        # if none is supplied
        if by_name:
            # pysat platform is reserved for modules within pysat.instruments
            if self.platform == 'pysat':
                # look within pysat
                inst = importlib.import_module(
                    ''.join(('.', self.platform, '_', self.name)),
                    package='pysat.instruments')
            else:
                # Not a native pysat.Instrument.  First, get the supporting
                # instrument module from the pysat registry
                if self.platform not in user_modules.keys():
                    raise KeyError('unknown platform supplied: {:}'.format(
                        self.platform))

                if self.name not in user_modules[self.platform].keys():
                    raise KeyError(''.join(['unknown name supplied: ',
                                            self.name, ' not assigned to the ',
                                            self.platform, ' platform']))

                mod = user_modules[self.platform][self.name]

                # Import the registered module.  Though modules are checked to
                # ensure they may be imported when registered, something may
                # have changed on the system since it was originally checked.
                try:
                    inst = importlib.import_module(mod)
                except ImportError as ierr:
                    estr = ' '.join(('unable to locate or import module for',
                                     'platform {:}, name {:}'))
                    estr = estr.format(self.platform, self.name)
                    logger.error(estr)
                    raise ImportError(ierr)
        elif inst_module is not None:
            # User supplied an object with relevant instrument routines
            inst = inst_module
        else:
            # No module or name info, default pass functions assigned
            return

        # Assign the Instrument methods
        missing = list()
        for mstat in inst_methods.keys():
            for mname in inst_methods[mstat]:
                if hasattr(inst, mname):
                    local_name = _kwargs_keys_to_func_name(mname)
                    # Remote functions are not attached as methods unless
                    # cast that way, specifically
                    # https://stackoverflow.com/questions/972/
                    #         adding-a-method-to-an-existing-object-instance
                    local_method = types.MethodType(getattr(inst, mname), self)
                    setattr(self, local_name, local_method)
                else:
                    missing.append(mname)
                    if mstat == "required":
                        raise AttributeError(
                            "".join(['A `', mname, '` method is required',
                                     ' for every Instrument']))

        if len(missing) > 0:
            logger.debug('Missing Instrument methods: {:}'.format(missing))

        # Assign the Instrument functions
        missing = list()
        for mstat in inst_funcs.keys():
            for mname in inst_funcs[mstat]:
                if hasattr(inst, mname):
                    local_name = _kwargs_keys_to_func_name(mname)
                    setattr(self, local_name, getattr(inst, mname))
                else:
                    missing.append(mname)
                    if mstat == "required":
                        raise AttributeError(
                            "".join(['A `', mname, '` function is required',
                                     ' for every Instrument']))

        if len(missing) > 0:
            logger.debug('Missing Instrument methods: {:}'.format(missing))

        # look for instrument default parameters
        missing = list()
        for iattr in inst_attrs.keys():
            if hasattr(inst, iattr):
                setattr(self, iattr, getattr(inst, iattr))
            else:
                missing.append(iattr)

        if len(missing) > 0:
            logger.debug(''.join(['These Instrument attributes kept their ',
                                  'default  values: {:}'.format(missing)]))

        # Check for download flags for tests
        missing = list()
        for iattr in test_attrs.keys():
            # Check and see if this instrument has the desired test flag
            if hasattr(inst, iattr):
                local_attr = getattr(inst, iattr)

                # Test to see that this attribute is set for the desired
                # inst_id and tag
                if self.inst_id in local_attr.keys():
                    if self.tag in local_attr[self.inst_id].keys():
                        # Update the test attribute value
                        setattr(self, iattr, local_attr[self.inst_id][self.tag])
                    else:
                        missing.append(iattr)
                else:
                    missing.append(iattr)
            else:
                missing.append(iattr)

        if len(missing) > 0:
            logger.debug(''.join(['These Instrument test attributes kept their',
                                  ' default  values: {:}'.format(missing)]))
        return

    def _filter_datetime_input(self, date):
        """
        Returns datetime that only includes year, month, and day.

        Parameters
        ----------
        date : NoneType, array-like, or datetime
            Single or sequence of datetime inputs

        Returns
        -------
        out_date: NoneType, datetime, or list of datetimes
            NoneType input yeilds NoneType output, array-like yeilds list,
            datetime object yeilds like.  All datetime output excludes the
            sub-daily temporal increments (keeps only date information).

        Note
        ----
        Checks for timezone information not in UTC

        """

        if date is None:
            out_date = None
        else:
            # Check for timezone information and remove time of day for
            # single datetimes and iterable containers of datetime objects
            if hasattr(date, '__iter__'):
                out_date = []
                for in_date in date:
                    if(in_date.tzinfo is not None
                       and in_date.utcoffset() is not None):
                        in_date = in_date.astimezone(tz=dt.timezone.utc)

                    out_date.append(dt.datetime(in_date.year, in_date.month,
                                                in_date.day))
            else:
                if date.tzinfo is not None and date.utcoffset() is not None:
                    date = date.astimezone(tz=dt.timezone.utc)

                out_date = dt.datetime(date.year, date.month, date.day)

        return out_date

    def _load_data(self, date=None, fid=None, inc=None):
        """
        Load data for an instrument on given date or fid, depending upon input.

        Parameters
        ----------
        date : dt.datetime or NoneType
            file date (default=None)
        fid : int or NoneType
            filename index value (default=None)
        inc : dt.timedelta or int
            Increment of files or dates to load, starting from the
            root date or fid (default=None)

        Returns
        -------
        data : pds.DataFrame or xr.Dataset
            pysat data
        meta : pysat.Meta
            pysat meta data
        """

        date = self._filter_datetime_input(date)
        if fid is not None:
            # get filename based off of index value
            # inclusive loading on filenames
            fname = self.files[fid:(fid + inc + 1)]
        elif date is not None:
            fname = self.files[date:(date + inc)]
        else:
            raise ValueError('Must supply either a date or file id number.')

        if len(fname) > 0:
            load_fname = [os.path.join(self.files.data_path, f) for f in fname]
            try:
                if 'load' in self.kwargs.keys():
                    load_kwargs = self.kwargs['load']
                else:
                    load_kwargs = {}
                data, mdata = self._load_rtn(load_fname, tag=self.tag,
                                             inst_id=self.inst_id,
                                             **load_kwargs)

                # ensure units and name are named consistently in new Meta
                # object as specified by user upon Instrument instantiation
                mdata.accept_default_labels(self)
                bad_datetime = False
            except pds.errors.OutOfBoundsDatetime:
                bad_datetime = True
                data = self._null_data.copy()
                mdata = pysat.Meta(units_label=self.units_label,
                                   name_label=self.name_label,
                                   notes_label=self.notes_label,
                                   desc_label=self.desc_label,
                                   plot_label=self.plot_label,
                                   axis_label=self.axis_label,
                                   scale_label=self.scale_label,
                                   min_label=self.min_label,
                                   max_label=self.max_label,
                                   fill_label=self.fill_label)

        else:
            bad_datetime = False
            data = self._null_data.copy()
            mdata = pysat.Meta(units_label=self.units_label,
                               name_label=self.name_label,
                               notes_label=self.notes_label,
                               desc_label=self.desc_label,
                               plot_label=self.plot_label,
                               axis_label=self.axis_label,
                               scale_label=self.scale_label,
                               min_label=self.min_label,
                               max_label=self.max_label,
                               fill_label=self.fill_label)

        output_str = '{platform} {name} {tag} {inst_id}'
        output_str = output_str.format(platform=self.platform,
                                       name=self.name, tag=self.tag,
                                       inst_id=self.inst_id)

        # Check that data and metadata are the data types we expect
        if not isinstance(data, self._data_library):
            raise TypeError(' '.join(('Data returned by instrument load',
                            'routine must be a', self._data_library)))
        if not isinstance(mdata, pysat.Meta):
            raise TypeError('Metadata returned must be a pysat.Meta object')

        # Let user know whether or not data was returned
        ind = data.index if self.pandas_format else data.indexes
        if len(ind) > 0:
            if date is not None:
                output_str = ' '.join(('Returning', output_str, 'data for',
                                       date.strftime('%d %B %Y')))
            else:
                if len(fname) == 1:
                    # this check was zero
                    output_str = ' '.join(('Returning', output_str,
                                           'data from', fname[0]))
                else:
                    output_str = ' '.join(('Returning', output_str,
                                           'data from', fname[0], '::',
                                           fname[-1]))
        else:
            # no data signal
            if date is not None:
                if bad_datetime:
                    output_str = ' '.join(('Bad datetime for', output_str,
                                           date.strftime('%d %B %Y')))
                else:
                    output_str = ' '.join(('No', output_str, 'data for',
                                           date.strftime('%d %B %Y')))
            else:
                if len(fname) == 1:
                    output_str = ' '.join(('No', output_str, 'data for',
                                           fname[0]))
                elif len(fname) == 0:
                    output_str = ' '.join(('No', output_str, 'valid',
                                           'filenames found'))
                else:
                    output_str = ' '.join(('No', output_str, 'data for',
                                           fname[0], '::',
                                           fname[-1]))

        # Remove extra spaces, if any are present
        output_str = " ".join(output_str.split())
        logger.info(output_str)
        return data, mdata

    def _load_next(self):
        """Load the next days data (or file) without incrementing the date

        Returns
        -------
        data : (pds.DataFrame or xr.Dataset)
            pysat data
        meta : (pysat.Meta)
            pysat meta data

        Note
        ----
        Repeated calls will not advance date/file and will produce the same
        data.

        Uses info stored in object to either increment the date,
        or the file. Looks for self._load_by_date flag.

        """
        if self._load_by_date:
            next_date = self.date + self.load_step
            return self._load_data(date=next_date, inc=self.load_step)
        else:
            next_id = self._fid + self.load_step + 1
            return self._load_data(fid=next_id, inc=self.load_step)

    def _load_prev(self):
        """Load the previous days data (or file) without decrementing the date

        Returns
        -------
        data : (pds.DataFrame or xr.Dataset)
            pysat data
        meta : (pysat.Meta)
            pysat meta data

        Note
        ----
        Repeated calls will not decrement date/file and will produce the same
        data

        Uses info stored in object to either decrement the date,
        or the file. Looks for self._load_by_date flag.

        """

        if self._load_by_date:
            prev_date = self.date - self.load_step
            return self._load_data(date=prev_date, inc=self.load_step)
        else:
            prev_id = self._fid - self.load_step - 1
            return self._load_data(fid=prev_id, inc=self.load_step)

    def _set_load_parameters(self, date=None, fid=None):
        """ Set the necesssary load attributes

        Parameters
        ----------
        date : (dt.datetime.date object or NoneType)
            file date
        fid : (int or NoneType)
            filename index value

        """
        # Filter supplied data so that it is only year, month, and day and
        # then store as part of instrument object.  Filtering is performed
        # by the class property `self.date`
        self.date = date
        self._fid = fid

        if date is not None:
            year, doy = utils.time.getyrdoy(date)
            self.yr = year
            self.doy = doy
            self._load_by_date = True
        else:
            self.yr = None
            self.doy = None
            self._load_by_date = False

    def _get_var_type_code(self, coltype):
        """Determines the two-character type code for a given variable type

        Parameters
        ----------
        coltype : type or np.dtype
            The type of the variable

        Returns
        -------
        str
            The variable type code for the given type

        Raises
        ------
        TypeError
            When coltype is unknown

        Note
        ----
        Understands np.dtype, numpy int, uint, and float varients, and
        str subclasses

        """
        var_types = {np.int64: 'i8', np.int32: 'i4', np.int16: 'i2',
                     np.int8: 'i1', np.uint64: 'u8', np.uint32: 'u4',
                     np.uint16: 'u2', np.uint8: 'u1', np.float64: 'f8',
                     np.float32: 'f4'}

        if type(coltype) is np.dtype:
            var_type = coltype.kind + str(coltype.itemsize)
            return var_type
        else:
            if coltype in var_types.keys():
                return var_types[coltype]
            elif issubclass(coltype, str):
                return 'S1'
            else:
                raise TypeError('Unknown Variable Type' + str(coltype))

    def _get_data_info(self, data, netcdf_format):
        """Support file writing by determining data type and other options

        Parameters
        ----------
        data : pandas object
            Data to be written
        netcdf_format : str
            String indicating netCDF3 or netCDF4

        Returns
        -------
        data : pandas object
            Data that was supplied, reformatted if necessary
        data_type : type
            Type for data values
        datetime_flag : bool
            True if data is np.datetime64, False otherwise

        """
        # get type of data
        data_type = data.dtype

        # check if older netcdf_format
        if netcdf_format != 'NETCDF4':
            old_format = True
        else:
            old_format = False

        # Check for object type
        if data_type != np.dtype('O'):
            # Simple data, not an object

            if (data_type == np.int64) and old_format:
                # No 64bit ints in netCDF3
                data = data.astype(np.int32)
                data_type = np.int32

            if data_type == np.dtype('<M8[ns]'):
                if not old_format:
                    data_type = np.int64
                else:
                    data_type = np.float
                datetime_flag = True
            else:
                datetime_flag = False
        else:
            # dealing with a more complicated object
            # iterate over elements until we hit something that is something,
            # and not NaN
            data_type = type(data.iloc[0])
            for i in np.arange(len(data)):
                if len(data.iloc[i]) > 0:
                    data_type = type(data.iloc[i])
                    if not isinstance(data_type, np.float):
                        break
            datetime_flag = False

        return data, data_type, datetime_flag

    def _filter_netcdf4_metadata(self, mdata_dict, coltype, remove=False,
                                 export_nan=None):
        """Filter metadata properties to be consistent with netCDF4.

        Parameters
        ----------
        mdata_dict : dict
            Dictionary equivalent to Meta object info
        coltype : type
            Type provided by _get_data_info
        remove : bool
            Removes FillValue and associated parameters disallowed for strings
            (default=False)
        export_nan : list or NoneType
            Metadata parameters allowed to be NaN (default=None)

        Returns
        -------
        dict
            Modified as needed for netCDf4

        Note
        ----
        Remove forced to True if coltype consistent with a string type

        Metadata values that are NaN and not listed in export_nan are
        filtered out.

        """

        # remove any metadata with a value of nan not present in export_nan
        filtered_dict = mdata_dict.copy()
        for key, value in mdata_dict.items():
            try:
                if np.isnan(value):
                    if key not in export_nan:
                        filtered_dict.pop(key)
            except TypeError:
                # if typerror thrown, it's not nan
                pass
        mdata_dict = filtered_dict

        # Coerce boolean types to integers
        for key in mdata_dict:
            if type(mdata_dict[key]) == bool:
                mdata_dict[key] = int(mdata_dict[key])
        if (coltype == str):
            remove = True
            warnings.warn('FillValue is not an acceptable '
                          'parameter for strings - it will be removed')

        # Make sure _FillValue is the same type as the data
        if '_FillValue' in mdata_dict.keys():
            if remove:
                mdata_dict.pop('_FillValue')
            else:
                if not np.can_cast(mdata_dict['_FillValue'], coltype):
                    if 'FieldNam' in mdata_dict:
                        estr = ' '.join(('FillValue for {a:s} ({b:s}) cannot',
                                         'be safely casted to {c:s} Casting',
                                         'anyways. This may result in',
                                         'unexpected behavior'))
                        estr.format(a=mdata_dict['FieldNam'],
                                    b=str(mdata_dict['_FillValue']),
                                    c=coltype)
                        warnings.warn(estr)
                    else:
                        estr = ' '.join(('FillValue {a:s} cannot be safely',
                                         'casted to {b:s}. Casting anyways.',
                                         'This may result in unexpected',
                                         'behavior'))
                        estr.format(a=str(mdata_dict['_FillValue']),
                                    b=coltype)

                mdata_dict['_FillValue'] = np.array(
                    mdata_dict['_FillValue']).astype(coltype)

        # Make sure FillValue is the same type as the data
        if 'FillVal' in mdata_dict.keys():
            if remove:
                mdata_dict.pop('FillVal')
            else:
                mdata_dict['FillVal'] = np.array(
                    mdata_dict['FillVal']).astype(coltype)

        return mdata_dict

    # -----------------------------------------------------------------------
    # Define all accessible methods

    @property
    def bounds(self):
        """Boundaries for iterating over instrument object by date or file.

        Parameters
        ----------
        start : datetime object, filename, or None
            start of iteration, if None uses first data date.
            list-like collection also accepted. (default=None)
        stop :  datetime object, filename, or None
            stop of iteration, inclusive. If None uses last data date.
            list-like collection also accepted. (default=None)
        step : str, int, or None
            Step size used when iterating from start to stop. Use a
            Pandas frequency string ('3D', '1M') when setting bounds by date,
            an integer when setting bounds by file. Defaults to a single
            day/file (default='1D', 1).
        width : pandas.DateOffset, int, or None
            Data window used when loading data within iteration. Defaults to a
            single day/file if not assigned. (default=dt.timedelta(days=1),
            1)

        Note
        ----
        Both start and stop must be the same type (date, or filename) or None.
        Only the year, month, and day are used for date inputs.

        Examples
        --------
        ::
            import datetime as dt
            import pandas as pds
            import pysat

            inst = pysat.Instrument(platform=platform,
                                    name=name,
                                    tag=tag)
            start = dt.datetime(2009, 1, 1)
            stop = dt.datetime(2009, 1, 31)

            # Defaults to stepping by a single day and a data loading window
            # of one day/file.
            inst.bounds = (start, stop)

            # Set bounds by file. Iterates a file at a time.
            inst.bounds = ('filename1', 'filename2')

            # Create a more complicated season, multiple start and stop dates.
            start2 = dt.datetetime(2010,1,1)
            stop2 = dt.datetime(2010,2,14)
            inst.bounds = ([start, start2], [stop, stop2])

            # Iterate via a non-standard step size of two days.
            inst.bounds = ([start, start2], [stop, stop2], '2D')

            # Load more than a single day/file at a time when iterating
            inst.bounds = ([start, start2], [stop, stop2], '2D',
                           dt.timedelta(days=3))

        """

        return (self._iter_start, self._iter_stop, self._iter_step,
                self._iter_width)

    @bounds.setter
    def bounds(self, value=None):
        """Sets the self.bounds property.

        Parameters
        ----------
        start (value[0]) : datetime object, filename, or None
            start of iteration, if None uses first data date.
            list-like collection also accepted. (default=None)
        stop  (value[1]):  datetime object, filename, or None
            stop of iteration, inclusive. If None uses last data date.
            list-like collection also accepted. (default=None)
        step  (value[2]): str, int, or None
            Step size used when iterating from start to stop. Use a
            Pandas frequency string ('3D', '1M') when setting bounds by date,
            an integer when setting bounds by file. Defaults to a single
            day/file (default='1D', 1).
        width (value[3]): pandas.DateOffset, int, or None
            Data window used when loading data within iteration. Defaults to a
            single day/file if not assigned. (default=dt.timedelta(days=1),
            1)

        Note
        ----
        Both start and stop must be the same type (date, or filename) or None.
        Only the year, month, and day are used for date inputs.

        Examples
        --------
        ::
            import datetime as dt
            import pandas as pds
            import pysat

            inst = pysat.Instrument(platform=platform, name=name, tag=tag)
            start = dt.datetime(2009,1,1)
            stop = dt.datetime(2009,1,31)
            # Defaults to stepping by a single day and a data loading window
            # of one day/file.
            inst.bounds = (start, stop)

            # Set bounds by file. Iterates a file at a time.
            inst.bounds = ('filename1', 'filename2')

            # Create a more complicated season, multiple start and stop dates.
            start2 = dt.datetetime(2010,1,1)
            stop2 = dt.datetime(2010,2,14)
            inst.bounds = ([start, start2], [stop, stop2])

            # Iterate via a non-standard step size of two days.
            inst.bounds = ([start, start2], [stop, stop2], '2D')

            # Load more than a single day/file at a time when iterating
            inst.bounds = ([start, start2], [stop, stop2], '2D',
                           dt.timedelta(days=3))

        """
        if value is None:
            # User wants defaults
            value = (None, None, None, None)

        if len(value) < 2:
            raise ValueError(' '.join(('Must supply both a start and stop',
                                       'date/file. Supply None if you want the',
                                       'first/last possible.')))
        elif len(value) == 2:
            # includes start and stop only
            self._iter_step = None
            self._iter_width = None
        elif len(value) == 3:
            # also includes step size
            self._iter_step = value[2]
            self._iter_width = None
        elif len(value) == 4:
            # also includes loading window (data width)
            self._iter_step = value[2]
            self._iter_width = value[3]
        else:
            raise ValueError('Too many input arguments.')

        # Pull out start and stop times now that other optional items have
        # been checked out.
        start = value[0]
        stop = value[1]

        if (start is None) and (stop is None):
            # Set default using first and last file date
            self._iter_start = [self.files.start_date]
            self._iter_stop = [self.files.stop_date]
            self._iter_type = 'date'
            if self._iter_step is None:
                self._iter_step = '1D'
            if self._iter_width is None:
                self._iter_width = dt.timedelta(days=1)
            if self._iter_start[0] is not None:
                # There are files. Use those dates.
                ustops = [stop - self._iter_width + dt.timedelta(days=1)
                          for stop in self._iter_stop]
                ufreq = self._iter_step
                self._iter_list = utils.time.create_date_range(self._iter_start,
                                                               ustops,
                                                               freq=ufreq)
            else:
                # instrument has no files
                self._iter_list = []
        else:
            # user provided some inputs
            starts = np.asarray([start])
            stops = np.asarray([stop])
            # ensure consistency if list-like already
            if len(starts.shape) > 1:
                starts = starts[0]
            if len(stops.shape) > 1:
                stops = stops[0]

            # check equal number of elements
            if len(starts) != len(stops):
                estr = ' '.join(('Both start and stop must have the same',
                                 'number of elements'))
                raise ValueError(estr)

            # check everything is the same type
            base = type(starts[0])
            for lstart, lstop in zip(starts, stops):
                etype = type(lstop)
                check1 = not isinstance(lstart, etype)
                check2 = not isinstance(lstart, base)
                if check1 or check2:
                    # Method allows for inputs like inst.bounds = (start, None)
                    # and bounds will fill the None with actual start or stop.
                    # Allow for a Nonetype only if length is one.
                    if len(starts) == 1 and (start is None):
                        # we are good on type change, start is None, no error
                        break
                    elif len(stops) == 1 and (stop is None):
                        # we are good on type change, stop is None, no error
                        break
                    raise ValueError(' '.join(('Start and stop items must all',
                                               'be of the same type')))

            # set bounds based upon passed data type
            if isinstance(starts[0], str) or isinstance(stops[0], str):
                # one of the inputs is a string
                self._iter_type = 'file'
                # could be (string, None) or (None, string)
                # replace None with first/last, as appropriate
                if starts[0] is None:
                    starts = [self.files[0]]
                if stops[0] is None:
                    stops = [self.files[-1]]
                # Default step size
                if self._iter_step is None:
                    self._iter_step = 1
                # Default window size
                if self._iter_width is None:
                    self._iter_width = 1

                self._iter_list = []
                for istart, istop in zip(starts, stops):
                    # Ensure istart begins before istop. Get the index of
                    # the file start/stop times from main file list.
                    start_idx = self.files.get_index(istart)
                    stop_idx = self.files.get_index(istop)
                    if stop_idx < start_idx:
                        estr = ' '.join(('Bounds must be in increasing date',
                                         'order.', istart, 'occurs after',
                                         istop))
                        raise ValueError(estr)
                    itemp = self.files.get_file_array([istart], [istop])
                    # downselect based upon step size
                    itemp = itemp[::self._iter_step]
                    # Make sure iterations don't go past last day
                    # get index of last in iteration list
                    iter_idx = self.files.get_index(itemp[-1])
                    # don't let loaded data go past stop bound
                    if iter_idx + self._iter_width - 1 > stop_idx:
                        i = np.ceil((self._iter_width - 1) / self._iter_step)
                        i = -int(i)
                        self._iter_list.extend(itemp[:i])
                    else:
                        self._iter_list.extend(itemp)

            elif isinstance(starts[0], dt.datetime) or isinstance(stops[0],
                                                                  dt.datetime):
                # One of the inputs is a date
                self._iter_type = 'date'

                if starts[0] is None:
                    # Start and stop dates on self.files already filtered
                    # to include only year, month, and day
                    starts = [self.files.start_date]
                if stops[0] is None:
                    stops = [self.files.stop_date]
                # Default step size
                if self._iter_step is None:
                    self._iter_step = '1D'
                # Default window size
                if self._iter_width is None:
                    self._iter_width = dt.timedelta(days=1)

                # Create list-like of dates for iteration
                starts = self._filter_datetime_input(starts)
                stops = self._filter_datetime_input(stops)
                freq = self._iter_step
                width = self._iter_width

                # Ensure inputs are in reasonable date order
                for start, stop in zip(starts, stops):
                    if start > stop:
                        estr = ' '.join(('Bounds must be set in increasing',
                                         'date order.',
                                         start.strftime('%d %B %Y'),
                                         'is later than',
                                         stop.strftime('%d %B %Y')))
                        raise ValueError(estr)

                # account for width of load. Don't extend past bound.
                ustops = [stop - width + dt.timedelta(days=1)
                          for stop in stops]
                self._iter_list = utils.time.create_date_range(starts,
                                                               ustops,
                                                               freq=freq)
                # go back to time index
                self._iter_list = pds.DatetimeIndex(self._iter_list)

            else:
                raise ValueError(' '.join(('Input is not a known type, string',
                                           'or datetime')))
            self._iter_start = starts
            self._iter_stop = stops

        return

    @property
    def empty(self):
        """Boolean flag reflecting lack of data.

        True if there is no Instrument data."""

        if self.pandas_format:
            return self.data.empty
        else:
            if 'time' in self.data.indexes:
                return len(self.data.indexes['time']) == 0
            elif 'Epoch' in self.data.indexes:
                return len(self.data.indexes['Epoch']) == 0
            else:
                return True

    @property
    def date(self):
        """Date for loaded data."""
        return self._date

    @date.setter
    def date(self, new):
        """Date for loaded data."""
        self._date = self._filter_datetime_input(new)

    @property
    def index(self):
        """Returns time index of loaded data."""
        return self._index()

    @property
    def variables(self):
        """Returns list of variables within loaded data."""

        if self.pandas_format:
            return self.data.columns
        else:
            return list(self.data.variables.keys())

    def copy(self):
        """Deep copy of the entire Instrument object."""

        return copy.deepcopy(self)

    def concat_data(self, new_data, prepend=False, **kwargs):
        """Concats new_data to self.data for xarray or pandas as needed

        Parameters
        ----------
        new_data : pds.DataFrame, xr.Dataset, or list of such objects
            New data objects to be concatonated
        prepend : boolean
            If True, assign new data before existing data; if False append new
            data (default=False)
        **kwargs : dict
            Optional keyword arguments passed to pds.concat or xr.concat

        Note
        ----
        For pandas, sort=False is passed along to the underlying
        pandas.concat method. If sort is supplied as a keyword, the
        user provided value is used instead.  Recall that sort orders the
        data columns, not the data values or the index.

        For xarray, dim=Instrument.index.name is passed along to xarray.concat
        except if the user includes a value for dim as a keyword argument.

        """
        # Order the data to be concatonated in a list
        if not isinstance(new_data, list):
            new_data = [new_data]

        if prepend:
            new_data.append(self.data)
        else:
            new_data.insert(0, self.data)

        # Retrieve the appropriate concatonation function
        if self.pandas_format:
            # Specifically do not sort unless otherwise specified
            if 'sort' not in kwargs:
                kwargs['sort'] = False
            concat_func = pds.concat
        else:
            # Specify the dimension, if not otherwise specified
            if 'dim' not in kwargs:
                kwargs['dim'] = self.index.name
            concat_func = xr.concat

        # Assign the concatonated data to the instrument
        self.data = concat_func(new_data, **kwargs)
        return

    def today(self):
        """Returns today's date (UTC), with no hour, minute, second, etc.

        Returns
        -------
        today_utc: datetime
            Today's date in UTC

        """
        today_utc = self._filter_datetime_input(dt.datetime.utcnow())

        return today_utc

    def tomorrow(self):
        """Returns tomorrow's date (UTC), with no hour, minute, second, etc.

        Returns
        -------
        datetime
            Tomorrow's date in UTC

        """

        return self.today() + dt.timedelta(days=1)

    def yesterday(self):
        """Returns yesterday's date (UTC), with no hour, minute, second, etc.

        Returns
        -------
        datetime
            Yesterday's date in UTC

        """

        return self.today() - dt.timedelta(days=1)

    def next(self, verifyPad=False):
        """Manually iterate through the data loaded in Instrument object.

        Bounds of iteration and iteration type (day/file) are set by
        `bounds` attribute.

        Parameters
        ----------
        verifyPad : bool
            Passed to `self.load()`. If True, then padded data within
            the load method will be retained. (default=False)

        Note
        ----
        If there were no previous calls to load then the
        first day(default)/file will be loaded.

        """

        # make sure we can iterate
        if len(self._iter_list) == 0:
            # nothing to potentially iterate over
            raise StopIteration(''.join(('File list is empty. ',
                                         'Nothing to be done.')))

        if self._iter_type == 'date':
            if self.date is not None:
                # data is already loaded in .data
                idx, = np.where(self.date == self._iter_list)
                if len(idx) == 0:
                    estr = ''.join(('Unable to find loaded date ',
                                    'in the supported iteration list. ',
                                    'Please check the Instrument bounds, ',
                                    '`self.bounds` for supported iteration',
                                    'ranges.'))
                    raise StopIteration(estr)
                elif idx[-1] >= len(self._iter_list) - 1:
                    # gone to far!
                    raise StopIteration('Outside the set date boundaries.')
                else:
                    # not going past the last day, safe to move forward
                    date = self._iter_list[idx[0] + 1]
                    end_date = date + self._iter_width
            else:
                # no data currently loaded, start at the beginning
                date = self._iter_list[0]
                end_date = date + self._iter_width
            # perform load
            self.load(date=date, end_date=end_date, verifyPad=verifyPad)

        elif self._iter_type == 'file':
            first = self.files.get_index(self._iter_list[0])
            last = self.files.get_index(self._iter_list[-1])
            step = self._iter_step
            width = self._iter_width
            if self._fid is not None:
                # data already loaded in .data
                if (self._fid < first) | (self._fid + step > last):
                    raise StopIteration('Outside the set file boundaries.')
                else:
                    # step size already accounted for in the list of files
                    # get location of current file in iteration list
                    idx = None
                    fname = self.files[self._fid]
                    for i, name in enumerate(self._iter_list):
                        if name == fname:
                            idx = i
                            break
                    if idx is None:
                        estr = ''.join(('Unable to find loaded filename ',
                                        'in the supported iteration list. ',
                                        'Please check the Instrument bounds, ',
                                        '`self.bounds` for supported iteration',
                                        'ranges.'))
                        raise StopIteration(estr)
                    fname = self._iter_list[idx + 1]
            else:
                # no data loaded yet, start with the first file
                fname = self._iter_list[0]

            # load range of files at a time
            # get location for second file. Note a width of 1 loads single file
            nfid = self.files.get_index(fname) + width - 1
            self.load(fname=fname, stop_fname=self.files[nfid],
                      verifyPad=verifyPad)

        return

    def prev(self, verifyPad=False):
        """Manually iterate backwards through the data in Instrument object.

        Bounds of iteration and iteration type (day/file)
        are set by `bounds` attribute.

        Parameters
        ----------
        verifyPad : bool
            Passed to `self.load()`. If True, then padded data within
            the load method will be retained. (default=False)

        Note
        ----
        If there were no previous calls to load then the
        first day(default)/file will be loaded.

        """
        # make sure we can iterate
        if len(self._iter_list) == 0:
            # nothing to potentially iterate over
            raise StopIteration(''.join(('File list is empty. ',
                                         'Nothing to be done.')))

        if self._iter_type == 'date':
            if self.date is not None:
                # some data already loaded in .data
                idx, = np.where(self._iter_list == self.date)
                if len(idx) == 0:
                    estr = ''.join(('Unable to find loaded date ',
                                    'in the supported iteration list. ',
                                    'Please check the Instrument bounds, ',
                                    '`self.bounds` for supported iteration',
                                    'ranges.'))
                    raise StopIteration(estr)
                elif idx[0] == 0:
                    # too far!
                    raise StopIteration('Outside the set date boundaries.')
                else:
                    # not on first day, safe to move backward
                    date = self._iter_list[idx[0] - 1]
                    end_date = self._iter_list[idx[0] - 1] + self._iter_width
                    self.load(date=date, end_date=end_date, verifyPad=verifyPad)
            else:
                # no data currently loaded, start at the end
                end_date = self._iter_list[-1] + self._iter_width
                date = self._iter_list[-1]
                self.load(date=date, end_date=end_date, verifyPad=verifyPad)

        elif self._iter_type == 'file':
            first = self.files.get_index(self._iter_list[0])
            last = self.files.get_index(self._iter_list[-1])
            step = self._iter_step
            width = self._iter_width
            if self._fid is not None:
                if (self._fid - step < first) or (self._fid > last):
                    raise StopIteration('Outside the set file boundaries.')
                else:
                    # find location of file
                    idx = None
                    fname = self.files[self._fid]
                    for i, name in enumerate(self._iter_list):
                        if name == fname:
                            idx = i
                            break
                    if idx is None:
                        estr = ''.join(('Unable to find loaded filename ',
                                        'in the supported iteration list. ',
                                        'Please check the Instrument bounds, ',
                                        '`self.bounds` for supported iteration',
                                        'ranges.'))
                        raise StopIteration(estr)
                    fname = self._iter_list[idx - 1]
            else:
                fname = self._iter_list[-1]

            nfid = self.files.get_index(fname) + width - 1
            self.load(fname=fname, stop_fname=self.files[nfid],
                      verifyPad=verifyPad)

        return

    def rename(self, var_names, lowercase_data_labels=False):
        """Renames variable within both data and metadata.

        Parameters
        ----------
        var_names : dict or other map
            Existing var_names are keys, values are new var_names
        lowercase_data_labels : bool
            If True, the labels applied to inst.data are forced to lowercase.
            The supplied case in var_names is retained within inst.meta.

        Examples
        --------
        ..

            # standard renaming
            new_var_names = {'old_name': 'new_name',
                         'old_name2':, 'new_name2'}
            inst.rename(new_var_names)

        If using a pandas DataFrame as the underlying data object,
        to rename higher-order variables supply a modified dictionary.
        Note that this rename will be invoked individually for all
        times in the dataset.
        ..

            # applies to higher-order datasets
            # that are loaded into pandas
            # general example
            new_var_names = {'old_name': 'new_name',
                             'old_name2':, 'new_name2',
                             'col_name': {'old_ho_name': 'new_ho_name'}}
            inst.rename(new_var_names)

            # specific example
            inst = pysat.Instrument('pysat', 'testing2D')
            inst.load(2009, 1)
            var_names = {'uts': 'pysat_uts',
                     'profiles': {'density': 'pysat_density'}}
            inst.rename(var_names)

        pysat supports differing case for variable labels across the
        data and metadata objects attached to an Instrument. Since
        metadata is case-preserving (on assignment) but case-insensitive,
        the labels used for data are always valid for metadata. This
        feature may be used to provide friendlier variable names within
        pysat while also maintaining external format compatibility
        when writing files.
        ..
            # example with lowercase_data_labels
            inst = pysat.Instrument('pysat', 'testing2D')
            inst.load(2009, 1)
            var_names = {'uts': 'Pysat_UTS',
                     'profiles': {'density': 'PYSAT_density'}}
            inst.rename(var_names, lowercase_data_labels=True)

            # note that 'Pysat_UTS' was applied to data as 'pysat_uts'
            print(inst['pysat_uts'])

            # case is retained within inst.meta, though
            # data access to meta is case insensitive
            print('True meta variable name is ', inst.meta['pysat_uts'].name)

            # Note that the labels in meta may be used when creating a file
            # thus 'Pysat_UTS' would be found in the resulting file
            inst.to_netcdf4('./test.nc', preserve_meta_case=True)

            # load in file and check
            raw = netCDF4.Dataset('./test.nc')
            print(raw.variables['Pysat_UTS'])

        """

        if self.pandas_format:
            # Check for standard rename variables as well as
            # renaming for higher order variables
            fdict = {}  # filtered old variable names
            hdict = {}  # higher order variable names

            # keys for existing higher order data labels
            ho_keys = [a for a in self.meta.keys_nD()]
            lo_keys = [a for a in self.meta.keys()]

            # iterate, collect normal variables
            # rename higher order variables
            for vkey in var_names:
                # original name, new name
                oname, nname = vkey, var_names[vkey]
                if oname not in ho_keys:
                    if oname in lo_keys:
                        # within low order (standard) variable name keys
                        # may be renamed directly
                        fdict[oname] = nname
                    else:
                        # not in standard or higher order variable name keys
                        estr = ' '.join((oname, ' is not',
                                         'a known variable.'))
                        raise ValueError(estr)
                else:
                    # variable name is in higher order list
                    if isinstance(nname, dict):
                        # changing a variable name within
                        # higher order object
                        label = [k for k in nname.keys()][0]
                        hdict[label] = nname[label]
                        # ensure variable is there
                        if label not in self.meta[oname]['children']:
                            estr = ''.join((label, ' is not a known ',
                                            'higher-order variable under ',
                                            oname, '.'))
                            raise ValueError(estr)
                        # check for lowercase flag
                        if lowercase_data_labels:
                            gdict = {}
                            gdict[label] = nname[label].lower()
                        else:
                            gdict = hdict
                        # change variables for frame at each time
                        for i in np.arange(len(self.index)):
                            # within data itself
                            self[i, oname].rename(columns=gdict,
                                                  inplace=True)

                        # change metadata, once per variable only
                        # hdict used as it retains user provided case
                        self.meta.ho_data[oname].data.rename(hdict,
                                                             inplace=True)
                        # clear out dict for next loop
                        hdict.pop(label)
                    else:
                        # changing the outer 'column' label
                        fdict[oname] = nname

            # rename regular variables, single go
            # check for lower case data labels first
            if lowercase_data_labels:
                gdict = {}
                for fkey in fdict:
                    gdict[fkey] = fdict[fkey].lower()
            else:
                gdict = fdict

            # change variable names for attached data object
            self.data.rename(columns=gdict, inplace=True)

        else:
            # xarray renaming
            # account for lowercase data labels first
            if lowercase_data_labels:
                gdict = {}
                for vkey in var_names:
                    gdict[vkey] = var_names[vkey].lower()
            else:
                gdict = var_names
            self.data = self.data.rename(gdict)

            # set up dictionary for renaming metadata variables
            fdict = var_names

        # update normal metadata parameters in a single go
        # case must always be preserved in Meta object
        new_fdict = {}
        for fkey in fdict:
            case_old = self.meta.var_case_name(fkey)
            new_fdict[case_old] = fdict[fkey]
        self.meta.data.rename(index=new_fdict, inplace=True)

        return

    def generic_meta_translator(self, input_meta):
        """Translates the metadata contained in an object into a dictionary

        Parameters
        ----------
        input_meta : Meta
            The metadata object to translate

        Returns
        -------
        dict
            A dictionary of the metadata for each variable of an output file
            e.g. netcdf4

        """
        export_dict = {}
        if self._meta_translation_table is not None:
            # Create a translation table for the actual values of the meta
            # labels. The instrument specific translation table only stores the
            # names of the attributes that hold the various meta labels
            translation_table = {}
            for key in self._meta_translation_table:
                translation_table[getattr(self, key)] = \
                    self._meta_translation_table[key]
        else:
            translation_table = None
        # First Order Data
        for key in input_meta.data.index:
            if translation_table is None:
                export_dict[key] = input_meta.data.loc[key].to_dict()
            else:
                # Translate each key if a translation is provided
                export_dict[key] = {}
                meta_dict = input_meta.data.loc[key].to_dict()
                for orig_key in meta_dict:
                    if orig_key in translation_table:
                        for translated_key in translation_table[orig_key]:
                            export_dict[key][translated_key] = \
                                meta_dict[orig_key]
                    else:
                        export_dict[key][orig_key] = meta_dict[orig_key]

        # Higher Order Data
        for key in input_meta.ho_data:
            if key not in export_dict:
                export_dict[key] = {}
            for ho_key in input_meta.ho_data[key].data.index:
                new_key = '_'.join((key, ho_key))
                if translation_table is None:
                    export_dict[new_key] = \
                        input_meta.ho_data[key].data.loc[ho_key].to_dict()
                else:
                    # Translate each key if a translation is provided
                    export_dict[new_key] = {}
                    meta_dict = \
                        input_meta.ho_data[key].data.loc[ho_key].to_dict()
                    for orig_key in meta_dict:
                        if orig_key in translation_table:
                            for translated_key in translation_table[orig_key]:
                                export_dict[new_key][translated_key] = \
                                    meta_dict[orig_key]
                        else:
                            export_dict[new_key][orig_key] = \
                                meta_dict[orig_key]
        return export_dict

    def load(self, yr=None, doy=None, end_yr=None, end_doy=None, date=None,
             end_date=None, fname=None, stop_fname=None, verifyPad=False):
        """Load instrument data into Instrument.data object.

        Parameters
        ----------
        yr : integer
            Year for desired data. pysat will load all files with an
            associated date between yr, doy and yr, doy + 1 (default=None)
        doy : integer
            Day of year for desired data. Must be present with yr input.
            (default=None)
        end_yr : integer
            Used when loading a range of dates, from yr, doy to end_yr, end_doy
            based upon the dates associated with the Instrument's files. Date
            range is inclusive for yr, doy but exclusive for end_yr, end_doy.
            (default=None)
        end_doy : integer
            Used when loading a range of dates, from yr, doy to end_yr, end_doy
            based upon the dates associated with the Instrument's files. Date
            range is inclusive for yr, doy but exclusive for end_yr, end_doy.
            (default=None)
        date : dt.datetime
            Date to load data. pysat will load all files with an associated
            date between date and date + 1 day (default=None)
        end_date : dt.datetime
            Used when loading a range of data from `date` to `end_date` based
            upon the dates associated with the Instrument's files. Date range
            is inclusive for date but exclusive for end_date. (default=None)
        fname : str or NoneType
            Filename to be loaded (default=None)
        stop_fname : str or NoneType
            Used when loading a range of filenames from `fname` to `stop_fname`,
            inclusive. (default=None)
        verifyPad : bool
            If True, padding data not removed for debugging. Padding
            parameters are provided at Instrument instantiation. (default=False)

        Raises
        ------
        TypeError
            For incomplete or incorrect input
        ValueError
            For input incompatible with Instrument set-up

        Note
        ----
        Loads data for a chosen instrument into .data. Any functions chosen
        by the user and added to the custom processing queue (.custom.attach)
        are automatically applied to the data before it is available to
        user in .data.

        A mixed combination of `.load()` keywords such as `yr` and `date` are
        not allowed.

        Note
        -----
            `end` kwargs have exclusive ranges (stop before the condition is
            reached), while `stop` kwargs have inclusive ranges (stop once the
            condition is reached).

        Examples
        --------
        ::
            import datetime as dt
            import pysat

            inst = pysat.Instrument('pysat', 'testing')

            # load a single day by year and day of year
            inst.load(2009, 1)

            # load a single day by date
            date = dt.datetime(2009, 1, 1)
            inst.load(date=date)

            # load a single file, first file in this example
            inst.load(fname=inst.files[0])

            # load a range of days, data between
            # Jan. 1st (inclusive) - Jan. 3rd (exclusive)
            inst.load(2009, 1, 2009, 3)

            # same procedure using datetimes
            date = dt.datetime(2009, 1, 1)
            end_date = dt.datetime(2009, 1, 3)
            inst.load(date=date, end_date=end_date)

            # same procedure using filenames
            # note the change in index due to inclusive slicing on filenames!
            inst.load(fname=inst.files[0], stop_fname=inst.files[1])

        """

        # set options used by loading routine based upon user input
        if (yr is not None) and (doy is not None):
            if doy < 1 or (doy > 366):
                estr = ''.join(('Day of year (doy) is only valid between and ',
                                'including 1-366.'))
                raise ValueError(estr)

            # verify arguments make sense, in context
            _check_load_arguments_none(fname, stop_fname, date, end_date,
                                       raise_error=True)
            # convert yr/doy to a date
            date = dt.datetime.strptime("{:.0f} {:.0f}".format(yr, doy),
                                        "%Y %j")
            self._set_load_parameters(date=date, fid=None)

            if (end_yr is not None) and (end_doy is not None):
                if end_doy < 1 or (end_doy > 366):
                    estr = ''.join(('Day of year (end_doy) is only valid ',
                                    'between and including 1-366.'))
                    raise ValueError(estr)
                end_date = dt.datetime.strptime(
                    "{:.0f} {:.0f}".format(end_yr, end_doy), "%Y %j")
                self.load_step = end_date - date
            elif (end_yr is not None) or (end_doy is not None):
                estr = ''.join(('Both end_yr and end_doy must be set, ',
                                'or neither.'))
                raise ValueError(estr)
            else:
                # increment end by a day if none supplied
                self.load_step = dt.timedelta(days=1)

            curr = self.date

        elif date is not None:
            # Verify arguments make sense, in context
            _check_load_arguments_none(fname, stop_fname, yr, doy, end_yr,
                                       end_doy, raise_error=True)

            # Ensure date portion from user is only year, month, day
            self._set_load_parameters(date=date, fid=None)
            date = self._filter_datetime_input(date)

            # Increment after determining the desird step size
            if end_date is not None:
                # Support loading a range of dates
                self.load_step = end_date - date
            else:
<<<<<<< HEAD
                # Defaults to single day load
                self.load_step = pds.DateOffset(days=1)
=======
                # defaults to single day load
                self.load_step = dt.timedelta(days=1)
>>>>>>> 6e35271b
            curr = date

        elif fname is not None:
            # Verify arguments make sense, in context
            _check_load_arguments_none(yr, doy, end_yr, end_doy, date, end_date,
                                       raise_error=True)
            # Date will have to be set later by looking at the data
            self._set_load_parameters(date=None,
                                      fid=self.files.get_index(fname))

            # Check for loading by file range
            if stop_fname is not None:
                # Get index for both files so the delta may be computed
                idx1 = self.files.get_index(fname)
                idx2 = self.files.get_index(stop_fname)
                diff = idx2 - idx1
                if diff < 0:
                    estr = ''.join(('`stop_fname` must occur at a later date ',
                                    'than `fname`. Swapping filename inputs ',
                                    'will resolve the error.'))
                    raise ValueError(estr)
                else:
                    self.load_step = diff
            else:
                # increment one file at a time
                self.load_step = 0
            curr = self._fid.copy()

        elif _check_load_arguments_none(yr, doy, end_yr, end_doy, date,
                                        end_date, fname, stop_fname):
            # empty call, treat as if all data requested
            if self.multi_file_day:
                estr = ''.join(('`load()` is not supported with multi_file_day',
                                '=True.'))
                raise ValueError(estr)
            if self.pad is not None:
                estr = ' '.join(('`load()` is not supported with data padding',
                                 'enabled.'))
                raise ValueError(estr)

            date = self.files.files.index[0]
            end_date = self.files.files.index[-1] + dt.timedelta(days=1)

            self._set_load_parameters(date=date, fid=None)
            curr = date
            self.load_step = end_date - date
        else:
            estr = 'Unknown or incomplete input combination.'
            raise TypeError(estr)

        self.orbits._reset()

        # if pad  or multi_file_day is true, need to have a three day/file load
        loop_pad = self.pad if self.pad is not None \
            else dt.timedelta(seconds=0)

        # check for constiency between loading range and data padding, if any
        if self.pad is not None:
            if self._load_by_date:
                tdate = dt.datetime(2009, 1, 1)
                if tdate + self.load_step < tdate + loop_pad:
                    estr = ''.join(('Data padding window must be shorter than ',
                                    'data loading window. Load a greater ',
                                    'range of data or shorten the padding.'))
                    raise ValueError(estr)
            else:
                # loading by file
                wstr = ''.join(('Using a data padding window ',
                                'when loading by file can produce unexpected ',
                                'results whenever the padding window ',
                                'is longer than the range of data in a file. ',
                                'Improving the breadth of the padding window ',
                                'is planned for the future.'))
                logger.warning(wstr)

        if (self.pad is not None) or self.multi_file_day:
            if self._empty(self._next_data) and self._empty(self._prev_data):
                # data has not already been loaded for previous and next days
                # load data for all three
                logger.info('Initializing three day/file window')

                # using current date or fid
                self._prev_data, self._prev_meta = self._load_prev()
                self._curr_data, self._curr_meta = \
                    self._load_data(date=self.date, fid=self._fid,
                                    inc=self.load_step)
                self._next_data, self._next_meta = self._load_next()
            else:
                if self._next_data_track == curr:
                    # moving forward in time
                    del self._prev_data
                    self._prev_data = self._curr_data
                    self._prev_meta = self._curr_meta
                    self._curr_data = self._next_data
                    self._curr_meta = self._next_meta
                    self._next_data, self._next_meta = self._load_next()
                elif self._prev_data_track == curr:
                    # moving backward in time
                    del self._next_data
                    self._next_data = self._curr_data
                    self._next_meta = self._curr_meta
                    self._curr_data = self._prev_data
                    self._curr_meta = self._prev_meta
                    self._prev_data, self._prev_meta = self._load_prev()
                else:
                    # jumped in time/or switched from filebased to date based
                    # access
                    del self._prev_data
                    del self._curr_data
                    del self._next_data
                    self._prev_data, self._prev_meta = self._load_prev()
                    self._curr_data, self._curr_meta = \
                        self._load_data(date=self.date, fid=self._fid,
                                        inc=self.load_step)
                    self._next_data, self._next_meta = self._load_next()

            # make sure datetime indices for all data is monotonic
            if not self._index(self._prev_data).is_monotonic_increasing:
                self._prev_data.sort_index(inplace=True)
            if not self._index(self._curr_data).is_monotonic_increasing:
                self._curr_data.sort_index(inplace=True)
            if not self._index(self._next_data).is_monotonic_increasing:
                self._next_data.sort_index(inplace=True)

            # make tracking indexes consistent with new loads
            if self._load_by_date:
                self._next_data_track = curr + self.load_step
                self._prev_data_track = curr - self.load_step
            else:
                # File and date loads have to be treated differently
                # due to change in inclusive/exclusive range end
                # treatment. Loading by file is inclusive.
                self._next_data_track = curr + self.load_step + 1
                self._prev_data_track = curr - self.load_step - 1
            # attach data to object
            if not self._empty(self._curr_data):
                # The data being added isn't empty, so copy the data values
                # and the meta data values
                self.data = self._curr_data.copy()
                self.meta = self._curr_meta.copy()
            else:
                # If a new default/empty Meta is added here then it creates
                # a bug by potentially overwriting existing, good meta data
                # with an empty Meta object. For example, this will happen if
                # a multi-day analysis ends on a day with no data.
                # Do not re-introduce this issue.
                self.data = self._null_data.copy()

            # Load by file or by date, as specified
            if self._load_by_date:
                # Multi-file days can extend past a single day, only want data
                # from a specific date if loading by day.  Set up times for
                # the possible data padding coming up.
                first_time = self.date
                first_pad = self.date - loop_pad
                last_time = self.date + self.load_step
                last_pad = self.date + self.load_step + loop_pad
                want_last_pad = False
            elif (not self._load_by_date) and (not self.multi_file_day):
                # Loading by file, can't be a multi_file-day flag situation
                first_time = self._index(self._curr_data)[0]
                first_pad = first_time - loop_pad
                last_time = self._index(self._curr_data)[-1]
                last_pad = last_time + loop_pad
                want_last_pad = True
            else:
                raise ValueError(" ".join(("Can't have multi_file_day and load",
                                           "by file.")))

            # pad data based upon passed parameter
            if (not self._empty(self._prev_data)) & (not self.empty):
                stored_data = self.data  # .copy()
                temp_time = copy.deepcopy(self.index[0])

                # pad data using access mechanisms that works
                # for both pandas and xarray
                self.data = self._prev_data.copy()

                # __getitem__ used below to get data
                # from instrument object. Details
                # for handling pandas and xarray are different
                # and handled by __getitem__
                self.data = self[first_pad:temp_time]
                if not self.empty:
                    if self.index[-1] == temp_time:
                        self.data = self[:-1]
                    self.concat_data(stored_data, prepend=False)
                else:
                    self.data = stored_data

            if (not self._empty(self._next_data)) & (not self.empty):
                stored_data = self.data  # .copy()
                temp_time = copy.deepcopy(self.index[-1])

                # pad data using access mechanisms that work
                # for both pandas and xarray
                self.data = self._next_data.copy()
                self.data = self[temp_time:last_pad]
                if not self.empty:
                    if (self.index[0] == temp_time):
                        self.data = self[1:]
                    self.concat_data(stored_data, prepend=True)
                else:
                    self.data = stored_data

            self.data = self[first_pad:last_pad]
            # want exclusive end slicing behavior from above
            if not self.empty:
                if (self.index[-1] == last_pad) & (not want_last_pad):
                    self.data = self[:-1]

        # if self.pad is False, load single day
        else:
            self.data, meta = self._load_data(date=self.date, fid=self._fid,
                                              inc=self.load_step)
            if not self.empty:
                self.meta = meta

        # check if load routine actually returns meta
        if self.meta.data.empty:
            self.meta[self.variables] = {self.name_label: self.variables,
                                         self.units_label:
                                         [''] * len(self.variables)}

        # if loading by file set the yr, doy, and date
        if not self._load_by_date:
            if self.pad is not None:
                temp = first_time
            else:
                temp = self.index[0]
            self.date = dt.datetime(temp.year, temp.month, temp.day)
            self.yr, self.doy = utils.time.getyrdoy(self.date)

        # ensure data is unique and monotonic
        # check occurs after all the data padding loads, or individual load
        # thus it can potentially check issues with padding or with raw data
        if not (self.index.is_monotonic_increasing and self.index.is_unique):
            message = ''
            if not self.index.is_unique:
                message = ' '.join((message, 'Loaded data is not unique.'))
            if not self.index.is_monotonic_increasing:
                message = ' '.join((message, 'Loaded data is not',
                                   'monotonically increasing. '))
            if self.strict_time_flag:
                raise ValueError(' '.join((message, 'To continue to use data,'
                                           'set inst.strict_time_flag=False',
                                           'before loading data')))
            else:
                warnings.warn(message, stacklevel=2)

        # Apply the instrument preprocess routine, if data present
        if not self.empty:
            # Does not require self as input, as it is a partial func
            self._preprocess_rtn()

        # Clean data, if data is present and cleaning requested
        if (not self.empty) & (self.clean_level != 'none'):
            self._clean_rtn()

        # Apply custom functions via the nanokernel in self.custom
        if not self.empty:
            self.custom._apply_all(self)

        # Remove the excess data padding, if any applied
        if (self.pad is not None) & (not self.empty) & (not verifyPad):
            self.data = self[first_time: last_time]
            if not self.empty:
                if (self.index[-1] == last_time) & (not want_last_pad):
                    self.data = self[:-1]

        # transfer any extra attributes in meta to the Instrument object
        self.meta.transfer_attributes_to_instrument(self)
        self.meta.mutable = False
        sys.stdout.flush()
        return

    def remote_file_list(self, start=None, stop=None):
        """List remote files for chosen instrument

        Parameters
        ----------
        start : dt.datetime or NoneType
            Starting time for file list. A None value will start with the first
            file found.
            (default=None)
        stop : dt.datetime or NoneType
            Ending time for the file list.  A None value will stop with the last
            file found.
            (default=None)

        Returns
        -------
        Series
            pandas Series of filenames indexed by date and time

        Note
        ----
        Default behaviour is to return all files.  User may additionally
        specify a given year, year/month, or year/month/day combination to
        return a subset of available files.

        """
        # Set the user-supplied kwargs
        if 'list_remote_files' in self.kwargs.keys():
            kwargs = self.kwargs['list_remote_files']
        else:
            kwargs = {}

        # Add the function kwargs
        kwargs["start"] = start
        kwargs["stop"] = stop

        # Return the function call
        return self._list_remote_files_rtn(self.tag, self.inst_id, **kwargs)

    def remote_date_range(self, start=None, stop=None):
        """Returns fist and last date for remote data

        Parameters
        ----------
        start : dt.datetime or NoneType
            Starting time for file list. A None value will start with the first
            file found.
            (default=None)
        stop : dt.datetime or NoneType
            Ending time for the file list.  A None value will stop with the last
            file found.
            (default=None)

        Returns
        -------
        List
            First and last datetimes obtained from remote_file_list

        Note
        ----
        Default behaviour is to search all files.  User may additionally
        specify a given year, year/month, or year/month/day combination to
        return a subset of available files.

        """

        files = self.remote_file_list(start=start, stop=stop)
        return [files.index[0], files.index[-1]]

    def download_updated_files(self, **kwargs):
        """Grabs a list of remote files, compares to local, then downloads new
        files.

        Parameters
        ----------
        **kwargs : dict
            Dictionary of keywords that may be options for specific instruments

        Note
        ----
        Data will be downloaded to pysat_data_dir/patform/name/tag

        If Instrument bounds are set to defaults they are updated
        after files are downloaded.

        """

        # get list of remote files
        remote_files = self.remote_file_list()
        if remote_files.empty:
            logger.warning(' '.join(('No remote files found. Unable to',
                                     'download latest data.')))
            return

        # get current list of local files
        self.files.refresh()
        local_files = self.files.files

        # Compare local and remote files. First look for dates that are in
        # remote but not in local
        new_dates = []
        for date in remote_files.index:
            if date not in local_files:
                new_dates.append(date)

        # Now compare filenames between common dates as it may be a new version
        # or revision.  This will have a problem with filenames that are
        # faking daily data from monthly.
        for date in local_files.index:
            if date in remote_files.index:
                if remote_files[date] != local_files[date]:
                    new_dates.append(date)
        logger.info(' '.join(('Found {} files that'.format(len(new_dates)),
                              'are new or updated.')))

        # download date for dates in new_dates (also includes new names)
        self.download(date_array=new_dates, **kwargs)

    def download(self, start=None, stop=None, freq='D', date_array=None,
                 **kwargs):
        """Download data for given Instrument object from start to stop.

        Parameters
        ----------
        start : pandas.datetime (yesterday)
            start date to download data
        stop : pandas.datetime (tomorrow)
            stop date (inclusive) to download data
        freq : string
            Stepsize between dates for season, 'D' for daily, 'M' monthly
            (see pandas)
        date_array : list-like
            Sequence of dates to download date for. Takes precedence over
            start and stop inputs
        **kwargs : dict
            Dictionary of keywords that may be options for specific instruments.
            The keyword arguments 'user' and 'password' are expected for remote
            databases requiring sign in or registration.

        Note
        ----
        Data will be downloaded to pysat_data_dir/patform/name/tag

        If Instrument bounds are set to defaults they are updated
        after files are downloaded.

        """
        # make sure directories are there, otherwise create them
        try:
            os.makedirs(self.files.data_path)
        except OSError as err:
            if err.errno != errno.EEXIST:
                # ok if directories already exist.
                # Include message from original error.
                msg = ''.join(('There was a problem creating the path: ',
                               self.files.data_path,
                               ', to store downloaded data for ', self.platform,
                               self.name, '. ', err.message))
                raise ValueError(msg)

        if ((start is None) or (stop is None)) and (date_array is None):
            # Defaults for downloads are set here rather than in the method
            # signature since method defaults are only set once! If an
            # Instrument object persists longer than a day then the download
            # defaults would no longer be correct. Dates are always correct in
            # this setup.
            logger.info(''.join(['Downloading the most recent data by ',
                                 'default (yesterday through tomorrow).']))
            start = self.yesterday()
            stop = self.tomorrow()
        logger.info('Downloading data to: {}'.format(self.files.data_path))

        if date_array is None:
            # Create range of dates for downloading data.  Make sure dates are
            # whole days
            start = self._filter_datetime_input(start)
            stop = self._filter_datetime_input(stop)
            date_array = utils.time.create_date_range(start, stop, freq=freq)

        # Add necessary kwargs to the optional kwargs
        kwargs['tag'] = self.tag
        kwargs['inst_id'] = self.inst_id
        kwargs['data_path'] = self.files.data_path

        # Download the data
        self._download_rtn(date_array, **kwargs)

        # get current file date range
        first_date = self.files.start_date
        last_date = self.files.stop_date

        logger.info('Updating pysat file list')
        self.files.refresh()

        # if instrument object has default bounds, update them
        if len(self.bounds[0]) == 1:
            # get current bounds
            curr_bound = self.bounds
            if self._iter_type == 'date':
                if (curr_bound[0][0] == first_date
                        and curr_bound[1][0] == last_date):
                    logger.info('Updating instrument object bounds by date.')
                    self.bounds = (self.files.start_date, self.files.stop_date,
                                   curr_bound[2], curr_bound[3])
            if self._iter_type == 'file':
                if (curr_bound[0][0] == self.files[first_date]
                        and curr_bound[1][0] == self.files[last_date]):
                    logger.info('Updating instrument object bounds by file.')
                    self.bounds = (self.files[self.files.start_date],
                                   self.files[self.files.stop_date],
                                   curr_bound[2], curr_bound[3])

        return

    def to_netcdf4(self, fname=None, base_instrument=None, epoch_name='Epoch',
                   zlib=False, complevel=4, shuffle=True,
                   preserve_meta_case=False, export_nan=None,
                   unlimited_time=True):
        """Stores loaded data into a netCDF4 file.

        Parameters
        ----------
        fname : str
            full path to save instrument object to
        base_instrument : pysat.Instrument
            used as a comparison, only attributes that are present with
            self and not on base_instrument are written to netCDF
        epoch_name : str
            Label in file for datetime index of Instrument object
        zlib : bool
            Flag for engaging zlib compression (True - compression on)
        complevel : int
            an integer between 1 and 9 describing the level of compression
            desired. Ignored if zlib=False. (default=4)
        shuffle : bool
            The HDF5 shuffle filter will be applied before compressing the data.
            This significantly improves compression. Ignored if zlib=False.
            (default=True)
        preserve_meta_case : bool
            if True, then the variable strings within the MetaData object, which
            preserves case, are used to name variables in the written netCDF
            file.
            If False, then the variable strings used to access data from the
            Instrument object are used instead. By default, the variable strings
            on both the data and metadata side are the same, though this
            relationship may be altered by a user. (default=False)
        export_nan : list or None
             By default, the metadata variables where a value of NaN is allowed
             and written to the netCDF4 file is maintained by the Meta object
             attached to the pysat.Instrument object. A list supplied here
             will override the settings provided by Meta, and all parameters
             included will be written to the file. If not listed
             and a value is NaN then that attribute simply won't be included in
             the netCDF4 file. (default=None)
        unlimited_time : bool
             If True, then the main epoch dimension will be set to 'unlimited'
             within the netCDF4 file. (default=True)

        Note
        ----

        Stores 1-D data along dimension 'epoch' - the date time index.

        Stores higher order data (e.g. dataframes within series) separately

         - The name of the main variable column is used to prepend subvariable
           names within netCDF, var_subvar_sub
         - A netCDF4 dimension is created for each main variable column
           with higher order data; first dimension Epoch
         - The index organizing the data stored as a dimension variable
         - from_netcdf4 uses the variable dimensions to reconstruct data
           structure


        All attributes attached to instrument meta are written to netCDF attrs
        with the exception of 'Date_End', 'Date_Start', 'File', 'File_Date',
        'Generation_Date', and 'Logical_File_ID'. These are defined within
        to_netCDF at the time the file is written, as per the adopted standard,
        SPDF ISTP/IACG Modified for NetCDF. Atrributes 'Conventions' and
        'Text_Supplement' are given default values if not present.

        """

        # check export nans first
        if export_nan is None:
            export_nan = self.meta._export_nan

        netcdf_format = 'NETCDF4'
        # base_instrument used to define the standard attributes attached
        # to the instrument object. Any additional attributes added
        # to the main input Instrument will be written to the netCDF4
        base_instrument = Instrument() if base_instrument is None \
            else base_instrument

        # begin processing metadata for writing to the file
        # look to see if user supplied a list of export keys
        # corresponding to internally tracked metadata within pysat
        export_meta = self.generic_meta_translator(self.meta)
        if self._meta_translation_table is None:
            # didn't find a translation table, using the strings
            # attached to the supplied pysat.Instrument object
            export_name_labels = [self.name_label]
            export_units_labels = [self.units_label]
            export_desc_labels = [self.desc_label]
            export_notes_labels = [self.notes_label]
        else:
            # user supplied labels in translation table
            export_name_labels = self._meta_translation_table['name_label']
            export_units_labels = self._meta_translation_table['units_label']
            export_desc_labels = self._meta_translation_table['desc_label']
            export_notes_labels = self._meta_translation_table['notes_label']
            logger.info(' '.join(('Using Metadata Translation Table:',
                                  str(self._meta_translation_table))))

        # Apply instrument specific post-processing to the export_meta
        if hasattr(self._export_meta_post_processing, '__call__'):
            export_meta = self._export_meta_post_processing(export_meta)

        # check if there are multiple variables with same characters
        # but with different case
        lower_variables = [var.lower() for var in self.variables]
        unique_lower_variables = np.unique(lower_variables)
        if len(unique_lower_variables) != len(lower_variables):
            raise ValueError(' '.join(('There are multiple variables with the',
                                       'same name but different case which',
                                       'results in a loss of metadata. Please',
                                       'make the names unique.')))

        # General process for writing data:
        # 1) take care of the EPOCH information,
        # 2) iterate over the variable colums in Instrument.data and check
        #    the type of data,
        #    - if 1D column:
        #      A) do simple write (type is not an object)
        #      B) if it is an object, then check if writing strings
        #      C) if not strings, write object
        #    - if column is a Series of Frames, write as 2D variables
        # 3) metadata must be filtered before writing to netCDF4, since
        #    string variables can't have a fill value
        with netCDF4.Dataset(fname, mode='w', format=netcdf_format) as out_data:
            # number of items, yeah
            num = len(self.index)

            # write out the datetime index
            if unlimited_time:
                out_data.createDimension(epoch_name, None)
            else:
                out_data.createDimension(epoch_name, num)
            cdfkey = out_data.createVariable(epoch_name, 'i8',
                                             dimensions=(epoch_name),
                                             zlib=zlib,
                                             complevel=complevel,
                                             shuffle=shuffle)

            # grab existing metadata for Epoch or create suitable info
            if epoch_name in self.meta:
                new_dict = export_meta[self.meta.var_case_name(epoch_name)]
            else:
                # create empty shell
                new_dict = {}

            # update required and basic information if not present
            for export_name_label in export_name_labels:
                if export_name_label not in new_dict:
                    new_dict[export_name_label] = epoch_name

            for export_units_label in export_units_labels:
                if export_units_label not in new_dict:
                    new_dict[export_units_label] = \
                        'Milliseconds since 1970-1-1 00:00:00'

            for export_desc_label in export_desc_labels:
                if export_desc_label not in new_dict:
                    new_dict[export_desc_label] = \
                        'Milliseconds since 1970-1-1 00:00:00'

            for export_notes_label in export_notes_labels:
                if export_notes_label not in new_dict:
                    new_dict[export_notes_label] = ''

            new_dict['calendar'] = 'standard'
            new_dict['Format'] = 'i8'
            new_dict['Var_Type'] = 'data'
            if self.index.is_monotonic_increasing:
                new_dict['MonoTon'] = 'increase'
            elif self.index.is_monotonic_decreasing:
                new_dict['MonoTon'] = 'decrease'
            new_dict['Time_Base'] = 'Milliseconds since 1970-1-1 00:00:00'
            new_dict['Time_Scale'] = 'UTC'
            new_dict = self._filter_netcdf4_metadata(new_dict, np.int64,
                                                     export_nan=export_nan)
            # attach metadata
            cdfkey.setncatts(new_dict)

            # attach data
            cdfkey[:] = (self.index.values.astype(np.int64)
                         * 1.E-6).astype(np.int64)

            # iterate over all of the columns in the Instrument dataframe
            # check what kind of data we are dealing with, then store
            for key in self.variables:
                # get information on type data we are dealing with
                # data is data in proer type( multiformat support)
                # coltype is the direct type, np.int64
                # and datetime_flag lets you know if the data is full of time
                # information
                if preserve_meta_case:
                    # use the variable case stored in the MetaData object
                    case_key = self.meta.var_case_name(key)
                else:
                    # use variable names used by user when working with data
                    case_key = key

                data, coltype, datetime_flag = self._get_data_info(
                    self[key], netcdf_format)

                # operate on data based upon type
                if self[key].dtype != np.dtype('O'):
                    # not an object, normal basic 1D data
                    cdfkey = out_data.createVariable(case_key,
                                                     coltype,
                                                     dimensions=(epoch_name),
                                                     zlib=zlib,
                                                     complevel=complevel,
                                                     shuffle=shuffle)

                    # attach any meta data, after filtering for standards
                    try:
                        # attach dimension metadata
                        new_dict = export_meta[case_key]
                        new_dict['Depend_0'] = epoch_name
                        new_dict['Display_Type'] = 'Time Series'
                        new_dict['Format'] = self._get_var_type_code(coltype)
                        new_dict['Var_Type'] = 'data'
                        new_dict = self._filter_netcdf4_metadata(
                            new_dict, coltype, export_nan=export_nan)
                        cdfkey.setncatts(new_dict)
                    except KeyError as err:
                        logger.info(' '.join((str(err), '\n',
                                              ' '.join(('Unable to find'
                                                        'MetaData for',
                                                        key)))))
                    # assign data
                    if datetime_flag:
                        # datetime is in nanoseconds, storing milliseconds
                        cdfkey[:] = (data.values.astype(coltype)
                                     * 1.0E-6).astype(coltype)
                    else:
                        # not datetime data, just store as is
                        cdfkey[:] = data.values.astype(coltype)

                # back to main check on type of data to write
                else:
                    # It is a Series of objects.  First, figure out what the
                    # individual object typess are.  Then, act as needed.

                    # Use info in coltype to get real datatype of object
                    if (coltype == str):
                        cdfkey = out_data.createVariable(case_key,
                                                         coltype,
                                                         dimensions=epoch_name,
                                                         zlib=zlib,
                                                         complevel=complevel,
                                                         shuffle=shuffle)
                        # Attach any meta data
                        try:
                            # attach dimension metadata
                            new_dict = export_meta[case_key]
                            new_dict['Depend_0'] = epoch_name
                            new_dict['Display_Type'] = 'Time Series'
                            new_dict['Format'] = self._get_var_type_code(
                                coltype)
                            new_dict['Var_Type'] = 'data'

                            # no FillValue or FillVal allowed for strings
                            new_dict = self._filter_netcdf4_metadata(
                                new_dict, coltype, remove=True,
                                export_nan=export_nan)
                            # really attach metadata now
                            cdfkey.setncatts(new_dict)
                        except KeyError:
                            logger.info(' '.join(('Unable to find MetaData for',
                                                  key)))

                        # time to actually write the data now
                        cdfkey[:] = data.values

                    # Still dealing with an object, not just a Series of
                    # strings.  Maps to `if` check on coltypes, being
                    # string-based.
                    else:
                        # Presuming a series with a dataframe or series in each
                        # location start by collecting some basic info on
                        # dimensions sizes, names, then create corresponding
                        # netCDF4 dimensions total dimensions stored for object
                        # are epoch plus ones created below
                        dims = np.shape(self[key].iloc[0])
                        obj_dim_names = []
                        if len(dims) == 1:
                            # generally working with higher dimensional data
                            # pad dimensions so that the rest of the code works
                            # for either a Series or a Frame
                            dims = (dims[0], 0)
                        for i, dim in enumerate(dims[:-1]):
                            # don't need to go over last dimension value,
                            # it covers number of columns (if a frame)
                            obj_dim_names.append(case_key)
                            out_data.createDimension(obj_dim_names[-1], dim)

                        # create simple tuple with information needed to create
                        # the right dimensions for variables that will
                        # be written to file
                        var_dim = tuple([epoch_name] + obj_dim_names)

                        # We need to do different things if a series or
                        # dataframe stored
                        try:
                            # start by assuming it is a dataframe
                            # get list of subvariables
                            iterable = self[key].iloc[0].columns

                            # store our newfound knowledge, we are dealing with
                            # a series of DataFrames
                            is_frame = True
                        except AttributeError:
                            # turns out data is Series of Series
                            # which doesn't have columns
                            iterable = [self[key].iloc[0].name]
                            is_frame = False

                        # find location within main variable that actually
                        # has subvariable data (not just empty frame/series)
                        # so we can determine what the real underlying data
                        # types are
                        good_data_loc = 0
                        for jjj in np.arange(len(self.data)):
                            if len(self.data[key].iloc[0]) > 0:
                                data_loc = jjj
                                break

                        # found a place with data, if there is one
                        # now iterate over the subvariables, get data info
                        # create netCDF4 variables and store the data
                        # stored name is variable_subvariable
                        for col in iterable:
                            if is_frame:
                                # we are working with a dataframe so
                                # multiple subvariables stored under a single
                                # main variable heading
                                idx = self[key].iloc[good_data_loc][col]
                                data, coltype, _ = self._get_data_info(
                                    idx, netcdf_format)
                                cdfkey = out_data.createVariable(
                                    '_'.join((case_key, col)), coltype,
                                    dimensions=var_dim, zlib=zlib,
                                    complevel=complevel, shuffle=shuffle)

                                # attach any meta data
                                try:
                                    new_dict = export_meta['_'.join((case_key,
                                                                     col))]
                                    new_dict['Depend_0'] = epoch_name
                                    new_dict['Depend_1'] = obj_dim_names[-1]
                                    new_dict['Display_Type'] = 'Spectrogram'
                                    new_dict['Format'] = \
                                        self._get_var_type_code(coltype)
                                    new_dict['Var_Type'] = 'data'
                                    new_dict = self._filter_netcdf4_metadata(
                                        new_dict, coltype,
                                        export_nan=export_nan)
                                    cdfkey.setncatts(new_dict)
                                except KeyError as err:
                                    logger.info(' '.join((str(err), '\n',
                                                          'Unable to find',
                                                          'MetaData for',
                                                          ', '.join((key,
                                                                     col)))))

                                # Attach data.  It may be slow to repeatedly
                                # call the store method as well astype method
                                # below collect data into a numpy array, then
                                # write the full array in one go
                                temp_cdf_data = np.zeros(
                                    (num, dims[0])).astype(coltype)
                                for i in range(num):
                                    temp_cdf_data[i, :] = \
                                        self[key].iloc[i][col].values

                                # Write data
                                cdfkey[:, :] = temp_cdf_data.astype(coltype)

                            else:
                                # We are dealing with a Series.  Get
                                # information from within the series
                                idx = self[key].iloc[good_data_loc]
                                data, coltype, _ = self._get_data_info(
                                    idx, netcdf_format)
                                cdfkey = out_data.createVariable(
                                    case_key + '_data', coltype,
                                    dimensions=var_dim, zlib=zlib,
                                    complevel=complevel, shuffle=shuffle)

                                # Attach any meta data
                                try:
                                    new_dict = export_meta[case_key]
                                    new_dict['Depend_0'] = epoch_name
                                    new_dict['Depend_1'] = obj_dim_names[-1]
                                    new_dict['Display_Type'] = 'Spectrogram'
                                    new_dict['Format'] = \
                                        self._get_var_type_code(coltype)
                                    new_dict['Var_Type'] = 'data'
                                    new_dict = self._filter_netcdf4_metadata(
                                        new_dict, coltype,
                                        export_nan=export_nan)
                                    # really attach metadata now
                                    cdfkey.setncatts(new_dict)
                                except KeyError as err:
                                    logger.info(' '.join((str(err), '\n',
                                                          'Unable to find ',
                                                          'MetaData for,',
                                                          key)))
                                # attach data
                                temp_cdf_data = np.zeros(
                                    (num, dims[0])).astype(coltype)
                                for i in range(num):
                                    temp_cdf_data[i, :] = self[i, key].values
                                # write data
                                cdfkey[:, :] = temp_cdf_data.astype(coltype)

                        # We are done storing the actual data for the given
                        # higher order variable. Now we need to store the index
                        # for all of that fancy data.

                        # Get index information
                        idx = good_data_loc
                        data, coltype, datetime_flag = self._get_data_info(
                            self[key].iloc[idx].index, netcdf_format)

                        # Create dimension variable for to store index in
                        # netCDF4
                        cdfkey = out_data.createVariable(case_key, coltype,
                                                         dimensions=var_dim,
                                                         zlib=zlib,
                                                         complevel=complevel,
                                                         shuffle=shuffle)

                        # Work with metadata
                        new_dict = export_meta[case_key]
                        new_dict['Depend_0'] = epoch_name
                        new_dict['Depend_1'] = obj_dim_names[-1]
                        new_dict['Display_Type'] = 'Time Series'
                        new_dict['Format'] = self._get_var_type_code(coltype)
                        new_dict['Var_Type'] = 'data'

                        if datetime_flag:
                            for export_name_label in export_name_labels:
                                new_dict[export_name_label] = epoch_name
                            for export_units_label in export_units_labels:
                                new_dict[export_units_label] = \
                                    'Milliseconds since 1970-1-1 00:00:00'
                            new_dict = self._filter_netcdf4_metadata(
                                new_dict, coltype, export_nan=export_nan)

                            # Set metadata dict
                            cdfkey.setncatts(new_dict)

                            # Set data
                            temp_cdf_data = np.zeros((num,
                                                      dims[0])).astype(coltype)
                            for i in range(num):
                                temp_cdf_data[i, :] = self[i, key].index.values
                            cdfkey[:, :] = (temp_cdf_data.astype(coltype)
                                            * 1.E-6).astype(coltype)

                        else:
                            if self[key].iloc[data_loc].index.name is not None:
                                for export_name_label in export_name_labels:
                                    new_dict[export_name_label] = \
                                        self[key].iloc[data_loc].index.name
                            else:
                                for export_name_label in export_name_labels:
                                    new_dict[export_name_label] = key
                            new_dict = self._filter_netcdf4_metadata(
                                new_dict, coltype, export_nan=export_nan)

                            # Assign metadata dict
                            cdfkey.setncatts(new_dict)

                            # Set data
                            temp_cdf_data = np.zeros(
                                (num, dims[0])).astype(coltype)
                            for i in range(num):
                                temp_cdf_data[i, :] = \
                                    self[key].iloc[i].index.to_native_types()
                            cdfkey[:, :] = temp_cdf_data.astype(coltype)

            # Store any non standard attributes. Compare this Instrument's
            # attributes to base object
            base_attrb = dir(base_instrument)
            this_attrb = dir(self)

            # Filter out any 'private' attributes (those that start with a '_')
            adict = {}
            for key in this_attrb:
                if key not in base_attrb:
                    if key[0] != '_':
                        adict[key] = self.__getattribute__(key)

            # Add additional metadata to conform to standards
            adict['pysat_version'] = pysat.__version__
            if 'Conventions' not in adict:
                adict['Conventions'] = 'SPDF ISTP/IACG Modified for NetCDF'
            if 'Text_Supplement' not in adict:
                adict['Text_Supplement'] = ''

            # Remove any attributes with the names below.
            # pysat is responible for including them in the file.
            items = ['Date_End', 'Date_Start', 'File', 'File_Date',
                     'Generation_Date', 'Logical_File_ID']
            for item in items:
                if item in adict:
                    _ = adict.pop(item)

            adict['Date_End'] = dt.datetime.strftime(
                self.index[-1], '%a, %d %b %Y,  %Y-%m-%dT%H:%M:%S.%f')
            adict['Date_End'] = adict['Date_End'][:-3] + ' UTC'

            adict['Date_Start'] = dt.datetime.strftime(
                self.index[0], '%a, %d %b %Y,  %Y-%m-%dT%H:%M:%S.%f')
            adict['Date_Start'] = adict['Date_Start'][:-3] + ' UTC'
            adict['File'] = os.path.split(fname)
            adict['File_Date'] = self.index[-1].strftime(
                '%a, %d %b %Y,  %Y-%m-%dT%H:%M:%S.%f')
            adict['File_Date'] = adict['File_Date'][:-3] + ' UTC'
            adict['Generation_Date'] = dt.datetime.utcnow().strftime('%Y%m%d')
            adict['Logical_File_ID'] = os.path.split(fname)[-1].split('.')[:-1]

            # check for binary types, convert when found
            for key in adict.keys():
                if isinstance(adict[key], bool):
                    adict[key] = int(adict[key])

            # attach attributes
            out_data.setncatts(adict)
        return


#
# ----------------------------------------------
#   Utilities supporting the Instrument Object
# ----------------------------------------------
#


def _kwargs_keys_to_func_name(kwargs_key):
    """ Convert from self.kwargs key name to the function/method name

    Parameters
    ----------
    kwargs_key : str
        Key from self.kwargs dictionary

    Returns
    -------
    func_name : str
        Name of method or function associated with the input key

    """

    func_name = '_{:s}_rtn'.format(kwargs_key)
    return func_name


def _get_supported_keywords(local_func):
    """Return a dict of supported keywords

    Parameters
    ----------
    local_func : Python method or functools.partial
        Method used to load data within pysat

    Returns
    -------
    out_dict : dict
        dict of supported keywords and default values


    Note
    ----
    If the input is a partial function then the list of keywords returned only
    includes keywords that have not already been set as part of the
    functools.partial instantiation.

    """
    # account for keywords that are treated by Instrument as args
    pre_kws = ['fnames', 'inst_id', 'tag', 'date_array', 'data_path',
               'format_str', 'supported_tags', 'start', 'stop', 'freq']

    # check if partial function
    if isinstance(local_func, functools.partial):
        # get keyword arguments already applied to function
        existing_kws = local_func.keywords

        # pull out python function portion
        local_func = local_func.func
    else:
        existing_kws = {}

    # account for keywords already set since input was a partial function
    pre_kws.extend(existing_kws.keys())

    # Get the lists of arguements and defaults
    # The args and kwargs are both in the args list, and args are placed first
    #
    # modified from code on
    # https://stackoverflow.com/questions/196960/
    # can-you-list-the-keyword-arguments-a-function-receives
    sig = inspect.getfullargspec(local_func)
    func_args = list(sig.args)

    # Recast the function defaults as a list instead of NoneType or tuple.
    # inspect returns func_defaults=None when there are no defaults
    if sig.defaults is None:
        func_defaults = []
    else:
        func_defaults = [dval for dval in sig.defaults]

    # Remove arguments from the start of the func_args list
    while len(func_args) > len(func_defaults):
        func_args.pop(0)

    # remove pre-existing keywords from output
    # first identify locations
    pop_list = [i for i, arg in enumerate(func_args) if arg in pre_kws]

    # Remove pre-selected by cycling backwards through the list of indices
    for i in pop_list[::-1]:
        func_args.pop(i)
        func_defaults.pop(i)

    # Create the output dict
    out_dict = {akey: func_defaults[i] for i, akey in enumerate(func_args)}

    return out_dict


def _pass_func(*args, **kwargs):
    """ Default function for updateable Instrument methods
    """
    pass


def _check_load_arguments_none(*args, raise_error=False):
    """Ensure all arguments are None.

    Used to support .load method checks that arguments that should be
    None are None, while also keeping the .load method readable.

    Parameters
    ----------
    *args : iterable object
        Variables that are to checked to ensure None
    raise_error : bool
        If True, an error is raised if all args aren't None (default=False)

    Raises
    ------
    ValueError
        If all args aren't None and raise_error is True

    Returns
    -------
    bool
        True, if all args are None

    """

    all_none = True
    for arg in args:
        if arg is not None:
            all_none = False
            if raise_error:
                estr = ''.join(('An inconsistent set of inputs have been ',
                                'supplied as input. Please double-check that ',
                                'only date, filename, or year/day of year ',
                                'combinations are provided.'))
                raise ValueError(estr)

    return all_none<|MERGE_RESOLUTION|>--- conflicted
+++ resolved
@@ -2490,13 +2490,8 @@
                 # Support loading a range of dates
                 self.load_step = end_date - date
             else:
-<<<<<<< HEAD
                 # Defaults to single day load
-                self.load_step = pds.DateOffset(days=1)
-=======
-                # defaults to single day load
                 self.load_step = dt.timedelta(days=1)
->>>>>>> 6e35271b
             curr = date
 
         elif fname is not None:
