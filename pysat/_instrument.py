# -*- coding: utf-8 -*-
import copy
import datetime as dt
import errno
import functools
import importlib
import inspect
import os
import sys
import types
import warnings

import netCDF4
import numpy as np
import pandas as pds
import xarray as xr

import pysat
from pysat import utils
from pysat import user_modules
from pysat import logger


# main class for users
class Instrument(object):
    """Download, load, manage, modify and analyze science data.

    Parameters
    ----------
    platform : string
        name of platform/satellite.
    name : string
        name of instrument.
    tag : string, optional
        identifies particular subset of instrument data.
    inst_id : string, optional
        identity within constellation
    clean_level : {'clean','dusty','dirty','none'}, optional
        level of data quality
    pad : pandas.DateOffset, or dictionary, optional
        Length of time to pad the begining and end of loaded data for
        time-series processing. Extra data is removed after applying all
        custom functions. Dictionary, if supplied, is simply passed to
        pandas DateOffset.
    orbit_info : dict
        Orbit information, {'index':index, 'kind':kind, 'period':period}.
        See pysat.Orbits for more information.
    inst_module : module, optional
        Provide instrument module directly.
        Takes precedence over platform/name.
    update_files : boolean, optional
        If True, immediately query filesystem for instrument files and store.
    temporary_file_list : boolean, optional
        If true, the list of Instrument files will not be written to disk.
        Prevents a race condition when running multiple pysat processes.
    strict_time_flag : boolean, option (True)
        If true, pysat will check data to ensure times are unique and
        monotonically increasing.
    multi_file_day : boolean, optional
        Set to True if Instrument data files for a day are spread across
        multiple files and data for day n could be found in a file
        with a timestamp of day n-1 or n+1.
    manual_org : bool
        if True, then pysat will look directly in pysat data directory
        for data files and will not use default /platform/name/tag
    directory_format : str
        directory naming structure in string format. Variables such as
        platform, name, and tag will be filled in as needed using python
        string formatting. The default directory structure would be
        expressed as '{platform}/{name}/{tag}'
    file_format : str or NoneType
        File naming structure in string format.  Variables such as year,
        month, and inst_id will be filled in as needed using python string
        formatting.  The default file format structure is supplied in the
        instrument list_files routine.
    ignore_empty_files : boolean
        if True, the list of files found will be checked to
        ensure the filesizes are greater than zero. Empty files are
        removed from the stored list of files.
    units_label : str
        String used to label units in storage. Defaults to 'units'.
    name_label : str
        String used to label long_name in storage. Defaults to 'name'.
    notes_label : str
       label to use for notes in storage. Defaults to 'notes'
    desc_label : str
       label to use for variable descriptions in storage. Defaults to 'desc'
    plot_label : str
       label to use to label variables in plots. Defaults to 'label'
    axis_label : str
        label to use for axis on a plot. Defaults to 'axis'
    scale_label : str
       label to use for plot scaling type in storage. Defaults to 'scale'
    min_label : str
       label to use for typical variable value min limit in storage.
       Defaults to 'value_min'
    max_label : str
       label to use for typical variable value max limit in storage.
       Defaults to 'value_max'
    fill_label : str
        label to use for fill values. Defaults to 'fill' but some
        implementations will use 'FillVal'

    Attributes
    ----------
    data : pandas.DataFrame
        loaded science data
    date : pandas.datetime
        date for loaded data
    yr : int
        year for loaded data
    bounds : (datetime/filename/None, datetime/filename/None)
        bounds for loading data, supply array_like for a season with gaps.
        Users may provide as a tuple or tuple of lists, but the attribute is
        stored as a tuple of lists for consistency
    doy : int
        day of year for loaded data
    files : pysat.Files
        interface to instrument files
    meta : pysat.Meta
        interface to instrument metadata, similar to netCDF 1.6
    orbits : pysat.Orbits
        interface to extracting data orbit-by-orbit
    custom : pysat.Custom
        interface to instrument nano-kernel
    kwargs : dictionary
        keyword arguments passed to the standard Instrument routines

    Note
    ----
    Pysat attempts to load the module platform_name.py located in
    the pysat/instruments directory. This module provides the underlying
    functionality to download, load, and clean instrument data.
    Alternatively, the module may be supplied directly
    using keyword inst_module.

    Examples
    --------
    ::

        # 1-second mag field data
        vefi = pysat.Instrument(platform='cnofs',
                                name='vefi',
                                tag='dc_b',
                                clean_level='clean')
        start = dt.datetime(2009,1,1)
        stop = dt.datetime(2009,1,2)
        vefi.download(start, stop)
        vefi.load(date=start)
        print(vefi['dB_mer'])
        print(vefi.meta['db_mer'])

        # 1-second thermal plasma parameters
        ivm = pysat.Instrument(platform='cnofs',
                               name='ivm',
                               tag='',
                               clean_level='clean')
        ivm.download(start,stop)
        ivm.load(2009,1)
        print(ivm['ionVelmeridional'])

        # Ionosphere profiles from GPS occultation
        cosmic = pysat.Instrument('cosmic',
                                  'gps',
                                  'ionprf',
                                  altitude_bin=3)
        # bins profile using 3 km step
        cosmic.download(start, stop, user=user, password=password)
        cosmic.load(date=start)

    """

    # -----------------------------------------------------------------------
    # Define all magic methods

    def __init__(self, platform=None, name=None, tag=None, inst_id=None,
                 clean_level='clean', update_files=False, pad=None,
                 orbit_info=None, inst_module=None, multi_file_day=None,
                 manual_org=None, directory_format=None, file_format=None,
                 temporary_file_list=False, strict_time_flag=True,
                 ignore_empty_files=False,
                 units_label='units', name_label='long_name',
                 notes_label='notes', desc_label='desc',
                 plot_label='label', axis_label='axis', scale_label='scale',
                 min_label='value_min', max_label='value_max',
                 fill_label='fill', **kwargs):

        # Set default tag and inst_id
        self.tag = tag.lower() if tag is not None else ''
        self.inst_id = inst_id.lower() if inst_id is not None else ''

        if inst_module is None:
            # use strings to look up module name
            if isinstance(platform, str) and isinstance(name, str):
                self.platform = platform.lower()
                self.name = name.lower()

                # look to module for instrument functions and defaults
                self._assign_attrs(by_name=True)
            elif (platform is None) and (name is None):
                # creating "empty" Instrument object with this path
                self.name = ''
                self.platform = ''
                self._assign_attrs()
            else:
                raise ValueError(' '.join(('Inputs platform and name must both',
                                           'be strings, or both None.')))
        else:
            # user has provided a module, assign platform and name here
            for iattr in ['platform', 'name']:
                if hasattr(inst_module, iattr):
                    setattr(self, iattr, getattr(inst_module, iattr).lower())
                else:
                    raise AttributeError(''.join(['Supplied module ',
                                                  "{:}".format(inst_module),
                                                  'is missing required ',
                                                  'attribute: ', iattr]))

            # Look to supplied module for instrument functions and non-default
            # attribute values
            self._assign_attrs(inst_module=inst_module)

        # more reasonable defaults for optional parameters
        self.clean_level = (clean_level.lower() if clean_level is not None
                            else 'none')

        # assign strict_time_flag
        self.strict_time_flag = strict_time_flag

        # assign directory format information, which tells pysat how to look in
        # sub-directories for files
        if directory_format is not None:
            # assign_func sets some instrument defaults, direct info rules all
            self.directory_format = directory_format.lower()
        elif self.directory_format is not None:
            # value not provided by user, check if there is a value provided by
            # the instrument module, which may be provided as the desired
            # string or a method dependent on tag and inst_id
            if callable(self.directory_format):
                self.directory_format = self.directory_format(tag, inst_id)

        # assign the file format string, if provided by user
        # enables user to temporarily put in a new string template for files
        # that may not match the standard names obtained from download routine
        if file_format is not None:
            self.file_format = file_format

        # check to make sure value is reasonable
        if self.file_format is not None:
            # check if it is an iterable string.  If it isn't formatted
            # properly, raise Error
            if(not isinstance(self.file_format, str)
               or (self.file_format.find("{") < 0)
               or (self.file_format.find("}") < 0)):
                raise ValueError(''.join(['file format set to default, ',
                                          'supplied string must be iterable ',
                                          '[{:}]'.format(self.file_format)]))

        # set up empty data and metadata
        # check if pandas or xarray format
        if self.pandas_format:
            self._null_data = pds.DataFrame(None)
            self._data_library = pds.DataFrame
        else:
            self._null_data = xr.Dataset(None)
            self._data_library = xr.Dataset

        # assign null data for user selected data type
        self.data = self._null_data.copy()

        # create Meta instance with appropriate labels
        self.units_label = units_label
        self.name_label = name_label
        self.notes_label = notes_label
        self.desc_label = desc_label
        self.plot_label = plot_label
        self.axis_label = axis_label
        self.scale_label = scale_label
        self.min_label = min_label
        self.max_label = max_label
        self.fill_label = fill_label
        self.meta = pysat.Meta(units_label=self.units_label,
                               name_label=self.name_label,
                               notes_label=self.notes_label,
                               desc_label=self.desc_label,
                               plot_label=self.plot_label,
                               axis_label=self.axis_label,
                               scale_label=self.scale_label,
                               min_label=self.min_label,
                               max_label=self.max_label,
                               fill_label=self.fill_label)

        # function processing class, processes data on load
        self.custom = pysat.Custom()

        # create arrays to store data around loaded day
        # enables padding across day breaks with minimal loads
        self._next_data = self._null_data.copy()
        self._next_data_track = []
        self._prev_data = self._null_data.copy()
        self._prev_data_track = []
        self._curr_data = self._null_data.copy()

        # If the multi_file_day flag was set update here, otherwise the
        # default will be set by _assign_attrs
        if multi_file_day is not None:
            self.multi_file_day = multi_file_day

        # Initialize the padding
        if isinstance(pad, pds.DateOffset) or pad is None:
            self.pad = pad
        elif isinstance(pad, dict):
            self.pad = pds.DateOffset(**pad)
        else:
            raise ValueError(''.join(['pad must be a dict, NoneType, or ',
                                      'pandas.DateOffset instance.']))

        # Store kwargs, passed to standard routines first
        self.kwargs = {}
        saved_keys = []
        partial_func = ['list_files', 'download', 'default', 'clean']
        for fkey in ['list_files', 'load', 'default', 'download',
                     'list_remote_files', 'clean']:
            func_name = _kwargs_keys_to_func_name(fkey)
            func = getattr(self, func_name)

            # get dict of supported keywords and values
            default_kwargs = _get_supported_keywords(func)

            # check if kwargs are in list
            good_kwargs = [ckey for ckey in kwargs.keys()
                           if ckey in default_kwargs]

            # store appropriate user supplied keywords for this function
            self.kwargs[fkey] = {gkey: kwargs[gkey] for gkey in good_kwargs}

            # Add in defaults if not already present
            for dkey in default_kwargs.keys():
                if dkey not in good_kwargs:
                    self.kwargs[fkey][dkey] = default_kwargs[dkey]

            # Determine the number of kwargs in this function
            fkwargs = [gkey for gkey in self.kwargs[fkey].keys()]

            # Only save the kwargs if they exist and have not been assigned
            # through partial
            if len(fkwargs) > 0:
                # Store the saved keys
                saved_keys.extend(fkwargs)

                # If the function can't access this dict, use partial
                if fkey in partial_func:
                    pfunc = functools.partial(func, **self.kwargs[fkey])
                    setattr(self, func_name, pfunc)
                    del self.kwargs[fkey]
            else:
                del self.kwargs[fkey]

        # Test for user supplied keys that are not used
        missing_keys = []
        for custom_key in kwargs:
            if custom_key not in saved_keys:
                missing_keys.append(custom_key)

        if len(missing_keys) > 0:
            raise ValueError('unknown keyword{:s} supplied: {:}'.format(
                '' if len(missing_keys) == 1 else 's', missing_keys))

        # instantiate Files class
        manual_org = False if manual_org is None else manual_org
        temporary_file_list = not temporary_file_list
        self.files = pysat.Files(self, manual_org=manual_org,
                                 directory_format=self.directory_format,
                                 update_files=update_files,
                                 file_format=self.file_format,
                                 write_to_disk=temporary_file_list,
                                 ignore_empty_files=ignore_empty_files)

        # set bounds for iteration
        # self.bounds requires the Files class
        # setting (None,None) loads default bounds
        self.bounds = (None, None)
        self.date = None
        self._fid = None
        self.yr = None
        self.doy = None
        self._load_by_date = False

        # initialize orbit support
        if orbit_info is None:
            if self.orbit_info is None:
                # if default info not provided, set None as default
                orbit_info = {'index': None, 'kind': None, 'period': None}
            else:
                # default provided by instrument module
                orbit_info = self.orbit_info
        self.orbits = pysat.Orbits(self, **orbit_info)
        self.orbit_info = orbit_info

        # Create empty placeholder for meta translation table
        # gives information about how to label metadata for netcdf export
        # if None, pysat metadata labels will be used
        self._meta_translation_table = None

        # Create a placeholder for a post-processing function to be applied
        # to the metadata dictionary before export. If None, no post-processing
        # will occur
        self._export_meta_post_processing = None

        # start with a daily increment for loading
        self.load_step = pds.DateOffset(days=1)

        # Run instrument init function, a basic pass function is used if the
        # user doesn't supply the init function
        self._init_rtn()

        # store base attributes, used in particular by Meta class
        self._base_attr = dir(self)

    def __repr__(self):
        """ Print the basic Instrument properties"""
        out_str = "".join(["Instrument(platform='", self.platform, "', name='",
                           self.name, "', inst_id='", self.inst_id,
                           "', clean_level='", self.clean_level,
                           "', pad={:}, orbit_info=".format(self.pad),
                           "{:}, **{:})".format(self.orbit_info, self.kwargs)])

        return out_str

    def __str__(self):
        """ Descriptively print the basic Instrument properties"""

        # Get the basic Instrument properties
        output_str = 'pysat Instrument object\n'
        output_str += '-----------------------\n'
        output_str += "Platform: '{:s}'\n".format(self.platform)
        output_str += "Name: '{:s}'\n".format(self.name)
        output_str += "Tag: '{:s}'\n".format(self.tag)
        output_str += "Instrument id: '{:s}'\n".format(self.inst_id)

        # Print out the data processing information
        output_str += '\nData Processing\n'
        output_str += '---------------\n'
        output_str += "Cleaning Level: '{:s}'\n".format(self.clean_level)
        output_str += 'Data Padding: {:s}\n'.format(self.pad.__str__())
        for routine in self.kwargs.keys():
            output_str += 'Keyword Arguments Passed to {:s}: '.format(routine)
            output_str += "{:s}\n".format(self.kwargs[routine].__str__())
        output_str += "{:s}\n".format(self.custom.__str__())

        # Print out the orbit settings
        if self.orbits.orbit_index is not None:
            output_str += '{:s}\n'.format(self.orbits.__str__())

        # Print the local file information
        output_str += self.files.__str__()

        # Display loaded data
        output_str += '\n\nLoaded Data Statistics\n'
        output_str += '----------------------\n'
        if not self.empty:
            num_vars = len(self.variables)

            output_str += 'Date: ' + self.date.strftime('%d %B %Y') + '\n'
            output_str += 'DOY: {:03d}\n'.format(self.doy)
            output_str += 'Time range: '
            output_str += self.index[0].strftime('%d %B %Y %H:%M:%S')
            output_str += ' --- '
            output_str += self.index[-1].strftime('%d %B %Y %H:%M:%S\n')
            output_str += 'Number of Times: {:d}\n'.format(len(self.index))
            output_str += 'Number of variables: {:d}\n'.format(num_vars)

            output_str += '\nVariable Names:\n'
            output_str += utils._core.fmt_output_in_cols(self.variables)

            # Print the short version of the metadata
            output_str += '\n{:s}'.format(self.meta.__str__(long_str=False))
        else:
            output_str += 'No loaded data.\n'

        return output_str

    def __getitem__(self, key):
        """
        Convenience notation for accessing data; inst['name'] is inst.data.name

        Parameters
        ----------
        key : str, tuple, or dict
            Data variable name, tuple with a slice, or dict used to locate
            desired data

        Note
        ----
        See pandas or xarray .loc and .iloc documentation for more details

        Examples
        --------
        ::

            # By name
            inst['name']
            # By list of names
            inst[['name1', 'name2']]
            # By position
            inst[row_index, 'name']
            # Slicing by row
            inst[row1:row2, 'name']
            # By Date
            inst[datetime, 'name']
            # Slicing by date, inclusive
            inst[datetime1:datetime2, 'name']
            # Slicing by name and row/date
            inst[datetime1:datetime2, 'name1':'name2']

        """

        if self.pandas_format:
            if isinstance(key, str):
                return self.data[key]
            elif isinstance(key, tuple):
                try:
                    # Pass keys directly through
                    return self.data.loc[key[0], key[1]]
                except (KeyError, TypeError):
                    # TypeError for single integer
                    # KeyError for list, array, slice of integers
                    # Assume key[0] is integer (including list or slice)
                    return self.data.loc[self.data.index[key[0]], key[1]]
            else:
                try:
                    # integer based indexing
                    return self.data.iloc[key]
                except (TypeError, ValueError):
                    # If it's not an integer, TypeError is thrown
                    # If it's a list, ValueError is thrown
                    return self.data[key]
        else:
            return self.__getitem_xarray__(key)

    def __getitem_xarray__(self, key):
        """
        Convenience notation for accessing data; inst['name'] is inst.data.name

        Parameters
        ----------
        key : str, tuple, or dict
            Data variable name, tuple with a slice, or dict used to locate
            desired data

        Note
        ----
        See xarray .loc and .iloc documentation for more details

        Examples
        --------
        ::

            # By name
            inst['name']
            # By position
            inst[row_index, 'name']
            # Slicing by row
            inst[row1:row2, 'name']
            # By Date
            inst[datetime, 'name']
            # Slicing by date, inclusive
            inst[datetime1:datetime2, 'name']
            # Slicing by name and row/date
            inst[datetime1:datetime2, 'name1':'name2']

        """
        if 'Epoch' in self.data.indexes:
            epoch_name = 'Epoch'
        elif 'time' in self.data.indexes:
            epoch_name = 'time'
        else:
            return xr.Dataset(None)

        if isinstance(key, tuple):
            if len(key) == 2:
                # support slicing time, variable name
                try:
                    return self.data.isel(indexers={epoch_name: key[0]})[key[1]]
                except (TypeError, KeyError):
                    try:
                        return self.data.sel(indexers={epoch_name:
                                                       key[0]})[key[1]]
                    except TypeError:  # construct dataset from names
                        return self.data[self.variables[key[1]]]
            else:
                # multidimensional indexing
                indict = {}
                for i, dim in enumerate(self[key[-1]].dims):
                    indict[dim] = key[i]

                return self.data[key[-1]][indict]
        else:
            try:
                # grab a particular variable by name
                return self.data[key]
            except (TypeError, KeyError):
                # that didn't work
                try:
                    # get all data variables but for a subset of time
                    # using integer indexing
                    return self.data.isel(indexers={epoch_name: key})
                except (TypeError, KeyError):
                    # subset of time, using label based indexing
                    return self.data.sel(indexers={epoch_name: key})

    def __setitem__(self, key, new):
        """Convenience method for adding data to instrument.

        Parameters
        ----------
        key : str, tuple, dict
            String label, or dict or tuple of indices for new data
        new : dict, pandas.DataFrame, or xarray.Dataset
            New data as a dict (assigned with key 'data'), DataFrame, or
            Dataset

        Examples
        --------
        ::

            # Simple Assignment, default metadata assigned
            # 'long_name' = 'name'
            # 'units' = ''
            inst['name'] = newData
            # Assignment with Metadata
            inst['name'] = {'data':new_data,
                            'long_name':long_name,
                            'units':units}

        Note
        ----
        If no metadata provided and if metadata for 'name' not already stored
        then default meta information is also added,
        long_name = 'name', and units = ''.

        """

        # add data to main pandas.DataFrame, depending upon the input
        # aka slice, and a name
        if self.pandas_format:
            if isinstance(key, tuple):
                try:
                    # Pass directly through to loc
                    # This line raises a FutureWarning, but will be caught
                    # by TypeError, so may not be an issue
                    self.data.loc[key[0], key[1]] = new
                except (KeyError, TypeError):
                    # TypeError for single integer
                    # KeyError for list, array, slice of integers
                    # Assume key[0] is integer (including list or slice)
                    self.data.loc[self.data.index[key[0]], key[1]] = new
                self.meta[key[1]] = {}
                return
            elif not isinstance(new, dict):
                # make it a dict to simplify downstream processing
                new = {'data': new}

            # input dict must have data in 'data',
            # the rest of the keys are presumed to be metadata
            in_data = new.pop('data')
            if hasattr(in_data, '__iter__'):
                if isinstance(in_data, pds.DataFrame):
                    pass
                    # filter for elif
                elif isinstance(next(iter(in_data), None), pds.DataFrame):
                    # Input is a list_like of frames, denoting higher order data
                    if ('meta' not in new) and (key not in self.meta.keys_nD()):
                        # Create an empty Meta instance but with variable names.
                        # This will ensure the correct defaults for all
                        # subvariables.  Meta can filter out empty metadata as
                        # needed, the check above reduces the need to create
                        # Meta instances.
                        ho_meta = pysat.Meta(units_label=self.units_label,
                                             name_label=self.name_label,
                                             notes_label=self.notes_label,
                                             desc_label=self.desc_label,
                                             plot_label=self.plot_label,
                                             axis_label=self.axis_label,
                                             scale_label=self.scale_label,
                                             fill_label=self.fill_label,
                                             min_label=self.min_label,
                                             max_label=self.max_label)
                        ho_meta[in_data[0].columns] = {}
                        self.meta[key] = ho_meta

            # assign data and any extra metadata
            self.data[key] = in_data
            self.meta[key] = new

        else:
            # xarray format chosen for Instrument object
            if not isinstance(new, dict):
                new = {'data': new}
            in_data = new.pop('data')

            if 'Epoch' in self.data.indexes:
                epoch_name = 'Epoch'
            elif 'time' in self.data.indexes:
                epoch_name = 'time'
            else:
                raise ValueError(' '.join(('Unsupported time index name,',
                                           '"Epoch" or "time".')))

            if isinstance(key, tuple):
                # user provided more than one thing in assignment location
                # something like, index integers and a variable name
                # self[idx, 'variable'] = stuff
                # or, self[idx1, idx2, idx3, 'variable'] = stuff
                # construct dictionary of dimensions and locations for
                # xarray standards
                indict = {}
                for i, dim in enumerate(self[key[-1]].dims):
                    indict[dim] = key[i]
                try:
                    self.data[key[-1]].loc[indict] = in_data
                except (TypeError, KeyError):
                    indict[epoch_name] = self.index[indict[epoch_name]]
                    self.data[key[-1]].loc[indict] = in_data
                self.meta[key[-1]] = new
                return
            elif isinstance(key, str):
                # Assigning basic variables

                if isinstance(in_data, xr.DataArray):
                    # If xarray input, take as is
                    self.data[key] = in_data
                elif len(np.shape(in_data)) == 1:
                    # If not an xarray input, but still iterable, then we
                    # go through to process the 1D input
                    if len(in_data) == len(self.index):
                        # 1D input has the correct length for storage along
                        # 'Epoch'
                        self.data[key] = (epoch_name, in_data)
                    elif len(in_data) == 1:
                        # only provided a single number in iterable, make that
                        # the input for all times
                        self.data[key] = (epoch_name,
                                          [in_data[0]] * len(self.index))
                    elif len(in_data) == 0:
                        # Provided an empty iterable, make everything NaN
                        self.data[key] = (epoch_name,
                                          [np.nan] * len(self.index))
                elif len(np.shape(in_data)) == 0:
                    # Not an iterable input, rather a single number.  Make
                    # that number the input for all times
                    self.data[key] = (epoch_name, [in_data] * len(self.index))
                else:
                    # Multidimensional input that is not an xarray.  The user
                    # needs to provide everything that is required for success
                    if isinstance(in_data, tuple):
                        self.data[key] = in_data
                    else:
                        raise ValueError(' '.join(('Must provide dimensions',
                                                   'for xarray multidim',
                                                   'data using input tuple.')))

            elif hasattr(key, '__iter__'):
                # Multiple input strings (keys) are provided, but not in tuple
                # form.  Recurse back into this function, setting each input
                # individually
                for keyname in key:
                    self.data[keyname] = in_data[keyname]

            # Attach metadata
            self.meta[key] = new

        return

    def __iter__(self):
        """Iterates instrument object by loading subsequent days or files.

        Note
        ----
        Limits of iteration, and iteration type (date/file)
        set by `bounds` attribute.

        Default bounds are the first and last dates from files on local system.

        Examples
        --------
        ::

            inst = pysat.Instrument(platform=platform, name=name, tag=tag)
            start = dt.datetime(2009, 1, 1)
            stop = dt.datetime(2009, 1, 31)
            inst.bounds = (start, stop)
            for inst in inst:
                print('Another day loaded', inst.date)

        """

        if self._iter_type == 'file':
            width = self._iter_width
            for fname in self._iter_list:
                # Without a copy, a = [inst for inst in inst] leads to
                # every item being the last day loaded.
                # With the copy, behavior is as expected. Making a copy
                # of an empty object is going to be faster than a full one.
                self.data = self._null_data
                local_inst = self.copy()
                # load range of files
                # get location for second file, width of 1 loads only one file
                nfid = self.files.get_index(fname) + width - 1
                local_inst.load(fname=fname, stop_fname=self.files[nfid])
                yield local_inst

        elif self._iter_type == 'date':
            # iterate over dates
            # list of dates generated whenever bounds are set
            for date in self._iter_list:
                # do copy trick, starting with null data in object
                self.data = self._null_data
                local_inst = self.copy()
                # user specified range of dates
                end_date = date + self._iter_width
                # load range of dates
                local_inst.load(date=date, end_date=end_date)
                yield local_inst

        # Add last loaded data/metadata from local_inst into the original object
        # Making copy here to ensure there are no left over references
        # to the local_inst object in the loop that would interfere with
        # garbage collection. Don't want to make a copy of underlying data.
        local_inst_data = local_inst.data
        local_inst.data = local_inst._null_data
        self.data = local_inst_data
        self.meta = local_inst.meta.copy()

    # -----------------------------------------------------------------------
    # Define all hidden methods

    def _empty(self, data=None):
        """Boolean flag reflecting lack of data

        Parameters
        ----------
        data : NoneType, pds.DataFrame, or xr.Dataset
            Data object

        Returns
        -------
        bool
            True if there is no Instrument data, False if there is data

        """

        if data is None:
            data = self.data
        if self.pandas_format:
            return data.empty
        else:
            if 'time' in data.indexes:
                return len(data.indexes['time']) == 0
            elif 'Epoch' in data.indexes:
                return len(data.indexes['Epoch']) == 0
            else:
                return True

    def _index(self, data=None):
        """Returns time index of loaded data

        Parameters
        ----------
        data : NoneType, pds.DataFrame, or xr.Dataset
            Data object

        Returns
        -------
        pds.Series
            Series containing the time indeces for the Instrument data

        """
        if data is None:
            data = self.data

        if self.pandas_format:
            return data.index
        else:
            if 'time' in data.indexes:
                return data.indexes['time']
            elif 'Epoch' in data.indexes:
                return data.indexes['Epoch']
            else:
                return pds.Index([])

    def _pass_method(*args, **kwargs):
        """ Default method for updateable Instrument methods
        """
        pass

    def _assign_attrs(self, by_name=False, inst_module=None):
        """Assign all external instrument attributes to the Instrument object

        Parameters
        ----------
        by_name : boolean
            If True, uses self.platform and self.name to load the Instrument,
            if False uses inst_module. (default=False)
        inst_module : module or NoneType
            Instrument module or None, if not specified (default=None)

        Raises
        ------
        KeyError
            If unknown platform or name supplied
        ImportError
            If there was an error importing the instrument module
        AttributeError
            If a required Instrument method is missing

        Note
        ----
        methods
            init, default, and clean
        functions
            load, list_files, download, and list_remote_files
        attributes
            directory_format, file_format, multi_file_day, orbit_info, and
            pandas_format
        test attributes
            _download_test, _download_test_travis, and _password_req

        """
        # Declare the standard Instrument methods and attributes
        inst_methods = {'required': ['init', 'clean'],
                        'optional': ['default']}
        inst_funcs = {'required': ['load', 'list_files', 'download'],
                      'optional': ['list_remote_files']}
        inst_attrs = {"directory_format": None, "file_format": None,
                      "multi_file_day": False, "orbit_info": None,
                      "pandas_format": True}
        test_attrs = {'_test_download': True, '_test_download_travis': True,
                      '_password_req': False}

        # set method defaults
        for mname in [mm for val in inst_methods.values() for mm in val]:
            local_name = _kwargs_keys_to_func_name(mname)
            setattr(self, local_name, self._pass_method)

        # set function defaults
        for mname in [mm for val in inst_funcs.values() for mm in val]:
            local_name = _kwargs_keys_to_func_name(mname)
            setattr(self, local_name, _pass_func)

        # set attribute defaults
        for iattr in inst_attrs.keys():
            setattr(self, iattr, inst_attrs[iattr])

        # set test defaults
        for iattr in test_attrs.keys():
            setattr(self, iattr, test_attrs[iattr])

        # Get the instrument module information, returning with defaults
        # if none is supplied
        if by_name:
            # pysat platform is reserved for modules within pysat.instruments
            if self.platform == 'pysat':
                # look within pysat
                inst = importlib.import_module(
                    ''.join(('.', self.platform, '_', self.name)),
                    package='pysat.instruments')
            else:
                # Not a native pysat.Instrument.  First, get the supporting
                # instrument module from the pysat registry
                if self.platform not in user_modules.keys():
                    raise KeyError('unknown platform supplied: {:}'.format(
                        self.platform))

                if self.name not in user_modules[self.platform].keys():
                    raise KeyError(''.join(['unknown name supplied: ',
                                            self.name, ' not assigned to the ',
                                            self.platform, ' platform']))

                mod = user_modules[self.platform][self.name]

                # Import the registered module.  Though modules are checked to
                # ensure they may be imported when registered, something may
                # have changed on the system since it was originally checked.
                try:
                    inst = importlib.import_module(mod)
                except ImportError as ierr:
                    estr = ' '.join(('unable to locate or import module for',
                                     'platform {:}, name {:}'))
                    estr = estr.format(self.platform, self.name)
                    logger.error(estr)
                    raise ImportError(ierr)
        elif inst_module is not None:
            # user supplied an object with relevant instrument routines
            inst = inst_module
        else:
            # no module or name info, default pass functions assigned
            return

        # Assign the Instrument methods
        missing = list()
        for mstat in inst_methods.keys():
            for mname in inst_methods[mstat]:
                if hasattr(inst, mname):
                    local_name = _kwargs_keys_to_func_name(mname)
                    # Remote functions are not attached as methods unless
                    # cast that way, specifically
                    # https://stackoverflow.com/questions/972/
                    #         adding-a-method-to-an-existing-object-instance
                    local_method = types.MethodType(getattr(inst, mname), self)
                    setattr(self, local_name, local_method)
                else:
                    missing.append(mname)
                    if mstat == "required":
                        raise AttributeError(
                            "".join(['A `', mname, '` method is required',
                                     ' for every Instrument']))

        if len(missing) > 0:
            logger.debug('Missing Instrument methods: {:}'.format(missing))

        # Assign the Instrument functions
        missing = list()
        for mstat in inst_funcs.keys():
            for mname in inst_funcs[mstat]:
                if hasattr(inst, mname):
                    local_name = _kwargs_keys_to_func_name(mname)
                    setattr(self, local_name, getattr(inst, mname))
                else:
                    missing.append(mname)
                    if mstat == "required":
                        raise AttributeError(
                            "".join(['A `', mname, '` function is required',
                                     ' for every Instrument']))

        if len(missing) > 0:
            logger.debug('Missing Instrument methods: {:}'.format(missing))

        # look for instrument default parameters
        missing = list()
        for iattr in inst_attrs.keys():
            if hasattr(inst, iattr):
                setattr(self, iattr, getattr(inst, iattr))
            else:
                missing.append(iattr)

        if len(missing) > 0:
            logger.debug(''.join(['These Instrument attributes kept their ',
                                  'default  values: {:}'.format(missing)]))

        # Check for download flags for tests
        missing = list()
        for iattr in test_attrs.keys():
            # Check and see if this instrument has the desired test flag
            if hasattr(inst, iattr):
                local_attr = getattr(inst, iattr)

                # Test to see that this attribute is set for the desired
                # inst_id and tag
                if self.inst_id in local_attr.keys():
                    if self.tag in local_attr[self.inst_id].keys():
                        # Update the test attribute value
                        setattr(self, iattr, local_attr[self.inst_id][self.tag])
                    else:
                        missing.append(iattr)
                else:
                    missing.append(iattr)
            else:
                missing.append(iattr)

        if len(missing) > 0:
            logger.debug(''.join(['These Instrument test attributes kept their',
                                  ' default  values: {:}'.format(missing)]))
        return

    def _filter_datetime_input(self, date):
        """
        Returns datetime that only includes year, month, and day.

        Parameters
        ----------
        date : NoneType, array-like, or datetime
            Single or sequence of datetime inputs

        Returns
        -------
        NoneType, datetime, or list of datetimes
            NoneType input yeilds NoneType output, array-like yeilds list,
            datetime object yeilds like.  All datetime output excludes the
            sub-daily temporal increments (keeps only date information).

        """

        if date is None:
            return date
        else:
            if hasattr(date, '__iter__'):
                return [dt.datetime(da.year, da.month, da.day) for da in date]
            else:
                return dt.datetime(date.year, date.month, date.day)

    def _load_data(self, date=None, fid=None, inc=None):
        """
        Load data for an instrument on given date or fid, depending upon input.

        Parameters
        ----------
        date : dt.datetime or NoneType
            file date (default=None)
        fid : int or NoneType
            filename index value (default=None)
        inc : pds.DateOffset or int
            Increment of files or dates to load, starting from the
            root date or fid (default=None)

        Returns
        --------
        data : pds.DataFrame or xr.Dataset
            pysat data
        meta : pysat.Meta
            pysat meta data
        """

        date = self._filter_datetime_input(date)
        if fid is not None:
            # get filename based off of index value
            # inclusive loading on filenames
            fname = self.files[fid:(fid + inc + 1)]
        elif date is not None:
            fname = self.files[date:(date + inc)]
        else:
            raise ValueError('Must supply either a date or file id number.')

        if len(fname) > 0:
            load_fname = [os.path.join(self.files.data_path, f) for f in fname]
            try:
                if 'load' in self.kwargs.keys():
                    load_kwargs = self.kwargs['load']
                else:
                    load_kwargs = {}
                data, mdata = self._load_rtn(load_fname, tag=self.tag,
                                             inst_id=self.inst_id,
                                             **load_kwargs)

                # ensure units and name are named consistently in new Meta
                # object as specified by user upon Instrument instantiation
                mdata.accept_default_labels(self)
                bad_datetime = False
            except pds.errors.OutOfBoundsDatetime:
                bad_datetime = True
                data = self._null_data.copy()
                mdata = pysat.Meta(units_label=self.units_label,
                                   name_label=self.name_label,
                                   notes_label=self.notes_label,
                                   desc_label=self.desc_label,
                                   plot_label=self.plot_label,
                                   axis_label=self.axis_label,
                                   scale_label=self.scale_label,
                                   min_label=self.min_label,
                                   max_label=self.max_label,
                                   fill_label=self.fill_label)

        else:
            bad_datetime = False
            data = self._null_data.copy()
            mdata = pysat.Meta(units_label=self.units_label,
                               name_label=self.name_label,
                               notes_label=self.notes_label,
                               desc_label=self.desc_label,
                               plot_label=self.plot_label,
                               axis_label=self.axis_label,
                               scale_label=self.scale_label,
                               min_label=self.min_label,
                               max_label=self.max_label,
                               fill_label=self.fill_label)

        output_str = '{platform} {name} {tag} {inst_id}'
        output_str = output_str.format(platform=self.platform,
                                       name=self.name, tag=self.tag,
                                       inst_id=self.inst_id)

        # Check that data and metadata are the data types we expect
        if not isinstance(data, self._data_library):
            raise TypeError(' '.join(('Data returned by instrument load',
                            'routine must be a', self._data_library)))
        if not isinstance(mdata, pysat.Meta):
            raise TypeError('Metadata returned must be a pysat.Meta object')

        # Let user know whether or not data was returned
        ind = data.index if self.pandas_format else data.indexes
        if len(ind) > 0:
            if date is not None:
                output_str = ' '.join(('Returning', output_str, 'data for',
                                       date.strftime('%d %B %Y')))
            else:
                if len(fname) == 1:
                    # this check was zero
                    output_str = ' '.join(('Returning', output_str,
                                           'data from', fname[0]))
                else:
                    output_str = ' '.join(('Returning', output_str,
                                           'data from', fname[0], '::',
                                           fname[-1]))
        else:
            # no data signal
            if date is not None:
                if bad_datetime:
                    output_str = ' '.join(('Bad datetime for', output_str,
                                           date.strftime('%d %B %Y')))
                else:
                    output_str = ' '.join(('No', output_str, 'data for',
                                           date.strftime('%d %B %Y')))
            else:
                if len(fname) == 1:
                    output_str = ' '.join(('No', output_str, 'data for',
                                           fname[0]))
                elif len(fname) == 0:
                    output_str = ' '.join(('No', output_str, 'valid',
                                           'filenames found'))
                else:
                    output_str = ' '.join(('No', output_str, 'data for',
                                           fname[0], '::',
                                           fname[-1]))

        # Remove extra spaces, if any are present
        output_str = " ".join(output_str.split())
        logger.info(output_str)
        return data, mdata

    def _load_next(self):
        """Load the next days data (or file) without incrementing the date

        Returns
        -------
        data : (pds.DataFrame or xr.Dataset)
            pysat data
        meta : (pysat.Meta)
            pysat meta data

        Note
        ----
        Repeated calls will not advance date/file and will produce the same
        data.

        Uses info stored in object to either increment the date,
        or the file. Looks for self._load_by_date flag.

        """
        if self._load_by_date:
            next_date = self.date + self.load_step
            return self._load_data(date=next_date, inc=self.load_step)
        else:
            next_id = self._fid + self.load_step + 1
            return self._load_data(fid=next_id, inc=self.load_step)

    def _load_prev(self):
        """Load the previous days data (or file) without decrementing the date

        Returns
        -------
        data : (pds.DataFrame or xr.Dataset)
            pysat data
        meta : (pysat.Meta)
            pysat meta data

        Note
        ----
        Repeated calls will not decrement date/file and will produce the same
        data

        Uses info stored in object to either decrement the date,
        or the file. Looks for self._load_by_date flag.

        """

        if self._load_by_date:
            prev_date = self.date - self.load_step
            return self._load_data(date=prev_date, inc=self.load_step)
        else:
            prev_id = self._fid - self.load_step - 1
            return self._load_data(fid=prev_id, inc=self.load_step)

    def _set_load_parameters(self, date=None, fid=None):
        """ Set the necesssary load attributes

        Parameters
        ----------
        date : (dt.datetime.date object or NoneType)
            file date
        fid : (int or NoneType)
            filename index value

        """
        # Filter supplied data so that it is only year, month, and day and
        # then store as part of instrument object.  Filtering is performed
        # by the class property `self.date`
        self.date = date
        self._fid = fid

        if date is not None:
            year, doy = utils.time.getyrdoy(date)
            self.yr = year
            self.doy = doy
            self._load_by_date = True
        else:
            self.yr = None
            self.doy = None
            self._load_by_date = False

    def _get_var_type_code(self, coltype):
        """Determines the two-character type code for a given variable type

        Parameters
        ----------
        coltype : type or np.dtype
            The type of the variable

        Returns
        -------
        str
            The variable type code for the given type

        Raises
        ------
        TypeError
            When coltype is unknown

        Note
        ----
        Understands np.dtype, numpy int, uint, and float varients, and
        str subclasses

        """
        var_types = {np.int64: 'i8', np.int32: 'i4', np.int16: 'i2',
                     np.int8: 'i1', np.uint64: 'u8', np.uint32: 'u4',
                     np.uint16: 'u2', np.uint8: 'u1', np.float64: 'f8',
                     np.float32: 'f4'}

        if type(coltype) is np.dtype:
            var_type = coltype.kind + str(coltype.itemsize)
            return var_type
        else:
            if coltype in var_types.keys():
                return var_types[coltype]
            elif issubclass(coltype, str):
                return 'S1'
            else:
                raise TypeError('Unknown Variable Type' + str(coltype))

    def _get_data_info(self, data, netcdf_format):
        """Support file writing by determining data type and other options

        Parameters
        ----------
        data : pandas object
            Data to be written
        netcdf_format : str
            String indicating netCDF3 or netCDF4

        Returns
        -------
        data : pandas object
            Data that was supplied, reformatted if necessary
        data_type : type
            Type for data values
        datetime_flag : bool
            True if data is np.datetime64, False otherwise

        """
        # get type of data
        data_type = data.dtype

        # check if older netcdf_format
        if netcdf_format != 'NETCDF4':
            old_format = True
        else:
            old_format = False

        # Check for object type
        if data_type != np.dtype('O'):
            # Simple data, not an object

            if (data_type == np.int64) and old_format:
                # No 64bit ints in netCDF3
                data = data.astype(np.int32)
                data_type = np.int32

            if data_type == np.dtype('<M8[ns]'):
                if not old_format:
                    data_type = np.int64
                else:
                    data_type = np.float
                datetime_flag = True
            else:
                datetime_flag = False
        else:
            # dealing with a more complicated object
            # iterate over elements until we hit something that is something,
            # and not NaN
            data_type = type(data.iloc[0])
            for i in np.arange(len(data)):
                if len(data.iloc[i]) > 0:
                    data_type = type(data.iloc[i])
                    if not isinstance(data_type, np.float):
                        break
            datetime_flag = False

        return data, data_type, datetime_flag

    def _filter_netcdf4_metadata(self, mdata_dict, coltype, remove=False,
                                 export_nan=None):
        """Filter metadata properties to be consistent with netCDF4.

        Parameters
        ----------
        mdata_dict : dict
            Dictionary equivalent to Meta object info
        coltype : type
            Type provided by _get_data_info
        remove : bool
            Removes FillValue and associated parameters disallowed for strings
            (default=False)
        export_nan : list or NoneType
            Metadata parameters allowed to be NaN (default=None)

        Returns
        -------
        dict
            Modified as needed for netCDf4

        Note
        ----
        Remove forced to True if coltype consistent with a string type

        Metadata values that are NaN and not listed in export_nan are
        filtered out.

        """

        # remove any metadata with a value of nan not present in export_nan
        filtered_dict = mdata_dict.copy()
        for key, value in mdata_dict.items():
            try:
                if np.isnan(value):
                    if key not in export_nan:
                        filtered_dict.pop(key)
            except TypeError:
                # if typerror thrown, it's not nan
                pass
        mdata_dict = filtered_dict

        # Coerce boolean types to integers
        for key in mdata_dict:
            if type(mdata_dict[key]) == bool:
                mdata_dict[key] = int(mdata_dict[key])
        if (coltype == str):
            remove = True
            warnings.warn('FillValue is not an acceptable '
                          'parameter for strings - it will be removed')

        # Make sure _FillValue is the same type as the data
        if '_FillValue' in mdata_dict.keys():
            if remove:
                mdata_dict.pop('_FillValue')
            else:
                if not np.can_cast(mdata_dict['_FillValue'], coltype):
                    if 'FieldNam' in mdata_dict:
                        estr = ' '.join(('FillValue for {a:s} ({b:s}) cannot',
                                         'be safely casted to {c:s} Casting',
                                         'anyways. This may result in',
                                         'unexpected behavior'))
                        estr.format(a=mdata_dict['FieldNam'],
                                    b=str(mdata_dict['_FillValue']),
                                    c=coltype)
                        warnings.warn(estr)
                    else:
                        estr = ' '.join(('FillValue {a:s} cannot be safely',
                                         'casted to {b:s}. Casting anyways.',
                                         'This may result in unexpected',
                                         'behavior'))
                        estr.format(a=str(mdata_dict['_FillValue']),
                                    b=coltype)

                mdata_dict['_FillValue'] = np.array(
                    mdata_dict['_FillValue']).astype(coltype)

        # Make sure FillValue is the same type as the data
        if 'FillVal' in mdata_dict.keys():
            if remove:
                mdata_dict.pop('FillVal')
            else:
                mdata_dict['FillVal'] = np.array(
                    mdata_dict['FillVal']).astype(coltype)

        return mdata_dict

    # -----------------------------------------------------------------------
    # Define all accessible methods

    @property
    def bounds(self):
        """Boundaries for iterating over instrument object by date or file.

        Parameters
        ----------
        start : datetime object, filename, or None
            start of iteration, if None uses first data date.
            list-like collection also accepted. (default=None)
        stop :  datetime object, filename, or None
            stop of iteration, inclusive. If None uses last data date.
            list-like collection also accepted. (default=None)
        step : str, int, or None
            Step size used when iterating from start to stop. Use a
            Pandas frequency string ('3D', '1M') when setting bounds by date,
            an integer when setting bounds by file. Defaults to a single
            day/file (default='1D', 1).
        width : pandas.DateOffset, int, or None
            Data window used when loading data within iteration. Defaults to a
            single day/file if not assigned. (default=pds.DateOffset(days=1),
            1)

        Note
        ----
        Both start and stop must be the same type (date, or filename) or None.
        Only the year, month, and day are used for date inputs.

        Examples
        --------
        ::
            import datetime as dt
            import pandas as pds
            import pysat

            inst = pysat.Instrument(platform=platform,
                                    name=name,
                                    tag=tag)
            start = dt.datetime(2009, 1, 1)
            stop = dt.datetime(2009, 1, 31)

            # Defaults to stepping by a single day and a data loading window
            # of one day/file.
            inst.bounds = (start, stop)

            # Set bounds by file. Iterates a file at a time.
            inst.bounds = ('filename1', 'filename2')

            # Create a more complicated season, multiple start and stop dates.
            start2 = dt.datetetime(2010,1,1)
            stop2 = dt.datetime(2010,2,14)
            inst.bounds = ([start, start2], [stop, stop2])

            # Iterate via a non-standard step size of two days.
            inst.bounds = ([start, start2], [stop, stop2], '2D')

            # Load more than a single day/file at a time when iterating
            inst.bounds = ([start, start2], [stop, stop2], '2D',
                           pds.DateOffset(days=3))

        """

        return (self._iter_start, self._iter_stop, self._iter_step,
                self._iter_width)

    @bounds.setter
    def bounds(self, value=None):
        """Sets the self.bounds property.

        Parameters
        ----------
        start (value[0]) : datetime object, filename, or None
            start of iteration, if None uses first data date.
            list-like collection also accepted. (default=None)
        stop  (value[1]):  datetime object, filename, or None
            stop of iteration, inclusive. If None uses last data date.
            list-like collection also accepted. (default=None)
        step  (value[2]): str, int, or None
            Step size used when iterating from start to stop. Use a
            Pandas frequency string ('3D', '1M') when setting bounds by date,
            an integer when setting bounds by file. Defaults to a single
            day/file (default='1D', 1).
        width (value[3]): pandas.DateOffset, int, or None
            Data window used when loading data within iteration. Defaults to a
            single day/file if not assigned. (default=pds.DateOffset(days=1),
            1)

        Note
        ----
        Both start and stop must be the same type (date, or filename) or None.
        Only the year, month, and day are used for date inputs.

        Examples
        --------
        ::
            import datetime as dt
            import pandas as pds
            import pysat

            inst = pysat.Instrument(platform=platform, name=name, tag=tag)
            start = dt.datetime(2009,1,1)
            stop = dt.datetime(2009,1,31)
            # Defaults to stepping by a single day and a data loading window
            # of one day/file.
            inst.bounds = (start, stop)

            # Set bounds by file. Iterates a file at a time.
            inst.bounds = ('filename1', 'filename2')

            # Create a more complicated season, multiple start and stop dates.
            start2 = dt.datetetime(2010,1,1)
            stop2 = dt.datetime(2010,2,14)
            inst.bounds = ([start, start2], [stop, stop2])

            # Iterate via a non-standard step size of two days.
            inst.bounds = ([start, start2], [stop, stop2], '2D')

            # Load more than a single day/file at a time when iterating
            inst.bounds = ([start, start2], [stop, stop2], '2D',
                           pds.DateOffset(days=3))

        """
        if value is None:
            # user wants defaults
            value = (None, None, None, None)

        if len(value) < 2:
            raise ValueError(' '.join(('Must supply both a start and stop',
                                       'date/file. Supply None if you want the',
                                       'first/last possible.')))
        elif len(value) == 2:
            # includes start and stop only
            self._iter_step = None
            self._iter_width = None
        elif len(value) == 3:
            # also includes step size
            self._iter_step = value[2]
            self._iter_width = None
        elif len(value) == 4:
            # also includes loading window (data width)
            self._iter_step = value[2]
            self._iter_width = value[3]
        else:
            raise ValueError('Too many input arguments.')

        # pull out start and stop times now that other optional items have
        # been checked out.
        start = value[0]
        stop = value[1]

        if (start is None) and (stop is None):
            # set default using first and last file date
            self._iter_start = [self.files.start_date]
            self._iter_stop = [self.files.stop_date]
            self._iter_type = 'date'
            if self._iter_step is None:
                self._iter_step = '1D'
            if self._iter_width is None:
                self._iter_width = pds.DateOffset(days=1)
            if self._iter_start[0] is not None:
                # There are files. Use those dates.
                ustops = [stop - self._iter_width + pds.DateOffset(days=1)
                          for stop in self._iter_stop]
                ufreq = self._iter_step
                self._iter_list = utils.time.create_date_range(self._iter_start,
                                                               ustops,
                                                               freq=ufreq)
            else:
                # instrument has no files
                self._iter_list = []
        else:
            # user provided some inputs
            starts = np.asarray([start])
            stops = np.asarray([stop])
            # ensure consistency if list-like already
            if len(starts.shape) > 1:
                starts = starts[0]
            if len(stops.shape) > 1:
                stops = stops[0]

            # check equal number of elements
            if len(starts) != len(stops):
                estr = ' '.join(('Both start and stop must have the same',
                                 'number of elements'))
                raise ValueError(estr)

            # check everything is the same type
            base = type(starts[0])
            for lstart, lstop in zip(starts, stops):
                etype = type(lstop)
                check1 = not isinstance(lstart, etype)
                check2 = not isinstance(lstart, base)
                if check1 or check2:
                    # Method allows for inputs like inst.bounds = (start, None)
                    # and bounds will fill the None with actual start or stop.
                    # Allow for a Nonetype only if length is one.
                    if len(starts) == 1 and (start is None):
                        # we are good on type change, start is None, no error
                        break
                    elif len(stops) == 1 and (stop is None):
                        # we are good on type change, stop is None, no error
                        break
                    raise ValueError(' '.join(('Start and stop items must all',
                                               'be of the same type')))

            # set bounds based upon passed data type
            if isinstance(starts[0], str) or isinstance(stops[0], str):
                # one of the inputs is a string
                self._iter_type = 'file'
                # could be (string, None) or (None, string)
                # replace None with first/last, as appropriate
                if starts[0] is None:
                    starts = [self.files[0]]
                if stops[0] is None:
                    stops = [self.files[-1]]
                # default step size
                if self._iter_step is None:
                    self._iter_step = 1
                # default window size
                if self._iter_width is None:
                    self._iter_width = 1

                self._iter_list = []
                for istart, istop in zip(starts, stops):
                    # ensure istart before istop
                    # Get index of start/stop file from main file list
                    start_idx = self.files.get_index(istart)
                    stop_idx = self.files.get_index(istop)
                    if stop_idx < start_idx:
                        estr = ' '.join(('Bounds must be in increasing date',
                                         'order.', istart, 'occurs after',
                                         istop))
                        raise ValueError(estr)
                    itemp = self.files.get_file_array([istart], [istop])
                    # downselect based upon step size
                    itemp = itemp[::self._iter_step]
                    # Make sure iterations don't go past last day
                    # get index of last in iteration list
                    iter_idx = self.files.get_index(itemp[-1])
                    # don't let loaded data go past stop bound
                    if iter_idx + self._iter_width - 1 > stop_idx:
                        i = np.ceil((self._iter_width - 1) / self._iter_step)
                        i = -int(i)
                        self._iter_list.extend(itemp[:i])
                    else:
                        self._iter_list.extend(itemp)

            elif isinstance(starts[0], dt.datetime) or isinstance(stops[0],
                                                                  dt.datetime):
                # one of the inputs is a date
                self._iter_type = 'date'

                if starts[0] is None:
                    # start and stop dates on self.files already filtered
                    # to include only year, month, and day
                    starts = [self.files.start_date]
                if stops[0] is None:
                    stops = [self.files.stop_date]
                # default step size
                if self._iter_step is None:
                    self._iter_step = '1D'
                # default window size
                if self._iter_width is None:
                    self._iter_width = pds.DateOffset(days=1)

                # create list-like of dates for iteration
                starts = self._filter_datetime_input(starts)
                stops = self._filter_datetime_input(stops)
                freq = self._iter_step
                width = self._iter_width

                # ensure inputs are in reasonable date order
                for start, stop in zip(starts, stops):
                    if start > stop:
                        estr = ' '.join(('Bounds must be set in increasing',
                                         'date order.',
                                         start.strftime('%d %B %Y'),
                                         'is later than',
                                         stop.strftime('%d %B %Y')))
                        raise ValueError(estr)

                # account for width of load. Don't extend past bound.
                ustops = [stop - width + pds.DateOffset(days=1)
                          for stop in stops]
                self._iter_list = utils.time.create_date_range(starts,
                                                               ustops,
                                                               freq=freq)
                # go back to time index
                self._iter_list = pds.DatetimeIndex(self._iter_list)

            else:
                raise ValueError(' '.join(('Input is not a known type, string',
                                           'or datetime')))
            self._iter_start = starts
            self._iter_stop = stops

        return

    @property
    def empty(self):
        """Boolean flag reflecting lack of data.

        True if there is no Instrument data."""

        if self.pandas_format:
            return self.data.empty
        else:
            if 'time' in self.data.indexes:
                return len(self.data.indexes['time']) == 0
            elif 'Epoch' in self.data.indexes:
                return len(self.data.indexes['Epoch']) == 0
            else:
                return True

    @property
    def date(self):
        """Date for loaded data."""
        return self._date

    @date.setter
    def date(self, new):
        """Date for loaded data."""
        self._date = self._filter_datetime_input(new)

    @property
    def index(self):
        """Returns time index of loaded data."""
        return self._index()

    @property
    def variables(self):
        """Returns list of variables within loaded data."""

        if self.pandas_format:
            return self.data.columns
        else:
            return list(self.data.variables.keys())

    def copy(self):
        """Deep copy of the entire Instrument object."""

        return copy.deepcopy(self)

    def concat_data(self, new_data, prepend=False, **kwargs):
        """Concats new_data to self.data for xarray or pandas as needed

        Parameters
        ----------
        new_data : pds.DataFrame, xr.Dataset, or list of such objects
            New data objects to be concatonated
        prepend : boolean
            If True, assign new data before existing data; if False append new
            data (default=False)
        **kwargs : dict
            Optional keyword arguments passed to pds.concat or xr.concat

        Note
        ----
        For pandas, sort=False is passed along to the underlying
        pandas.concat method. If sort is supplied as a keyword, the
        user provided value is used instead.  Recall that sort orders the
        data columns, not the data values or the index.

        For xarray, dim=Instrument.index.name is passed along to xarray.concat
        except if the user includes a value for dim as a keyword argument.

        """
        # Order the data to be concatonated in a list
        if not isinstance(new_data, list):
            new_data = [new_data]

        if prepend:
            new_data.append(self.data)
        else:
            new_data.insert(0, self.data)

        # Retrieve the appropriate concatonation function
        if self.pandas_format:
            # Specifically do not sort unless otherwise specified
            if 'sort' not in kwargs:
                kwargs['sort'] = False
            concat_func = pds.concat
        else:
            # Specify the dimension, if not otherwise specified
            if 'dim' not in kwargs:
                kwargs['dim'] = self.index.name
            concat_func = xr.concat

        # Assign the concatonated data to the instrument
        self.data = concat_func(new_data, **kwargs)
        return

    def today(self):
        """Returns today's date (UTC), with no hour, minute, second, etc.

        Returns
        -------
        datetime
            Today's date

        """

        return self._filter_datetime_input(dt.datetime.today())

    def tomorrow(self):
        """Returns tomorrow's date (UTC), with no hour, minute, second, etc.

        Returns
        -------
        datetime
            Tomorrow's date

        """

        return self.today() + pds.DateOffset(days=1)

    def yesterday(self):
        """Returns yesterday's date (UTC), with no hour, minute, second, etc.

        Returns
        -------
        datetime
            Yesterday's date

        """

        return self.today() - pds.DateOffset(days=1)

    def next(self, verifyPad=False):
        """Manually iterate through the data loaded in Instrument object.

        Bounds of iteration and iteration type (day/file) are set by
        `bounds` attribute.

        Parameters
        ----------
        verifyPad : bool
            Passed to `self.load()`. If True, then padded data within
            the load method will be retained. (default=False)

        Note
        ----
        If there were no previous calls to load then the
        first day(default)/file will be loaded.

        """

        # make sure we can iterate
        if len(self._iter_list) == 0:
            # nothing to potentially iterate over
            raise StopIteration(''.join(('File list is empty. ',
                                         'Nothing to be done.')))

        if self._iter_type == 'date':
            if self.date is not None:
                # data is already loaded in .data
                idx, = np.where(self.date == self._iter_list)
                if len(idx) == 0:
                    estr = ''.join(('Unable to find loaded date ',
                                    'in the supported iteration list. ',
                                    'Please check the Instrument bounds, ',
                                    '`self.bounds` for supported iteration',
                                    'ranges.'))
                    raise StopIteration(estr)
                elif idx[-1] >= len(self._iter_list) - 1:
                    # gone to far!
                    raise StopIteration('Outside the set date boundaries.')
                else:
                    # not going past the last day, safe to move forward
                    date = self._iter_list[idx[0] + 1]
                    end_date = date + self._iter_width
            else:
                # no data currently loaded, start at the beginning
                date = self._iter_list[0]
                end_date = date + self._iter_width
            # perform load
            self.load(date=date, end_date=end_date, verifyPad=verifyPad)

        elif self._iter_type == 'file':
            first = self.files.get_index(self._iter_list[0])
            last = self.files.get_index(self._iter_list[-1])
            step = self._iter_step
            width = self._iter_width
            if self._fid is not None:
                # data already loaded in .data
                if (self._fid < first) | (self._fid + step > last):
                    raise StopIteration('Outside the set file boundaries.')
                else:
                    # step size already accounted for in the list of files
                    # get location of current file in iteration list
                    idx = None
                    fname = self.files[self._fid]
                    for i, name in enumerate(self._iter_list):
                        if name == fname:
                            idx = i
                            break
                    if idx is None:
                        estr = ''.join(('Unable to find loaded filename ',
                                        'in the supported iteration list. ',
                                        'Please check the Instrument bounds, ',
                                        '`self.bounds` for supported iteration',
                                        'ranges.'))
                        raise StopIteration(estr)
                    fname = self._iter_list[idx + 1]
            else:
                # no data loaded yet, start with the first file
                fname = self._iter_list[0]

            # load range of files at a time
            # get location for second file. Note a width of 1 loads single file
            nfid = self.files.get_index(fname) + width - 1
            self.load(fname=fname, stop_fname=self.files[nfid],
                      verifyPad=verifyPad)

        return

    def prev(self, verifyPad=False):
        """Manually iterate backwards through the data in Instrument object.

        Bounds of iteration and iteration type (day/file)
        are set by `bounds` attribute.

        Parameters
        ----------
        verifyPad : bool
            Passed to `self.load()`. If True, then padded data within
            the load method will be retained. (default=False)

        Note
        ----
        If there were no previous calls to load then the
        first day(default)/file will be loaded.

        """
        # make sure we can iterate
        if len(self._iter_list) == 0:
            # nothing to potentially iterate over
            raise StopIteration(''.join(('File list is empty. ',
                                         'Nothing to be done.')))

        if self._iter_type == 'date':
            if self.date is not None:
                # some data already loaded in .data
                idx, = np.where(self._iter_list == self.date)
                if len(idx) == 0:
                    estr = ''.join(('Unable to find loaded date ',
                                    'in the supported iteration list. ',
                                    'Please check the Instrument bounds, ',
                                    '`self.bounds` for supported iteration',
                                    'ranges.'))
                    raise StopIteration(estr)
                elif idx[0] == 0:
                    # too far!
                    raise StopIteration('Outside the set date boundaries.')
                else:
                    # not on first day, safe to move backward
                    date = self._iter_list[idx[0] - 1]
                    end_date = self._iter_list[idx[0] - 1] + self._iter_width
                    self.load(date=date, end_date=end_date, verifyPad=verifyPad)
            else:
                # no data currently loaded, start at the end
                end_date = self._iter_list[-1] + self._iter_width
                date = self._iter_list[-1]
                self.load(date=date, end_date=end_date, verifyPad=verifyPad)

        elif self._iter_type == 'file':
            first = self.files.get_index(self._iter_list[0])
            last = self.files.get_index(self._iter_list[-1])
            step = self._iter_step
            width = self._iter_width
            if self._fid is not None:
                if (self._fid - step < first) | (self._fid > last):
                    raise StopIteration('Outside the set file boundaries.')
                else:
                    # find location of file
                    idx = None
                    fname = self.files[self._fid]
                    for i, name in enumerate(self._iter_list):
                        if name == fname:
                            idx = i
                            break
                    if idx is None:
                        estr = ''.join(('Unable to find loaded filename ',
                                        'in the supported iteration list. ',
                                        'Please check the Instrument bounds, ',
                                        '`self.bounds` for supported iteration',
                                        'ranges.'))
                        raise StopIteration(estr)
                    fname = self._iter_list[idx - 1]
            else:
                fname = self._iter_list[-1]

            nfid = self.files.get_index(fname) + width - 1
            self.load(fname=fname, stop_fname=self.files[nfid],
                      verifyPad=verifyPad)

        return

    def rename(self, var_names, lowercase_data_labels=False):
        """Renames variable within both data and metadata.

        Parameters
        ----------
        var_names : dict or other map
            Existing var_names are keys, values are new var_names
        lowercase_data_labels : bool
            If True, the labels applied to inst.data are forced to lowercase.
            The supplied case in var_names is retained within inst.meta.

        Examples
        --------
        ..

            # standard renaming
            new_var_names = {'old_name': 'new_name',
                         'old_name2':, 'new_name2'}
            inst.rename(new_var_names)

        If using a pandas DataFrame as the underlying data object,
        to rename higher-order variables supply a modified dictionary.
        Note that this rename will be invoked individually for all
        times in the dataset.
        ..

            # applies to higher-order datasets
            # that are loaded into pandas
            # general example
            new_var_names = {'old_name': 'new_name',
                             'old_name2':, 'new_name2',
                             'col_name': {'old_ho_name': 'new_ho_name'}}
            inst.rename(new_var_names)

            # specific example
            inst = pysat.Instrument('pysat', 'testing2D')
            inst.load(2009, 1)
            var_names = {'uts': 'pysat_uts',
                     'profiles': {'density': 'pysat_density'}}
            inst.rename(var_names)

        pysat supports differing case for variable labels across the
        data and metadata objects attached to an Instrument. Since
        metadata is case-preserving (on assignment) but case-insensitive,
        the labels used for data are always valid for metadata. This
        feature may be used to provide friendlier variable names within
        pysat while also maintaining external format compatibility
        when writing files.
        ..
            # example with lowercase_data_labels
            inst = pysat.Instrument('pysat', 'testing2D')
            inst.load(2009, 1)
            var_names = {'uts': 'Pysat_UTS',
                     'profiles': {'density': 'PYSAT_density'}}
            inst.rename(var_names, lowercase_data_labels=True)

            # note that 'Pysat_UTS' was applied to data as 'pysat_uts'
            print(inst['pysat_uts'])

            # case is retained within inst.meta, though
            # data access to meta is case insensitive
            print('True meta variable name is ', inst.meta['pysat_uts'].name)

            # Note that the labels in meta may be used when creating a file
            # thus 'Pysat_UTS' would be found in the resulting file
            inst.to_netcdf4('./test.nc', preserve_meta_case=True)

            # load in file and check
            raw = netCDF4.Dataset('./test.nc')
            print(raw.variables['Pysat_UTS'])

        """

        if self.pandas_format:
            # Check for standard rename variables as well as
            # renaming for higher order variables
            fdict = {}  # filtered old variable names
            hdict = {}  # higher order variable names

            # keys for existing higher order data labels
            ho_keys = [a for a in self.meta.keys_nD()]
            lo_keys = [a for a in self.meta.keys()]

            # iterate, collect normal variables
            # rename higher order variables
            for vkey in var_names:
                # original name, new name
                oname, nname = vkey, var_names[vkey]
                if oname not in ho_keys:
                    if oname in lo_keys:
                        # within low order (standard) variable name keys
                        # may be renamed directly
                        fdict[oname] = nname
                    else:
                        # not in standard or higher order variable name keys
                        estr = ' '.join((oname, ' is not',
                                         'a known variable.'))
                        raise ValueError(estr)
                else:
                    # variable name is in higher order list
                    if isinstance(nname, dict):
                        # changing a variable name within
                        # higher order object
                        label = [k for k in nname.keys()][0]
                        hdict[label] = nname[label]
                        # ensure variable is there
                        if label not in self.meta[oname]['children']:
                            estr = ''.join((label, ' is not a known ',
                                            'higher-order variable under ',
                                            oname, '.'))
                            raise ValueError(estr)
                        # check for lowercase flag
                        if lowercase_data_labels:
                            gdict = {}
                            gdict[label] = nname[label].lower()
                        else:
                            gdict = hdict
                        # change variables for frame at each time
                        for i in np.arange(len(self.index)):
                            # within data itself
                            self[i, oname].rename(columns=gdict,
                                                  inplace=True)

                        # change metadata, once per variable only
                        # hdict used as it retains user provided case
                        self.meta.ho_data[oname].data.rename(hdict,
                                                             inplace=True)
                        # clear out dict for next loop
                        hdict.pop(label)
                    else:
                        # changing the outer 'column' label
                        fdict[oname] = nname

            # rename regular variables, single go
            # check for lower case data labels first
            if lowercase_data_labels:
                gdict = {}
                for fkey in fdict:
                    gdict[fkey] = fdict[fkey].lower()
            else:
                gdict = fdict

            # change variable names for attached data object
            self.data.rename(columns=gdict, inplace=True)

        else:
            # xarray renaming
            # account for lowercase data labels first
            if lowercase_data_labels:
                gdict = {}
                for vkey in var_names:
                    gdict[vkey] = var_names[vkey].lower()
            else:
                gdict = var_names
            self.data = self.data.rename(gdict)

            # set up dictionary for renaming metadata variables
            fdict = var_names

        # update normal metadata parameters in a single go
        # case must always be preserved in Meta object
        new_fdict = {}
        for fkey in fdict:
            case_old = self.meta.var_case_name(fkey)
            new_fdict[case_old] = fdict[fkey]
        self.meta.data.rename(index=new_fdict, inplace=True)

        return

    def generic_meta_translator(self, input_meta):
        """Translates the metadata contained in an object into a dictionary

        Parameters
        ----------
        input_meta : Meta
            The metadata object to translate

        Returns
        -------
        dict
            A dictionary of the metadata for each variable of an output file
            e.g. netcdf4

        """
        export_dict = {}
        if self._meta_translation_table is not None:
            # Create a translation table for the actual values of the meta
            # labels. The instrument specific translation table only stores the
            # names of the attributes that hold the various meta labels
            translation_table = {}
            for key in self._meta_translation_table:
                translation_table[getattr(self, key)] = \
                    self._meta_translation_table[key]
        else:
            translation_table = None
        # First Order Data
        for key in input_meta.data.index:
            if translation_table is None:
                export_dict[key] = input_meta.data.loc[key].to_dict()
            else:
                # Translate each key if a translation is provided
                export_dict[key] = {}
                meta_dict = input_meta.data.loc[key].to_dict()
                for orig_key in meta_dict:
                    if orig_key in translation_table:
                        for translated_key in translation_table[orig_key]:
                            export_dict[key][translated_key] = \
                                meta_dict[orig_key]
                    else:
                        export_dict[key][orig_key] = meta_dict[orig_key]

        # Higher Order Data
        for key in input_meta.ho_data:
            if key not in export_dict:
                export_dict[key] = {}
            for ho_key in input_meta.ho_data[key].data.index:
                new_key = '_'.join((key, ho_key))
                if translation_table is None:
                    export_dict[new_key] = \
                        input_meta.ho_data[key].data.loc[ho_key].to_dict()
                else:
                    # Translate each key if a translation is provided
                    export_dict[new_key] = {}
                    meta_dict = \
                        input_meta.ho_data[key].data.loc[ho_key].to_dict()
                    for orig_key in meta_dict:
                        if orig_key in translation_table:
                            for translated_key in translation_table[orig_key]:
                                export_dict[new_key][translated_key] = \
                                    meta_dict[orig_key]
                        else:
                            export_dict[new_key][orig_key] = \
                                meta_dict[orig_key]
        return export_dict

    def load(self, yr=None, doy=None, end_yr=None, end_doy=None, date=None,
             end_date=None, fname=None, stop_fname=None, verifyPad=False):
        """Load instrument data into Instrument.data object.

        Parameters
        ----------
        yr : integer
            Year for desired data. pysat will load all files with an
            associated date between yr, doy and yr, doy + 1 (default=None)
        doy : integer
            Day of year for desired data. Must be present with yr input.
            (default=None)
        end_yr : integer
            Used when loading a range of dates, from yr, doy to end_yr, end_doy
            based upon the dates associated with the Instrument's files. Date
            range is inclusive for yr, doy but exclusive for end_yr, end_doy.
            (default=None)
        end_doy : integer
            Used when loading a range of dates, from yr, doy to end_yr, end_doy
            based upon the dates associated with the Instrument's files. Date
            range is inclusive for yr, doy but exclusive for end_yr, end_doy.
            (default=None)
        date : dt.datetime
            Date to load data. pysat will load all files with an associated
            date between date and date + 1 day (default=None)
        end_date : dt.datetime
            Used when loading a range of data from `date` to `end_date` based
            upon the dates associated with the Instrument's files. Date range
            is inclusive for date but exclusive for end_date. (default=None)
        fname : str or NoneType
            Filename to be loaded (default=None)
        stop_fname : str or NoneType
            Used when loading a range of filenames from `fname` to `stop_fname`,
            inclusive. (default=None)
        verifyPad : bool
            if True, padding data not removed for debugging. Padding
            parameters are provided at Instrument instantiation. (default=False)

        Raises
        ------
        TypeError
            For incomplete or incorrect input
        ValueError
            For input incompatible with Instrument set-up

        Note
        ----
        Loads data for a chosen instrument into .data. Any functions chosen
        by the user and added to the custom processing queue (.custom.attach)
        are automatically applied to the data before it is available to
        user in .data.

        A mixed combination of `.load()` keywords such as `yr` and `date` are
        not allowed.

        Note
        -----
            `end` kwargs have exclusive ranges (stop before the condition is
            reached), while `stop` kwargs have inclusive ranges (stop once the
            condition is reached).

        Examples
        --------
        ::
            import datetime as dt
            import pysat

            inst = pysat.Instrument('pysat', 'testing')

            # load a single day by year and day of year
            inst.load(2009, 1)

            # load a single day by date
            date = dt.datetime(2009, 1, 1)
            inst.load(date=date)

            # load a single file, first file in this example
            inst.load(fname=inst.files[0])

            # load a range of days, data between
            # Jan. 1st (inclusive) - Jan. 3rd (exclusive)
            inst.load(2009, 1, 2009, 3)

            # same procedure using datetimes
            date = dt.datetime(2009, 1, 1)
            end_date = dt.datetime(2009, 1, 3)
            inst.load(date=date, end_date=end_date)

            # same procedure using filenames
            # note the change in index due to inclusive slicing on filenames!
            inst.load(fname=inst.files[0], stop_fname=inst.files[1])

        """

        # set options used by loading routine based upon user input
        if (yr is not None) and (doy is not None):
            if doy < 1 or (doy > 366):
                estr = ''.join(('Day of year (doy) is only valid between and ',
                                'including 1-366.'))
                raise ValueError(estr)

            # verify arguments make sense, in context
            _check_load_arguments_none(fname, stop_fname, date, end_date,
                                       raise_error=True)
            # convert yr/doy to a date
            date = dt.datetime.strptime("{:.0f} {:.0f}".format(yr, doy),
                                        "%Y %j")
            self._set_load_parameters(date=date, fid=None)

            if (end_yr is not None) and (end_doy is not None):
                if end_doy < 1 or (end_doy > 366):
                    estr = ''.join(('Day of year (end_doy) is only valid ',
                                    'between and including 1-366.'))
                    raise ValueError(estr)
                end_date = dt.datetime.strptime(
                    "{:.0f} {:.0f}".format(end_yr, end_doy), "%Y %j")
                self.load_step = end_date - date
            elif (end_yr is not None) or (end_doy is not None):
                estr = ''.join(('Both end_yr and end_doy must be set, ',
                                'or neither.'))
                raise ValueError(estr)
            else:
                # increment end by a day if none supplied
                self.load_step = pds.DateOffset(days=1)

            curr = self.date

        elif date is not None:
            # verify arguments make sense, in context
            _check_load_arguments_none(fname, stop_fname, yr, doy, end_yr,
                                       end_doy, raise_error=True)
            # ensure date portion from user is only year, month, day
            self._set_load_parameters(date=date, fid=None)
            date = self._filter_datetime_input(date)

            # increment
            if end_date is not None:
                # support loading a range of dates
                self.load_step = end_date - date
            else:
                # defaults to single day load
                self.load_step = pds.DateOffset(days=1)
            curr = date

        elif fname is not None:
            # verify arguments make sense, in context
            _check_load_arguments_none(yr, doy, end_yr, end_doy, date, end_date,
                                       raise_error=True)
            # date will have to be set later by looking at the data
            self._set_load_parameters(date=None,
                                      fid=self.files.get_index(fname))

            # check for loading by file range
            if stop_fname is not None:
                # get index for both files so the delta may be computed
                idx1 = self.files.get_index(fname)
                idx2 = self.files.get_index(stop_fname)
                diff = idx2 - idx1
                if diff < 0:
                    estr = ''.join(('`stop_fname` must occur at a later date ',
                                    'than `fname`. Swapping filename inputs ',
                                    'will resolve the error.'))
                    raise ValueError(estr)
                else:
                    self.load_step = diff
            else:
                # increment one file at a time
                self.load_step = 0
            curr = self._fid.copy()

        elif _check_load_arguments_none(yr, doy, end_yr, end_doy, date,
                                        end_date, fname, stop_fname):
            # empty call, treat as if all data requested
            if self.multi_file_day:
                estr = ''.join(('`load()` is not supported with multi_file_day',
                                '=True.'))
                raise ValueError(estr)
            if self.pad is not None:
                estr = ' '.join(('`load()` is not supported with data padding',
                                 'enabled.'))
                raise ValueError(estr)

            date = self.files.files.index[0]
            end_date = self.files.files.index[-1] + pds.DateOffset(days=1)

            self._set_load_parameters(date=date, fid=None)
            curr = date
            self.load_step = end_date - date
        else:
            estr = 'Unknown or incomplete input combination.'
            raise TypeError(estr)

        self.orbits._reset()

        # if pad  or multi_file_day is true, need to have a three day/file load
        loop_pad = self.pad if self.pad is not None \
            else pds.DateOffset(seconds=0)

        # check for constiency between loading range and data padding, if any
        if self.pad is not None:
            if self._load_by_date:
                tdate = dt.datetime(2009, 1, 1)
                if tdate + self.load_step < tdate + loop_pad:
                    estr = ''.join(('Data padding window must be shorter than ',
                                    'data loading window. Load a greater ',
                                    'range of data or shorten the padding.'))
                    raise ValueError(estr)
            else:
                # loading by file
                wstr = ''.join(('Using a data padding window ',
                                'when loading by file can produce unexpected ',
                                'results whenever the padding window ',
                                'is longer than the range of data in a file. ',
                                'Improving the breadth of the padding window ',
                                'is planned for the future.'))
                logger.warning(wstr)

        if (self.pad is not None) or self.multi_file_day:
            if self._empty(self._next_data) and self._empty(self._prev_data):
                # data has not already been loaded for previous and next days
                # load data for all three
                logger.info('Initializing three day/file window')

                # using current date or fid
                self._prev_data, self._prev_meta = self._load_prev()
                self._curr_data, self._curr_meta = \
                    self._load_data(date=self.date, fid=self._fid,
                                    inc=self.load_step)
                self._next_data, self._next_meta = self._load_next()
            else:
                if self._next_data_track == curr:
                    # moving forward in time
                    del self._prev_data
                    self._prev_data = self._curr_data
                    self._prev_meta = self._curr_meta
                    self._curr_data = self._next_data
                    self._curr_meta = self._next_meta
                    self._next_data, self._next_meta = self._load_next()
                elif self._prev_data_track == curr:
                    # moving backward in time
                    del self._next_data
                    self._next_data = self._curr_data
                    self._next_meta = self._curr_meta
                    self._curr_data = self._prev_data
                    self._curr_meta = self._prev_meta
                    self._prev_data, self._prev_meta = self._load_prev()
                else:
                    # jumped in time/or switched from filebased to date based
                    # access
                    del self._prev_data
                    del self._curr_data
                    del self._next_data
                    self._prev_data, self._prev_meta = self._load_prev()
                    self._curr_data, self._curr_meta = \
                        self._load_data(date=self.date, fid=self._fid,
                                        inc=self.load_step)
                    self._next_data, self._next_meta = self._load_next()

            # make sure datetime indices for all data is monotonic
            if not self._index(self._prev_data).is_monotonic_increasing:
                self._prev_data.sort_index(inplace=True)
            if not self._index(self._curr_data).is_monotonic_increasing:
                self._curr_data.sort_index(inplace=True)
            if not self._index(self._next_data).is_monotonic_increasing:
                self._next_data.sort_index(inplace=True)

            # make tracking indexes consistent with new loads
            if self._load_by_date:
                self._next_data_track = curr + self.load_step
                self._prev_data_track = curr - self.load_step
            else:
                # File and date loads have to be treated differently
                # due to change in inclusive/exclusive range end
                # treatment. Loading by file is inclusive.
                self._next_data_track = curr + self.load_step + 1
                self._prev_data_track = curr - self.load_step - 1
            # attach data to object
            if not self._empty(self._curr_data):
                # The data being added isn't empty, so copy the data values
                # and the meta data values
                self.data = self._curr_data.copy()
                self.meta = self._curr_meta.copy()
            else:
                # If a new default/empty Meta is added here then it creates
                # a bug by potentially overwriting existing, good meta data
                # with an empty Meta object. For example, this will happen if
                # a multi-day analysis ends on a day with no data.
                # Do not re-introduce this issue.
                self.data = self._null_data.copy()

            # Load by file or by date, as specified
            if self._load_by_date:
                # Multi-file days can extend past a single day, only want data
                # from a specific date if loading by day.  Set up times for
                # the possible data padding coming up.
                first_time = self.date
                first_pad = self.date - loop_pad
                last_time = self.date + self.load_step
                last_pad = self.date + self.load_step + loop_pad
                want_last_pad = False
            elif (not self._load_by_date) and (not self.multi_file_day):
                # Loading by file, can't be a multi_file-day flag situation
                first_time = self._index(self._curr_data)[0]
                first_pad = first_time - loop_pad
                last_time = self._index(self._curr_data)[-1]
                last_pad = last_time + loop_pad
                want_last_pad = True
            else:
                raise ValueError(" ".join(("Can't have multi_file_day and load",
                                           "by file.")))

            # pad data based upon passed parameter
            if (not self._empty(self._prev_data)) & (not self.empty):
                stored_data = self.data  # .copy()
                temp_time = copy.deepcopy(self.index[0])

                # pad data using access mechanisms that works
                # for both pandas and xarray
                self.data = self._prev_data.copy()

                # __getitem__ used below to get data
                # from instrument object. Details
                # for handling pandas and xarray are different
                # and handled by __getitem__
                self.data = self[first_pad:temp_time]
                if not self.empty:
                    if self.index[-1] == temp_time:
                        self.data = self[:-1]
                    self.concat_data(stored_data, prepend=False)
                else:
                    self.data = stored_data

            if (not self._empty(self._next_data)) & (not self.empty):
                stored_data = self.data  # .copy()
                temp_time = copy.deepcopy(self.index[-1])

                # pad data using access mechanisms that work
                # for both pandas and xarray
                self.data = self._next_data.copy()
                self.data = self[temp_time:last_pad]
                if not self.empty:
                    if (self.index[0] == temp_time):
                        self.data = self[1:]
                    self.concat_data(stored_data, prepend=True)
                else:
                    self.data = stored_data

            self.data = self[first_pad:last_pad]
            # want exclusive end slicing behavior from above
            if not self.empty:
                if (self.index[-1] == last_pad) & (not want_last_pad):
                    self.data = self[:-1]

        # if self.pad is False, load single day
        else:
            self.data, meta = self._load_data(date=self.date, fid=self._fid,
                                              inc=self.load_step)
            if not self.empty:
                self.meta = meta

        # check if load routine actually returns meta
        if self.meta.data.empty:
            self.meta[self.variables] = {self.name_label: self.variables,
                                         self.units_label:
                                         [''] * len(self.variables)}

        # if loading by file set the yr, doy, and date
        if not self._load_by_date:
            if self.pad is not None:
                temp = first_time
            else:
                temp = self.index[0]
            self.date = dt.datetime(temp.year, temp.month, temp.day)
            self.yr, self.doy = utils.time.getyrdoy(self.date)

<<<<<<< HEAD
        elif self._iter_type == 'file':
            first = self.files.get_index(self._iter_list[0])
            last = self.files.get_index(self._iter_list[-1])
            step = self._iter_step
            width = self._iter_width
            if self._fid is not None:
                if (self._fid - step < first) or (self._fid > last):
                    raise StopIteration('Outside the set file boundaries.')
                else:
                    # find location of file
                    idx = None
                    fname = self.files[self._fid]
                    for i, name in enumerate(self._iter_list):
                        if name == fname:
                            idx = i
                            break
                    if idx is None:
                        estr = ''.join(('Unable to find loaded filename ',
                                        'in the supported iteration list. ',
                                        'Please check the Instrument bounds, ',
                                        '`self.bounds` for supported iteration',
                                        'ranges.'))
                        raise StopIteration(estr)
                    fname = self._iter_list[idx - 1]
=======
        # ensure data is unique and monotonic
        # check occurs after all the data padding loads, or individual load
        # thus it can potentially check issues with padding or with raw data
        if not (self.index.is_monotonic_increasing and self.index.is_unique):
            message = ''
            if not self.index.is_unique:
                message = ' '.join((message, 'Loaded data is not unique.'))
            if not self.index.is_monotonic_increasing:
                message = ' '.join((message, 'Loaded data is not',
                                   'monotonically increasing. '))
            if self.strict_time_flag:
                raise ValueError(' '.join((message, 'To continue to use data,'
                                           'set inst.strict_time_flag=False',
                                           'before loading data')))
>>>>>>> 5b7da90e
            else:
                warnings.warn(message, stacklevel=2)

        # apply default instrument routine, if data present
        if not self.empty:
            # Does not require self as input, as it is a partial func
            self._default_rtn()

        # clean data, if data is present and cleaning requested
        if (not self.empty) & (self.clean_level != 'none'):
            self._clean_rtn()

        # apply custom functions via the nanokernel in self.custom
        if not self.empty:
            self.custom._apply_all(self)

        # remove the excess data padding, if any applied
        if (self.pad is not None) & (not self.empty) & (not verifyPad):
            self.data = self[first_time: last_time]
            if not self.empty:
                if (self.index[-1] == last_time) & (not want_last_pad):
                    self.data = self[:-1]

        # transfer any extra attributes in meta to the Instrument object
        self.meta.transfer_attributes_to_instrument(self)
        self.meta.mutable = False
        sys.stdout.flush()
        return

    def remote_file_list(self, start=None, stop=None):
        """List remote files for chosen instrument

        Parameters
        ----------
        start : dt.datetime or NoneType
            Starting time for file list. A None value will start with the first
            file found.
            (default=None)
        stop : dt.datetime or NoneType
            Ending time for the file list.  A None value will stop with the last
            file found.
            (default=None)

        Returns
        -------
        Series
            pandas Series of filenames indexed by date and time

        Note
        ----
        Default behaviour is to return all files.  User may additionally
        specify a given year, year/month, or year/month/day combination to
        return a subset of available files.

        """
        # Set the user-supplied kwargs
        if 'list_remote_files' in self.kwargs.keys():
            kwargs = self.kwargs['list_remote_files']
        else:
            kwargs = {}

        # Add the function kwargs
        kwargs["start"] = start
        kwargs["stop"] = stop

        # Return the function call
        return self._list_remote_files_rtn(self.tag, self.inst_id, **kwargs)

    def remote_date_range(self, start=None, stop=None):
        """Returns fist and last date for remote data

        Parameters
        ----------
        start : dt.datetime or NoneType
            Starting time for file list. A None value will start with the first
            file found.
            (default=None)
        stop : dt.datetime or NoneType
            Ending time for the file list.  A None value will stop with the last
            file found.
            (default=None)

        Returns
        -------
        List
            First and last datetimes obtained from remote_file_list

        Note
        ----
        Default behaviour is to search all files.  User may additionally
        specify a given year, year/month, or year/month/day combination to
        return a subset of available files.

        """

        files = self.remote_file_list(start=start, stop=stop)
        return [files.index[0], files.index[-1]]

    def download_updated_files(self, **kwargs):
        """Grabs a list of remote files, compares to local, then downloads new
        files.

        Parameters
        ----------
        **kwargs : dict
            Dictionary of keywords that may be options for specific instruments

        Note
        ----
        Data will be downloaded to pysat_data_dir/patform/name/tag

        If Instrument bounds are set to defaults they are updated
        after files are downloaded.

        """

        # get list of remote files
        remote_files = self.remote_file_list()
        if remote_files.empty:
            logger.warning(' '.join(('No remote files found. Unable to',
                                     'download latest data.')))
            return

        # get current list of local files
        self.files.refresh()
        local_files = self.files.files

        # Compare local and remote files. First look for dates that are in
        # remote but not in local
        new_dates = []
        for date in remote_files.index:
            if date not in local_files:
                new_dates.append(date)

        # Now compare filenames between common dates as it may be a new version
        # or revision.  This will have a problem with filenames that are
        # faking daily data from monthly.
        for date in local_files.index:
            if date in remote_files.index:
                if remote_files[date] != local_files[date]:
                    new_dates.append(date)
        logger.info(' '.join(('Found {} files that'.format(len(new_dates)),
                              'are new or updated.')))

        # download date for dates in new_dates (also includes new names)
        self.download(date_array=new_dates, **kwargs)

    def download(self, start=None, stop=None, freq='D', date_array=None,
                 **kwargs):
        """Download data for given Instrument object from start to stop.

        Parameters
        ----------
        start : pandas.datetime (yesterday)
            start date to download data
        stop : pandas.datetime (tomorrow)
            stop date (inclusive) to download data
        freq : string
            Stepsize between dates for season, 'D' for daily, 'M' monthly
            (see pandas)
        date_array : list-like
            Sequence of dates to download date for. Takes precedence over
            start and stop inputs
        **kwargs : dict
            Dictionary of keywords that may be options for specific instruments

        Note
        ----
        Data will be downloaded to pysat_data_dir/patform/name/tag

        If Instrument bounds are set to defaults they are updated
        after files are downloaded.

        """
        # make sure directories are there, otherwise create them
        try:
            os.makedirs(self.files.data_path)
        except OSError as e:
            if e.errno != errno.EEXIST:
                raise

        if ((start is None) or (stop is None)) and (date_array is None):
            # Defaults for downloads are set here rather than in the method
            # signature since method defaults are only set once! If an
            # Instrument object persists longer than a day then the download
            # defaults would no longer be correct. Dates are always correct in
            # this setup.
            logger.info(''.join(['Downloading the most recent data by ',
                                 'default (yesterday through tomorrow).']))
            start = self.yesterday()
            stop = self.tomorrow()
        logger.info('Downloading data to: {}'.format(self.files.data_path))

        if date_array is None:
            # Create range of dates for downloading data.  Make sure dates are
            # whole days
            start = self._filter_datetime_input(start)
            stop = self._filter_datetime_input(stop)
            date_array = utils.time.create_date_range(start, stop, freq=freq)

        # Add necessary kwargs to the optional kwargs
        kwargs['tag'] = self.tag
        kwargs['inst_id'] = self.inst_id
        kwargs['data_path'] = self.files.data_path

        # Download the data
        self._download_rtn(date_array, **kwargs)

        # get current file date range
        first_date = self.files.start_date
        last_date = self.files.stop_date

        logger.info('Updating pysat file list')
        self.files.refresh()

        # if instrument object has default bounds, update them
        if len(self.bounds[0]) == 1:
            # get current bounds
            curr_bound = self.bounds
            if self._iter_type == 'date':
                if (curr_bound[0][0] == first_date
                        and curr_bound[1][0] == last_date):
                    logger.info('Updating instrument object bounds by date.')
                    self.bounds = (self.files.start_date, self.files.stop_date,
                                   curr_bound[2], curr_bound[3])
            if self._iter_type == 'file':
                if (curr_bound[0][0] == self.files[first_date]
                        and curr_bound[1][0] == self.files[last_date]):
                    logger.info('Updating instrument object bounds by file.')
                    self.bounds = (self.files[self.files.start_date],
                                   self.files[self.files.stop_date],
                                   curr_bound[2], curr_bound[3])

        return

    def to_netcdf4(self, fname=None, base_instrument=None, epoch_name='Epoch',
                   zlib=False, complevel=4, shuffle=True,
                   preserve_meta_case=False, export_nan=None):
        """Stores loaded data into a netCDF4 file.

        Parameters
        ----------
        fname : str
            full path to save instrument object to
        base_instrument : pysat.Instrument
            used as a comparison, only attributes that are present with
            self and not on base_instrument are written to netCDF
        epoch_name : str
            Label in file for datetime index of Instrument object
        zlib : bool
            Flag for engaging zlib compression (True - compression on)
        complevel : int
            an integer between 1 and 9 describing the level of compression
            desired (default 4). Ignored if zlib=False
        shuffle : bool
            the HDF5 shuffle filter will be applied before compressing the data
            (default True). This significantly improves compression. Default is
            True. Ignored if zlib=False.
        preserve_meta_case : bool (False)
            if True, then the variable strings within the MetaData object, which
            preserves case, are used to name variables in the written netCDF
            file.
            If False, then the variable strings used to access data from the
            Instrument object are used instead. By default, the variable strings
            on both the data and metadata side are the same, though this
            relationship may be altered by a user.
        export_nan : list or None
             By default, the metadata variables where a value of NaN is allowed
             and written to the netCDF4 file is maintained by the Meta object
             attached to the pysat.Instrument object. A list supplied here
             will override the settings provided by Meta, and all parameters
             included will be written to the file. If not listed
             and a value is NaN then that attribute simply won't be included in
             the netCDF4 file.

        Note
        ----

        Stores 1-D data along dimension 'epoch' - the date time index.

        Stores higher order data (e.g. dataframes within series) separately

         - The name of the main variable column is used to prepend subvariable
           names within netCDF, var_subvar_sub
         - A netCDF4 dimension is created for each main variable column
           with higher order data; first dimension Epoch
         - The index organizing the data stored as a dimension variable
         - from_netcdf4 uses the variable dimensions to reconstruct data
           structure


        All attributes attached to instrument meta are written to netCDF attrs
        with the exception of 'Date_End', 'Date_Start', 'File', 'File_Date',
        'Generation_Date', and 'Logical_File_ID'. These are defined within
        to_netCDF at the time the file is written, as per the adopted standard,
        SPDF ISTP/IACG Modified for NetCDF. Atrributes 'Conventions' and
        'Text_Supplement' are given default values if not present.

        """

        # check export nans first
        if export_nan is None:
            export_nan = self.meta._export_nan

        netcdf_format = 'NETCDF4'
        # base_instrument used to define the standard attributes attached
        # to the instrument object. Any additional attributes added
        # to the main input Instrument will be written to the netCDF4
        base_instrument = Instrument() if base_instrument is None \
            else base_instrument

        # begin processing metadata for writing to the file
        # look to see if user supplied a list of export keys
        # corresponding to internally tracked metadata within pysat
        export_meta = self.generic_meta_translator(self.meta)
        if self._meta_translation_table is None:
            # didn't find a translation table, using the strings
            # attached to the supplied pysat.Instrument object
            export_name_labels = [self.name_label]
            export_units_labels = [self.units_label]
            export_desc_labels = [self.desc_label]
            export_notes_labels = [self.notes_label]
        else:
            # user supplied labels in translation table
            export_name_labels = self._meta_translation_table['name_label']
            export_units_labels = self._meta_translation_table['units_label']
            export_desc_labels = self._meta_translation_table['desc_label']
            export_notes_labels = self._meta_translation_table['notes_label']
            logger.info(' '.join(('Using Metadata Translation Table:',
                                  str(self._meta_translation_table))))

        # Apply instrument specific post-processing to the export_meta
        if hasattr(self._export_meta_post_processing, '__call__'):
            export_meta = self._export_meta_post_processing(export_meta)

        # check if there are multiple variables with same characters
        # but with different case
        lower_variables = [var.lower() for var in self.variables]
        unique_lower_variables = np.unique(lower_variables)
        if len(unique_lower_variables) != len(lower_variables):
            raise ValueError(' '.join(('There are multiple variables with the',
                                       'same name but different case which',
                                       'results in a loss of metadata. Please',
                                       'make the names unique.')))

        # General process for writing data:
        # 1) take care of the EPOCH information,
        # 2) iterate over the variable colums in Instrument.data and check
        #    the type of data,
        #    - if 1D column:
        #      A) do simple write (type is not an object)
        #      B) if it is an object, then check if writing strings
        #      C) if not strings, write object
        #    - if column is a Series of Frames, write as 2D variables
        # 3) metadata must be filtered before writing to netCDF4, since
        #    string variables can't have a fill value
        with netCDF4.Dataset(fname, mode='w', format=netcdf_format) as out_data:
            # number of items, yeah
            num = len(self.index)

            # write out the datetime index
            out_data.createDimension(epoch_name, num)
            cdfkey = out_data.createVariable(epoch_name, 'i8',
                                             dimensions=(epoch_name),
                                             zlib=zlib,
                                             complevel=complevel,
                                             shuffle=shuffle)

            # grab existing metadata for Epoch or create suitable info
            if epoch_name in self.meta:
                new_dict = export_meta[self.meta.var_case_name(epoch_name)]
            else:
                # create empty shell
                new_dict = {}

            # update required and basic information if not present
            for export_name_label in export_name_labels:
                if export_name_label not in new_dict:
                    new_dict[export_name_label] = epoch_name

            for export_units_label in export_units_labels:
                if export_units_label not in new_dict:
                    new_dict[export_units_label] = \
                        'Milliseconds since 1970-1-1 00:00:00'

            for export_desc_label in export_desc_labels:
                if export_desc_label not in new_dict:
                    new_dict[export_desc_label] = \
                        'Milliseconds since 1970-1-1 00:00:00'

            for export_notes_label in export_notes_labels:
                if export_notes_label not in new_dict:
                    new_dict[export_notes_label] = ''

            new_dict['calendar'] = 'standard'
            new_dict['Format'] = 'i8'
            new_dict['Var_Type'] = 'data'
            if self.index.is_monotonic_increasing:
                new_dict['MonoTon'] = 'increase'
            elif self.index.is_monotonic_decreasing:
                new_dict['MonoTon'] = 'decrease'
            new_dict['Time_Base'] = 'Milliseconds since 1970-1-1 00:00:00'
            new_dict['Time_Scale'] = 'UTC'
            new_dict = self._filter_netcdf4_metadata(new_dict, np.int64,
                                                     export_nan=export_nan)
            # attach metadata
            cdfkey.setncatts(new_dict)

            # attach data
            cdfkey[:] = (self.index.values.astype(np.int64)
                         * 1.E-6).astype(np.int64)

            # iterate over all of the columns in the Instrument dataframe
            # check what kind of data we are dealing with, then store
            for key in self.variables:
                # get information on type data we are dealing with
                # data is data in proer type( multiformat support)
                # coltype is the direct type, np.int64
                # and datetime_flag lets you know if the data is full of time
                # information
                if preserve_meta_case:
                    # use the variable case stored in the MetaData object
                    case_key = self.meta.var_case_name(key)
                else:
                    # use variable names used by user when working with data
                    case_key = key

                data, coltype, datetime_flag = self._get_data_info(
                    self[key], netcdf_format)

                # operate on data based upon type
                if self[key].dtype != np.dtype('O'):
                    # not an object, normal basic 1D data
                    cdfkey = out_data.createVariable(case_key,
                                                     coltype,
                                                     dimensions=(epoch_name),
                                                     zlib=zlib,
                                                     complevel=complevel,
                                                     shuffle=shuffle)

                    # attach any meta data, after filtering for standards
                    try:
                        # attach dimension metadata
                        new_dict = export_meta[case_key]
                        new_dict['Depend_0'] = epoch_name
                        new_dict['Display_Type'] = 'Time Series'
                        new_dict['Format'] = self._get_var_type_code(coltype)
                        new_dict['Var_Type'] = 'data'
                        new_dict = self._filter_netcdf4_metadata(
                            new_dict, coltype, export_nan=export_nan)
                        cdfkey.setncatts(new_dict)
                    except KeyError as err:
                        logger.info(' '.join((str(err), '\n',
                                              ' '.join(('Unable to find'
                                                        'MetaData for',
                                                        key)))))
                    # assign data
                    if datetime_flag:
                        # datetime is in nanoseconds, storing milliseconds
                        cdfkey[:] = (data.values.astype(coltype)
                                     * 1.0E-6).astype(coltype)
                    else:
                        # not datetime data, just store as is
                        cdfkey[:] = data.values.astype(coltype)

                # back to main check on type of data to write
                else:
                    # It is a Series of objects.  First, figure out what the
                    # individual object typess are.  Then, act as needed.

                    # Use info in coltype to get real datatype of object
                    if (coltype == str):
                        cdfkey = out_data.createVariable(case_key,
                                                         coltype,
                                                         dimensions=epoch_name,
                                                         zlib=zlib,
                                                         complevel=complevel,
                                                         shuffle=shuffle)
                        # Attach any meta data
                        try:
                            # attach dimension metadata
                            new_dict = export_meta[case_key]
                            new_dict['Depend_0'] = epoch_name
                            new_dict['Display_Type'] = 'Time Series'
                            new_dict['Format'] = self._get_var_type_code(
                                coltype)
                            new_dict['Var_Type'] = 'data'

                            # no FillValue or FillVal allowed for strings
                            new_dict = self._filter_netcdf4_metadata(
                                new_dict, coltype, remove=True,
                                export_nan=export_nan)
                            # really attach metadata now
                            cdfkey.setncatts(new_dict)
                        except KeyError:
                            logger.info(' '.join(('Unable to find MetaData for',
                                                  key)))

                        # time to actually write the data now
                        cdfkey[:] = data.values

                    # Still dealing with an object, not just a Series of
                    # strings.  Maps to `if` check on coltypes, being
                    # string-based.
                    else:
                        # Presuming a series with a dataframe or series in each
                        # location start by collecting some basic info on
                        # dimensions sizes, names, then create corresponding
                        # netCDF4 dimensions total dimensions stored for object
                        # are epoch plus ones created below
                        dims = np.shape(self[key].iloc[0])
                        obj_dim_names = []
                        if len(dims) == 1:
                            # generally working with higher dimensional data
                            # pad dimensions so that the rest of the code works
                            # for either a Series or a Frame
                            dims = (dims[0], 0)
                        for i, dim in enumerate(dims[:-1]):
                            # don't need to go over last dimension value,
                            # it covers number of columns (if a frame)
                            obj_dim_names.append(case_key)
                            out_data.createDimension(obj_dim_names[-1], dim)

                        # create simple tuple with information needed to create
                        # the right dimensions for variables that will
                        # be written to file
                        var_dim = tuple([epoch_name] + obj_dim_names)

                        # We need to do different things if a series or
                        # dataframe stored
                        try:
                            # start by assuming it is a dataframe
                            # get list of subvariables
                            iterable = self[key].iloc[0].columns

                            # store our newfound knowledge, we are dealing with
                            # a series of DataFrames
                            is_frame = True
                        except AttributeError:
                            # turns out data is Series of Series
                            # which doesn't have columns
                            iterable = [self[key].iloc[0].name]
                            is_frame = False

                        # find location within main variable that actually
                        # has subvariable data (not just empty frame/series)
                        # so we can determine what the real underlying data
                        # types are
                        good_data_loc = 0
                        for jjj in np.arange(len(self.data)):
                            if len(self.data[key].iloc[0]) > 0:
                                data_loc = jjj
                                break

                        # found a place with data, if there is one
                        # now iterate over the subvariables, get data info
                        # create netCDF4 variables and store the data
                        # stored name is variable_subvariable
                        for col in iterable:
                            if is_frame:
                                # we are working with a dataframe so
                                # multiple subvariables stored under a single
                                # main variable heading
                                idx = self[key].iloc[good_data_loc][col]
                                data, coltype, _ = self._get_data_info(
                                    idx, netcdf_format)
                                cdfkey = out_data.createVariable(
                                    '_'.join((case_key, col)), coltype,
                                    dimensions=var_dim, zlib=zlib,
                                    complevel=complevel, shuffle=shuffle)

                                # attach any meta data
                                try:
                                    new_dict = export_meta['_'.join((case_key,
                                                                     col))]
                                    new_dict['Depend_0'] = epoch_name
                                    new_dict['Depend_1'] = obj_dim_names[-1]
                                    new_dict['Display_Type'] = 'Spectrogram'
                                    new_dict['Format'] = \
                                        self._get_var_type_code(coltype)
                                    new_dict['Var_Type'] = 'data'
                                    new_dict = self._filter_netcdf4_metadata(
                                        new_dict, coltype,
                                        export_nan=export_nan)
                                    cdfkey.setncatts(new_dict)
                                except KeyError as err:
                                    logger.info(' '.join((str(err), '\n',
                                                          'Unable to find',
                                                          'MetaData for',
                                                          ', '.join((key,
                                                                     col)))))

                                # Attach data.  It may be slow to repeatedly
                                # call the store method as well astype method
                                # below collect data into a numpy array, then
                                # write the full array in one go
                                temp_cdf_data = np.zeros(
                                    (num, dims[0])).astype(coltype)
                                for i in range(num):
                                    temp_cdf_data[i, :] = \
                                        self[key].iloc[i][col].values

                                # Write data
                                cdfkey[:, :] = temp_cdf_data.astype(coltype)

                            else:
                                # We are dealing with a Series.  Get
                                # information from within the series
                                idx = self[key].iloc[good_data_loc]
                                data, coltype, _ = self._get_data_info(
                                    idx, netcdf_format)
                                cdfkey = out_data.createVariable(
                                    case_key + '_data', coltype,
                                    dimensions=var_dim, zlib=zlib,
                                    complevel=complevel, shuffle=shuffle)

                                # Attach any meta data
                                try:
                                    new_dict = export_meta[case_key]
                                    new_dict['Depend_0'] = epoch_name
                                    new_dict['Depend_1'] = obj_dim_names[-1]
                                    new_dict['Display_Type'] = 'Spectrogram'
                                    new_dict['Format'] = \
                                        self._get_var_type_code(coltype)
                                    new_dict['Var_Type'] = 'data'
                                    new_dict = self._filter_netcdf4_metadata(
                                        new_dict, coltype,
                                        export_nan=export_nan)
                                    # really attach metadata now
                                    cdfkey.setncatts(new_dict)
                                except KeyError as err:
                                    logger.info(' '.join((str(err), '\n',
                                                          'Unable to find ',
                                                          'MetaData for,',
                                                          key)))
                                # attach data
                                temp_cdf_data = np.zeros(
                                    (num, dims[0])).astype(coltype)
                                for i in range(num):
                                    temp_cdf_data[i, :] = self[i, key].values
                                # write data
                                cdfkey[:, :] = temp_cdf_data.astype(coltype)

                        # We are done storing the actual data for the given
                        # higher order variable. Now we need to store the index
                        # for all of that fancy data.

                        # Get index information
                        idx = good_data_loc
                        data, coltype, datetime_flag = self._get_data_info(
                            self[key].iloc[idx].index, netcdf_format)

                        # Create dimension variable for to store index in
                        # netCDF4
                        cdfkey = out_data.createVariable(case_key, coltype,
                                                         dimensions=var_dim,
                                                         zlib=zlib,
                                                         complevel=complevel,
                                                         shuffle=shuffle)

                        # Work with metadata
                        new_dict = export_meta[case_key]
                        new_dict['Depend_0'] = epoch_name
                        new_dict['Depend_1'] = obj_dim_names[-1]
                        new_dict['Display_Type'] = 'Time Series'
                        new_dict['Format'] = self._get_var_type_code(coltype)
                        new_dict['Var_Type'] = 'data'

                        if datetime_flag:
                            for export_name_label in export_name_labels:
                                new_dict[export_name_label] = epoch_name
                            for export_units_label in export_units_labels:
                                new_dict[export_units_label] = \
                                    'Milliseconds since 1970-1-1 00:00:00'
                            new_dict = self._filter_netcdf4_metadata(
                                new_dict, coltype, export_nan=export_nan)

                            # Set metadata dict
                            cdfkey.setncatts(new_dict)

                            # Set data
                            temp_cdf_data = np.zeros((num,
                                                      dims[0])).astype(coltype)
                            for i in range(num):
                                temp_cdf_data[i, :] = self[i, key].index.values
                            cdfkey[:, :] = (temp_cdf_data.astype(coltype)
                                            * 1.E-6).astype(coltype)

                        else:
                            if self[key].iloc[data_loc].index.name is not None:
                                for export_name_label in export_name_labels:
                                    new_dict[export_name_label] = \
                                        self[key].iloc[data_loc].index.name
                            else:
                                for export_name_label in export_name_labels:
                                    new_dict[export_name_label] = key
                            new_dict = self._filter_netcdf4_metadata(
                                new_dict, coltype, export_nan=export_nan)

                            # Assign metadata dict
                            cdfkey.setncatts(new_dict)

                            # Set data
                            temp_cdf_data = np.zeros(
                                (num, dims[0])).astype(coltype)
                            for i in range(num):
                                temp_cdf_data[i, :] = \
                                    self[key].iloc[i].index.to_native_types()
                            cdfkey[:, :] = temp_cdf_data.astype(coltype)

            # Store any non standard attributes. Compare this Instrument's
            # attributes to base object
            base_attrb = dir(base_instrument)
            this_attrb = dir(self)

            # Filter out any 'private' attributes (those that start with a '_')
            adict = {}
            for key in this_attrb:
                if key not in base_attrb:
                    if key[0] != '_':
                        adict[key] = self.__getattribute__(key)

            # Store any non-standard attributes attached to meta
            base_attrb = dir(base_instrument.meta)
            this_attrb = dir(self.meta)
            for key in this_attrb:
                if key not in base_attrb:
                    if key[0] != '_':
                        adict[key] = self.meta.__getattribute__(key)

            # Add additional metadata to conform to standards
            adict['pysat_version'] = pysat.__version__
            if 'Conventions' not in adict:
                adict['Conventions'] = 'SPDF ISTP/IACG Modified for NetCDF'
            if 'Text_Supplement' not in adict:
                adict['Text_Supplement'] = ''

            # Remove any attributes with the names below.
            # pysat is responible for including them in the file.
            items = ['Date_End', 'Date_Start', 'File', 'File_Date',
                     'Generation_Date', 'Logical_File_ID']
            for item in items:
                if item in adict:
                    _ = adict.pop(item)

            adict['Date_End'] = dt.datetime.strftime(
                self.index[-1], '%a, %d %b %Y,  %Y-%m-%dT%H:%M:%S.%f')
            adict['Date_End'] = adict['Date_End'][:-3] + ' UTC'

            adict['Date_Start'] = dt.datetime.strftime(
                self.index[0], '%a, %d %b %Y,  %Y-%m-%dT%H:%M:%S.%f')
            adict['Date_Start'] = adict['Date_Start'][:-3] + ' UTC'
            adict['File'] = os.path.split(fname)
            adict['File_Date'] = self.index[-1].strftime(
                '%a, %d %b %Y,  %Y-%m-%dT%H:%M:%S.%f')
            adict['File_Date'] = adict['File_Date'][:-3] + ' UTC'
            adict['Generation_Date'] = dt.datetime.utcnow().strftime('%Y%m%d')
            adict['Logical_File_ID'] = os.path.split(fname)[-1].split('.')[:-1]

            # check for binary types, convert when found
            for key in adict.keys():
                if isinstance(adict[key], bool):
                    adict[key] = int(adict[key])

            # attach attributes
            out_data.setncatts(adict)
        return


#
# ----------------------------------------------
#   Utilities supporting the Instrument Object
# ----------------------------------------------
#


def _kwargs_keys_to_func_name(kwargs_key):
    """ Convert from self.kwargs key name to the function/method name

    Parameters
    ----------
    kwargs_key : str
        Key from self.kwargs dictionary

    Returns
    -------
    func_name : str
        Name of method or function associated with the input key

    """

    func_name = '_{:s}_rtn'.format(kwargs_key)
    return func_name


def _get_supported_keywords(local_func):
    """Return a dict of supported keywords

    Parameters
    ----------
    local_func : Python method or functools.partial
        Method used to load data within pysat

    Returns
    -------
    out_dict : dict
        dict of supported keywords and default values


    Note
    ----
    If the input is a partial function then the list of keywords returned only
    includes keywords that have not already been set as part of the
    functools.partial instantiation.

    """
    # account for keywords that are treated by Instrument as args
    pre_kws = ['fnames', 'inst_id', 'tag', 'date_array', 'data_path',
               'format_str', 'supported_tags', 'start', 'stop', 'freq']

    # check if partial function
    if isinstance(local_func, functools.partial):
        # get keyword arguments already applied to function
        existing_kws = local_func.keywords

        # pull out python function portion
        local_func = local_func.func
    else:
        existing_kws = {}

    # account for keywords already set since input was a partial function
    pre_kws.extend(existing_kws.keys())

    # Get the lists of arguements and defaults
    # The args and kwargs are both in the args list, and args are placed first
    #
    # modified from code on
    # https://stackoverflow.com/questions/196960/
    # can-you-list-the-keyword-arguments-a-function-receives
    sig = inspect.getfullargspec(local_func)
    func_args = list(sig.args)

    # Recast the function defaults as a list instead of NoneType or tuple.
    # inspect returns func_defaults=None when there are no defaults
    if sig.defaults is None:
        func_defaults = []
    else:
        func_defaults = [dval for dval in sig.defaults]

    # Remove arguments from the start of the func_args list
    while len(func_args) > len(func_defaults):
        func_args.pop(0)

    # remove pre-existing keywords from output
    # first identify locations
    pop_list = [i for i, arg in enumerate(func_args) if arg in pre_kws]

    # Remove pre-selected by cycling backwards through the list of indices
    for i in pop_list[::-1]:
        func_args.pop(i)
        func_defaults.pop(i)

    # Create the output dict
    out_dict = {akey: func_defaults[i] for i, akey in enumerate(func_args)}

    return out_dict


def _pass_func(*args, **kwargs):
    """ Default function for updateable Instrument methods
    """
    pass


def _check_load_arguments_none(*args, raise_error=False):
    """Ensure all arguments are None.

    Used to support .load method checks that arguments that should be
    None are None, while also keeping the .load method readable.

    Parameters
    ----------
    *args : iterable object
        Variables that are to checked to ensure None
    raise_error : bool
        If True, an error is raised if all args aren't None (default=False)

    Raises
    ------
    ValueError
        If all args aren't None and raise_error is True

    Returns
    -------
    bool
        True, if all args are None

    """

    all_none = True
    for arg in args:
        if arg is not None:
            all_none = False
            if raise_error:
                estr = ''.join(('An inconsistent set of inputs have been ',
                                'supplied as input. Please double-check that ',
                                'only date, filename, or year/day of year ',
                                'combinations are provided.'))
                raise ValueError(estr)

    return all_none<|MERGE_RESOLUTION|>--- conflicted
+++ resolved
@@ -417,69 +417,6 @@
         # store base attributes, used in particular by Meta class
         self._base_attr = dir(self)
 
-    def __repr__(self):
-        """ Print the basic Instrument properties"""
-        out_str = "".join(["Instrument(platform='", self.platform, "', name='",
-                           self.name, "', inst_id='", self.inst_id,
-                           "', clean_level='", self.clean_level,
-                           "', pad={:}, orbit_info=".format(self.pad),
-                           "{:}, **{:})".format(self.orbit_info, self.kwargs)])
-
-        return out_str
-
-    def __str__(self):
-        """ Descriptively print the basic Instrument properties"""
-
-        # Get the basic Instrument properties
-        output_str = 'pysat Instrument object\n'
-        output_str += '-----------------------\n'
-        output_str += "Platform: '{:s}'\n".format(self.platform)
-        output_str += "Name: '{:s}'\n".format(self.name)
-        output_str += "Tag: '{:s}'\n".format(self.tag)
-        output_str += "Instrument id: '{:s}'\n".format(self.inst_id)
-
-        # Print out the data processing information
-        output_str += '\nData Processing\n'
-        output_str += '---------------\n'
-        output_str += "Cleaning Level: '{:s}'\n".format(self.clean_level)
-        output_str += 'Data Padding: {:s}\n'.format(self.pad.__str__())
-        for routine in self.kwargs.keys():
-            output_str += 'Keyword Arguments Passed to {:s}: '.format(routine)
-            output_str += "{:s}\n".format(self.kwargs[routine].__str__())
-        output_str += "{:s}\n".format(self.custom.__str__())
-
-        # Print out the orbit settings
-        if self.orbits.orbit_index is not None:
-            output_str += '{:s}\n'.format(self.orbits.__str__())
-
-        # Print the local file information
-        output_str += self.files.__str__()
-
-        # Display loaded data
-        output_str += '\n\nLoaded Data Statistics\n'
-        output_str += '----------------------\n'
-        if not self.empty:
-            num_vars = len(self.variables)
-
-            output_str += 'Date: ' + self.date.strftime('%d %B %Y') + '\n'
-            output_str += 'DOY: {:03d}\n'.format(self.doy)
-            output_str += 'Time range: '
-            output_str += self.index[0].strftime('%d %B %Y %H:%M:%S')
-            output_str += ' --- '
-            output_str += self.index[-1].strftime('%d %B %Y %H:%M:%S\n')
-            output_str += 'Number of Times: {:d}\n'.format(len(self.index))
-            output_str += 'Number of variables: {:d}\n'.format(num_vars)
-
-            output_str += '\nVariable Names:\n'
-            output_str += utils._core.fmt_output_in_cols(self.variables)
-
-            # Print the short version of the metadata
-            output_str += '\n{:s}'.format(self.meta.__str__(long_str=False))
-        else:
-            output_str += 'No loaded data.\n'
-
-        return output_str
-
     def __getitem__(self, key):
         """
         Convenience notation for accessing data; inst['name'] is inst.data.name
@@ -770,1330 +707,6 @@
             # Attach metadata
             self.meta[key] = new
 
-        return
-
-    def __iter__(self):
-        """Iterates instrument object by loading subsequent days or files.
-
-        Note
-        ----
-        Limits of iteration, and iteration type (date/file)
-        set by `bounds` attribute.
-
-        Default bounds are the first and last dates from files on local system.
-
-        Examples
-        --------
-        ::
-
-            inst = pysat.Instrument(platform=platform, name=name, tag=tag)
-            start = dt.datetime(2009, 1, 1)
-            stop = dt.datetime(2009, 1, 31)
-            inst.bounds = (start, stop)
-            for inst in inst:
-                print('Another day loaded', inst.date)
-
-        """
-
-        if self._iter_type == 'file':
-            width = self._iter_width
-            for fname in self._iter_list:
-                # Without a copy, a = [inst for inst in inst] leads to
-                # every item being the last day loaded.
-                # With the copy, behavior is as expected. Making a copy
-                # of an empty object is going to be faster than a full one.
-                self.data = self._null_data
-                local_inst = self.copy()
-                # load range of files
-                # get location for second file, width of 1 loads only one file
-                nfid = self.files.get_index(fname) + width - 1
-                local_inst.load(fname=fname, stop_fname=self.files[nfid])
-                yield local_inst
-
-        elif self._iter_type == 'date':
-            # iterate over dates
-            # list of dates generated whenever bounds are set
-            for date in self._iter_list:
-                # do copy trick, starting with null data in object
-                self.data = self._null_data
-                local_inst = self.copy()
-                # user specified range of dates
-                end_date = date + self._iter_width
-                # load range of dates
-                local_inst.load(date=date, end_date=end_date)
-                yield local_inst
-
-        # Add last loaded data/metadata from local_inst into the original object
-        # Making copy here to ensure there are no left over references
-        # to the local_inst object in the loop that would interfere with
-        # garbage collection. Don't want to make a copy of underlying data.
-        local_inst_data = local_inst.data
-        local_inst.data = local_inst._null_data
-        self.data = local_inst_data
-        self.meta = local_inst.meta.copy()
-
-    # -----------------------------------------------------------------------
-    # Define all hidden methods
-
-    def _empty(self, data=None):
-        """Boolean flag reflecting lack of data
-
-        Parameters
-        ----------
-        data : NoneType, pds.DataFrame, or xr.Dataset
-            Data object
-
-        Returns
-        -------
-        bool
-            True if there is no Instrument data, False if there is data
-
-        """
-
-        if data is None:
-            data = self.data
-        if self.pandas_format:
-            return data.empty
-        else:
-            if 'time' in data.indexes:
-                return len(data.indexes['time']) == 0
-            elif 'Epoch' in data.indexes:
-                return len(data.indexes['Epoch']) == 0
-            else:
-                return True
-
-    def _index(self, data=None):
-        """Returns time index of loaded data
-
-        Parameters
-        ----------
-        data : NoneType, pds.DataFrame, or xr.Dataset
-            Data object
-
-        Returns
-        -------
-        pds.Series
-            Series containing the time indeces for the Instrument data
-
-        """
-        if data is None:
-            data = self.data
-
-        if self.pandas_format:
-            return data.index
-        else:
-            if 'time' in data.indexes:
-                return data.indexes['time']
-            elif 'Epoch' in data.indexes:
-                return data.indexes['Epoch']
-            else:
-                return pds.Index([])
-
-    def _pass_method(*args, **kwargs):
-        """ Default method for updateable Instrument methods
-        """
-        pass
-
-    def _assign_attrs(self, by_name=False, inst_module=None):
-        """Assign all external instrument attributes to the Instrument object
-
-        Parameters
-        ----------
-        by_name : boolean
-            If True, uses self.platform and self.name to load the Instrument,
-            if False uses inst_module. (default=False)
-        inst_module : module or NoneType
-            Instrument module or None, if not specified (default=None)
-
-        Raises
-        ------
-        KeyError
-            If unknown platform or name supplied
-        ImportError
-            If there was an error importing the instrument module
-        AttributeError
-            If a required Instrument method is missing
-
-        Note
-        ----
-        methods
-            init, default, and clean
-        functions
-            load, list_files, download, and list_remote_files
-        attributes
-            directory_format, file_format, multi_file_day, orbit_info, and
-            pandas_format
-        test attributes
-            _download_test, _download_test_travis, and _password_req
-
-        """
-        # Declare the standard Instrument methods and attributes
-        inst_methods = {'required': ['init', 'clean'],
-                        'optional': ['default']}
-        inst_funcs = {'required': ['load', 'list_files', 'download'],
-                      'optional': ['list_remote_files']}
-        inst_attrs = {"directory_format": None, "file_format": None,
-                      "multi_file_day": False, "orbit_info": None,
-                      "pandas_format": True}
-        test_attrs = {'_test_download': True, '_test_download_travis': True,
-                      '_password_req': False}
-
-        # set method defaults
-        for mname in [mm for val in inst_methods.values() for mm in val]:
-            local_name = _kwargs_keys_to_func_name(mname)
-            setattr(self, local_name, self._pass_method)
-
-        # set function defaults
-        for mname in [mm for val in inst_funcs.values() for mm in val]:
-            local_name = _kwargs_keys_to_func_name(mname)
-            setattr(self, local_name, _pass_func)
-
-        # set attribute defaults
-        for iattr in inst_attrs.keys():
-            setattr(self, iattr, inst_attrs[iattr])
-
-        # set test defaults
-        for iattr in test_attrs.keys():
-            setattr(self, iattr, test_attrs[iattr])
-
-        # Get the instrument module information, returning with defaults
-        # if none is supplied
-        if by_name:
-            # pysat platform is reserved for modules within pysat.instruments
-            if self.platform == 'pysat':
-                # look within pysat
-                inst = importlib.import_module(
-                    ''.join(('.', self.platform, '_', self.name)),
-                    package='pysat.instruments')
-            else:
-                # Not a native pysat.Instrument.  First, get the supporting
-                # instrument module from the pysat registry
-                if self.platform not in user_modules.keys():
-                    raise KeyError('unknown platform supplied: {:}'.format(
-                        self.platform))
-
-                if self.name not in user_modules[self.platform].keys():
-                    raise KeyError(''.join(['unknown name supplied: ',
-                                            self.name, ' not assigned to the ',
-                                            self.platform, ' platform']))
-
-                mod = user_modules[self.platform][self.name]
-
-                # Import the registered module.  Though modules are checked to
-                # ensure they may be imported when registered, something may
-                # have changed on the system since it was originally checked.
-                try:
-                    inst = importlib.import_module(mod)
-                except ImportError as ierr:
-                    estr = ' '.join(('unable to locate or import module for',
-                                     'platform {:}, name {:}'))
-                    estr = estr.format(self.platform, self.name)
-                    logger.error(estr)
-                    raise ImportError(ierr)
-        elif inst_module is not None:
-            # user supplied an object with relevant instrument routines
-            inst = inst_module
-        else:
-            # no module or name info, default pass functions assigned
-            return
-
-        # Assign the Instrument methods
-        missing = list()
-        for mstat in inst_methods.keys():
-            for mname in inst_methods[mstat]:
-                if hasattr(inst, mname):
-                    local_name = _kwargs_keys_to_func_name(mname)
-                    # Remote functions are not attached as methods unless
-                    # cast that way, specifically
-                    # https://stackoverflow.com/questions/972/
-                    #         adding-a-method-to-an-existing-object-instance
-                    local_method = types.MethodType(getattr(inst, mname), self)
-                    setattr(self, local_name, local_method)
-                else:
-                    missing.append(mname)
-                    if mstat == "required":
-                        raise AttributeError(
-                            "".join(['A `', mname, '` method is required',
-                                     ' for every Instrument']))
-
-        if len(missing) > 0:
-            logger.debug('Missing Instrument methods: {:}'.format(missing))
-
-        # Assign the Instrument functions
-        missing = list()
-        for mstat in inst_funcs.keys():
-            for mname in inst_funcs[mstat]:
-                if hasattr(inst, mname):
-                    local_name = _kwargs_keys_to_func_name(mname)
-                    setattr(self, local_name, getattr(inst, mname))
-                else:
-                    missing.append(mname)
-                    if mstat == "required":
-                        raise AttributeError(
-                            "".join(['A `', mname, '` function is required',
-                                     ' for every Instrument']))
-
-        if len(missing) > 0:
-            logger.debug('Missing Instrument methods: {:}'.format(missing))
-
-        # look for instrument default parameters
-        missing = list()
-        for iattr in inst_attrs.keys():
-            if hasattr(inst, iattr):
-                setattr(self, iattr, getattr(inst, iattr))
-            else:
-                missing.append(iattr)
-
-        if len(missing) > 0:
-            logger.debug(''.join(['These Instrument attributes kept their ',
-                                  'default  values: {:}'.format(missing)]))
-
-        # Check for download flags for tests
-        missing = list()
-        for iattr in test_attrs.keys():
-            # Check and see if this instrument has the desired test flag
-            if hasattr(inst, iattr):
-                local_attr = getattr(inst, iattr)
-
-                # Test to see that this attribute is set for the desired
-                # inst_id and tag
-                if self.inst_id in local_attr.keys():
-                    if self.tag in local_attr[self.inst_id].keys():
-                        # Update the test attribute value
-                        setattr(self, iattr, local_attr[self.inst_id][self.tag])
-                    else:
-                        missing.append(iattr)
-                else:
-                    missing.append(iattr)
-            else:
-                missing.append(iattr)
-
-        if len(missing) > 0:
-            logger.debug(''.join(['These Instrument test attributes kept their',
-                                  ' default  values: {:}'.format(missing)]))
-        return
-
-    def _filter_datetime_input(self, date):
-        """
-        Returns datetime that only includes year, month, and day.
-
-        Parameters
-        ----------
-        date : NoneType, array-like, or datetime
-            Single or sequence of datetime inputs
-
-        Returns
-        -------
-        NoneType, datetime, or list of datetimes
-            NoneType input yeilds NoneType output, array-like yeilds list,
-            datetime object yeilds like.  All datetime output excludes the
-            sub-daily temporal increments (keeps only date information).
-
-        """
-
-        if date is None:
-            return date
-        else:
-            if hasattr(date, '__iter__'):
-                return [dt.datetime(da.year, da.month, da.day) for da in date]
-            else:
-                return dt.datetime(date.year, date.month, date.day)
-
-    def _load_data(self, date=None, fid=None, inc=None):
-        """
-        Load data for an instrument on given date or fid, depending upon input.
-
-        Parameters
-        ----------
-        date : dt.datetime or NoneType
-            file date (default=None)
-        fid : int or NoneType
-            filename index value (default=None)
-        inc : pds.DateOffset or int
-            Increment of files or dates to load, starting from the
-            root date or fid (default=None)
-
-        Returns
-        --------
-        data : pds.DataFrame or xr.Dataset
-            pysat data
-        meta : pysat.Meta
-            pysat meta data
-        """
-
-        date = self._filter_datetime_input(date)
-        if fid is not None:
-            # get filename based off of index value
-            # inclusive loading on filenames
-            fname = self.files[fid:(fid + inc + 1)]
-        elif date is not None:
-            fname = self.files[date:(date + inc)]
-        else:
-            raise ValueError('Must supply either a date or file id number.')
-
-        if len(fname) > 0:
-            load_fname = [os.path.join(self.files.data_path, f) for f in fname]
-            try:
-                if 'load' in self.kwargs.keys():
-                    load_kwargs = self.kwargs['load']
-                else:
-                    load_kwargs = {}
-                data, mdata = self._load_rtn(load_fname, tag=self.tag,
-                                             inst_id=self.inst_id,
-                                             **load_kwargs)
-
-                # ensure units and name are named consistently in new Meta
-                # object as specified by user upon Instrument instantiation
-                mdata.accept_default_labels(self)
-                bad_datetime = False
-            except pds.errors.OutOfBoundsDatetime:
-                bad_datetime = True
-                data = self._null_data.copy()
-                mdata = pysat.Meta(units_label=self.units_label,
-                                   name_label=self.name_label,
-                                   notes_label=self.notes_label,
-                                   desc_label=self.desc_label,
-                                   plot_label=self.plot_label,
-                                   axis_label=self.axis_label,
-                                   scale_label=self.scale_label,
-                                   min_label=self.min_label,
-                                   max_label=self.max_label,
-                                   fill_label=self.fill_label)
-
-        else:
-            bad_datetime = False
-            data = self._null_data.copy()
-            mdata = pysat.Meta(units_label=self.units_label,
-                               name_label=self.name_label,
-                               notes_label=self.notes_label,
-                               desc_label=self.desc_label,
-                               plot_label=self.plot_label,
-                               axis_label=self.axis_label,
-                               scale_label=self.scale_label,
-                               min_label=self.min_label,
-                               max_label=self.max_label,
-                               fill_label=self.fill_label)
-
-        output_str = '{platform} {name} {tag} {inst_id}'
-        output_str = output_str.format(platform=self.platform,
-                                       name=self.name, tag=self.tag,
-                                       inst_id=self.inst_id)
-
-        # Check that data and metadata are the data types we expect
-        if not isinstance(data, self._data_library):
-            raise TypeError(' '.join(('Data returned by instrument load',
-                            'routine must be a', self._data_library)))
-        if not isinstance(mdata, pysat.Meta):
-            raise TypeError('Metadata returned must be a pysat.Meta object')
-
-        # Let user know whether or not data was returned
-        ind = data.index if self.pandas_format else data.indexes
-        if len(ind) > 0:
-            if date is not None:
-                output_str = ' '.join(('Returning', output_str, 'data for',
-                                       date.strftime('%d %B %Y')))
-            else:
-                if len(fname) == 1:
-                    # this check was zero
-                    output_str = ' '.join(('Returning', output_str,
-                                           'data from', fname[0]))
-                else:
-                    output_str = ' '.join(('Returning', output_str,
-                                           'data from', fname[0], '::',
-                                           fname[-1]))
-        else:
-            # no data signal
-            if date is not None:
-                if bad_datetime:
-                    output_str = ' '.join(('Bad datetime for', output_str,
-                                           date.strftime('%d %B %Y')))
-                else:
-                    output_str = ' '.join(('No', output_str, 'data for',
-                                           date.strftime('%d %B %Y')))
-            else:
-                if len(fname) == 1:
-                    output_str = ' '.join(('No', output_str, 'data for',
-                                           fname[0]))
-                elif len(fname) == 0:
-                    output_str = ' '.join(('No', output_str, 'valid',
-                                           'filenames found'))
-                else:
-                    output_str = ' '.join(('No', output_str, 'data for',
-                                           fname[0], '::',
-                                           fname[-1]))
-
-        # Remove extra spaces, if any are present
-        output_str = " ".join(output_str.split())
-        logger.info(output_str)
-        return data, mdata
-
-    def _load_next(self):
-        """Load the next days data (or file) without incrementing the date
-
-        Returns
-        -------
-        data : (pds.DataFrame or xr.Dataset)
-            pysat data
-        meta : (pysat.Meta)
-            pysat meta data
-
-        Note
-        ----
-        Repeated calls will not advance date/file and will produce the same
-        data.
-
-        Uses info stored in object to either increment the date,
-        or the file. Looks for self._load_by_date flag.
-
-        """
-        if self._load_by_date:
-            next_date = self.date + self.load_step
-            return self._load_data(date=next_date, inc=self.load_step)
-        else:
-            next_id = self._fid + self.load_step + 1
-            return self._load_data(fid=next_id, inc=self.load_step)
-
-    def _load_prev(self):
-        """Load the previous days data (or file) without decrementing the date
-
-        Returns
-        -------
-        data : (pds.DataFrame or xr.Dataset)
-            pysat data
-        meta : (pysat.Meta)
-            pysat meta data
-
-        Note
-        ----
-        Repeated calls will not decrement date/file and will produce the same
-        data
-
-        Uses info stored in object to either decrement the date,
-        or the file. Looks for self._load_by_date flag.
-
-        """
-
-        if self._load_by_date:
-            prev_date = self.date - self.load_step
-            return self._load_data(date=prev_date, inc=self.load_step)
-        else:
-            prev_id = self._fid - self.load_step - 1
-            return self._load_data(fid=prev_id, inc=self.load_step)
-
-    def _set_load_parameters(self, date=None, fid=None):
-        """ Set the necesssary load attributes
-
-        Parameters
-        ----------
-        date : (dt.datetime.date object or NoneType)
-            file date
-        fid : (int or NoneType)
-            filename index value
-
-        """
-        # Filter supplied data so that it is only year, month, and day and
-        # then store as part of instrument object.  Filtering is performed
-        # by the class property `self.date`
-        self.date = date
-        self._fid = fid
-
-        if date is not None:
-            year, doy = utils.time.getyrdoy(date)
-            self.yr = year
-            self.doy = doy
-            self._load_by_date = True
-        else:
-            self.yr = None
-            self.doy = None
-            self._load_by_date = False
-
-    def _get_var_type_code(self, coltype):
-        """Determines the two-character type code for a given variable type
-
-        Parameters
-        ----------
-        coltype : type or np.dtype
-            The type of the variable
-
-        Returns
-        -------
-        str
-            The variable type code for the given type
-
-        Raises
-        ------
-        TypeError
-            When coltype is unknown
-
-        Note
-        ----
-        Understands np.dtype, numpy int, uint, and float varients, and
-        str subclasses
-
-        """
-        var_types = {np.int64: 'i8', np.int32: 'i4', np.int16: 'i2',
-                     np.int8: 'i1', np.uint64: 'u8', np.uint32: 'u4',
-                     np.uint16: 'u2', np.uint8: 'u1', np.float64: 'f8',
-                     np.float32: 'f4'}
-
-        if type(coltype) is np.dtype:
-            var_type = coltype.kind + str(coltype.itemsize)
-            return var_type
-        else:
-            if coltype in var_types.keys():
-                return var_types[coltype]
-            elif issubclass(coltype, str):
-                return 'S1'
-            else:
-                raise TypeError('Unknown Variable Type' + str(coltype))
-
-    def _get_data_info(self, data, netcdf_format):
-        """Support file writing by determining data type and other options
-
-        Parameters
-        ----------
-        data : pandas object
-            Data to be written
-        netcdf_format : str
-            String indicating netCDF3 or netCDF4
-
-        Returns
-        -------
-        data : pandas object
-            Data that was supplied, reformatted if necessary
-        data_type : type
-            Type for data values
-        datetime_flag : bool
-            True if data is np.datetime64, False otherwise
-
-        """
-        # get type of data
-        data_type = data.dtype
-
-        # check if older netcdf_format
-        if netcdf_format != 'NETCDF4':
-            old_format = True
-        else:
-            old_format = False
-
-        # Check for object type
-        if data_type != np.dtype('O'):
-            # Simple data, not an object
-
-            if (data_type == np.int64) and old_format:
-                # No 64bit ints in netCDF3
-                data = data.astype(np.int32)
-                data_type = np.int32
-
-            if data_type == np.dtype('<M8[ns]'):
-                if not old_format:
-                    data_type = np.int64
-                else:
-                    data_type = np.float
-                datetime_flag = True
-            else:
-                datetime_flag = False
-        else:
-            # dealing with a more complicated object
-            # iterate over elements until we hit something that is something,
-            # and not NaN
-            data_type = type(data.iloc[0])
-            for i in np.arange(len(data)):
-                if len(data.iloc[i]) > 0:
-                    data_type = type(data.iloc[i])
-                    if not isinstance(data_type, np.float):
-                        break
-            datetime_flag = False
-
-        return data, data_type, datetime_flag
-
-    def _filter_netcdf4_metadata(self, mdata_dict, coltype, remove=False,
-                                 export_nan=None):
-        """Filter metadata properties to be consistent with netCDF4.
-
-        Parameters
-        ----------
-        mdata_dict : dict
-            Dictionary equivalent to Meta object info
-        coltype : type
-            Type provided by _get_data_info
-        remove : bool
-            Removes FillValue and associated parameters disallowed for strings
-            (default=False)
-        export_nan : list or NoneType
-            Metadata parameters allowed to be NaN (default=None)
-
-        Returns
-        -------
-        dict
-            Modified as needed for netCDf4
-
-        Note
-        ----
-        Remove forced to True if coltype consistent with a string type
-
-        Metadata values that are NaN and not listed in export_nan are
-        filtered out.
-
-        """
-
-        # remove any metadata with a value of nan not present in export_nan
-        filtered_dict = mdata_dict.copy()
-        for key, value in mdata_dict.items():
-            try:
-                if np.isnan(value):
-                    if key not in export_nan:
-                        filtered_dict.pop(key)
-            except TypeError:
-                # if typerror thrown, it's not nan
-                pass
-        mdata_dict = filtered_dict
-
-        # Coerce boolean types to integers
-        for key in mdata_dict:
-            if type(mdata_dict[key]) == bool:
-                mdata_dict[key] = int(mdata_dict[key])
-        if (coltype == str):
-            remove = True
-            warnings.warn('FillValue is not an acceptable '
-                          'parameter for strings - it will be removed')
-
-        # Make sure _FillValue is the same type as the data
-        if '_FillValue' in mdata_dict.keys():
-            if remove:
-                mdata_dict.pop('_FillValue')
-            else:
-                if not np.can_cast(mdata_dict['_FillValue'], coltype):
-                    if 'FieldNam' in mdata_dict:
-                        estr = ' '.join(('FillValue for {a:s} ({b:s}) cannot',
-                                         'be safely casted to {c:s} Casting',
-                                         'anyways. This may result in',
-                                         'unexpected behavior'))
-                        estr.format(a=mdata_dict['FieldNam'],
-                                    b=str(mdata_dict['_FillValue']),
-                                    c=coltype)
-                        warnings.warn(estr)
-                    else:
-                        estr = ' '.join(('FillValue {a:s} cannot be safely',
-                                         'casted to {b:s}. Casting anyways.',
-                                         'This may result in unexpected',
-                                         'behavior'))
-                        estr.format(a=str(mdata_dict['_FillValue']),
-                                    b=coltype)
-
-                mdata_dict['_FillValue'] = np.array(
-                    mdata_dict['_FillValue']).astype(coltype)
-
-        # Make sure FillValue is the same type as the data
-        if 'FillVal' in mdata_dict.keys():
-            if remove:
-                mdata_dict.pop('FillVal')
-            else:
-                mdata_dict['FillVal'] = np.array(
-                    mdata_dict['FillVal']).astype(coltype)
-
-        return mdata_dict
-
-    # -----------------------------------------------------------------------
-    # Define all accessible methods
-
-    @property
-    def bounds(self):
-        """Boundaries for iterating over instrument object by date or file.
-
-        Parameters
-        ----------
-        start : datetime object, filename, or None
-            start of iteration, if None uses first data date.
-            list-like collection also accepted. (default=None)
-        stop :  datetime object, filename, or None
-            stop of iteration, inclusive. If None uses last data date.
-            list-like collection also accepted. (default=None)
-        step : str, int, or None
-            Step size used when iterating from start to stop. Use a
-            Pandas frequency string ('3D', '1M') when setting bounds by date,
-            an integer when setting bounds by file. Defaults to a single
-            day/file (default='1D', 1).
-        width : pandas.DateOffset, int, or None
-            Data window used when loading data within iteration. Defaults to a
-            single day/file if not assigned. (default=pds.DateOffset(days=1),
-            1)
-
-        Note
-        ----
-        Both start and stop must be the same type (date, or filename) or None.
-        Only the year, month, and day are used for date inputs.
-
-        Examples
-        --------
-        ::
-            import datetime as dt
-            import pandas as pds
-            import pysat
-
-            inst = pysat.Instrument(platform=platform,
-                                    name=name,
-                                    tag=tag)
-            start = dt.datetime(2009, 1, 1)
-            stop = dt.datetime(2009, 1, 31)
-
-            # Defaults to stepping by a single day and a data loading window
-            # of one day/file.
-            inst.bounds = (start, stop)
-
-            # Set bounds by file. Iterates a file at a time.
-            inst.bounds = ('filename1', 'filename2')
-
-            # Create a more complicated season, multiple start and stop dates.
-            start2 = dt.datetetime(2010,1,1)
-            stop2 = dt.datetime(2010,2,14)
-            inst.bounds = ([start, start2], [stop, stop2])
-
-            # Iterate via a non-standard step size of two days.
-            inst.bounds = ([start, start2], [stop, stop2], '2D')
-
-            # Load more than a single day/file at a time when iterating
-            inst.bounds = ([start, start2], [stop, stop2], '2D',
-                           pds.DateOffset(days=3))
-
-        """
-
-        return (self._iter_start, self._iter_stop, self._iter_step,
-                self._iter_width)
-
-    @bounds.setter
-    def bounds(self, value=None):
-        """Sets the self.bounds property.
-
-        Parameters
-        ----------
-        start (value[0]) : datetime object, filename, or None
-            start of iteration, if None uses first data date.
-            list-like collection also accepted. (default=None)
-        stop  (value[1]):  datetime object, filename, or None
-            stop of iteration, inclusive. If None uses last data date.
-            list-like collection also accepted. (default=None)
-        step  (value[2]): str, int, or None
-            Step size used when iterating from start to stop. Use a
-            Pandas frequency string ('3D', '1M') when setting bounds by date,
-            an integer when setting bounds by file. Defaults to a single
-            day/file (default='1D', 1).
-        width (value[3]): pandas.DateOffset, int, or None
-            Data window used when loading data within iteration. Defaults to a
-            single day/file if not assigned. (default=pds.DateOffset(days=1),
-            1)
-
-        Note
-        ----
-        Both start and stop must be the same type (date, or filename) or None.
-        Only the year, month, and day are used for date inputs.
-
-        Examples
-        --------
-        ::
-            import datetime as dt
-            import pandas as pds
-            import pysat
-
-            inst = pysat.Instrument(platform=platform, name=name, tag=tag)
-            start = dt.datetime(2009,1,1)
-            stop = dt.datetime(2009,1,31)
-            # Defaults to stepping by a single day and a data loading window
-            # of one day/file.
-            inst.bounds = (start, stop)
-
-            # Set bounds by file. Iterates a file at a time.
-            inst.bounds = ('filename1', 'filename2')
-
-            # Create a more complicated season, multiple start and stop dates.
-            start2 = dt.datetetime(2010,1,1)
-            stop2 = dt.datetime(2010,2,14)
-            inst.bounds = ([start, start2], [stop, stop2])
-
-            # Iterate via a non-standard step size of two days.
-            inst.bounds = ([start, start2], [stop, stop2], '2D')
-
-            # Load more than a single day/file at a time when iterating
-            inst.bounds = ([start, start2], [stop, stop2], '2D',
-                           pds.DateOffset(days=3))
-
-        """
-        if value is None:
-            # user wants defaults
-            value = (None, None, None, None)
-
-        if len(value) < 2:
-            raise ValueError(' '.join(('Must supply both a start and stop',
-                                       'date/file. Supply None if you want the',
-                                       'first/last possible.')))
-        elif len(value) == 2:
-            # includes start and stop only
-            self._iter_step = None
-            self._iter_width = None
-        elif len(value) == 3:
-            # also includes step size
-            self._iter_step = value[2]
-            self._iter_width = None
-        elif len(value) == 4:
-            # also includes loading window (data width)
-            self._iter_step = value[2]
-            self._iter_width = value[3]
-        else:
-            raise ValueError('Too many input arguments.')
-
-        # pull out start and stop times now that other optional items have
-        # been checked out.
-        start = value[0]
-        stop = value[1]
-
-        if (start is None) and (stop is None):
-            # set default using first and last file date
-            self._iter_start = [self.files.start_date]
-            self._iter_stop = [self.files.stop_date]
-            self._iter_type = 'date'
-            if self._iter_step is None:
-                self._iter_step = '1D'
-            if self._iter_width is None:
-                self._iter_width = pds.DateOffset(days=1)
-            if self._iter_start[0] is not None:
-                # There are files. Use those dates.
-                ustops = [stop - self._iter_width + pds.DateOffset(days=1)
-                          for stop in self._iter_stop]
-                ufreq = self._iter_step
-                self._iter_list = utils.time.create_date_range(self._iter_start,
-                                                               ustops,
-                                                               freq=ufreq)
-            else:
-                # instrument has no files
-                self._iter_list = []
-        else:
-            # user provided some inputs
-            starts = np.asarray([start])
-            stops = np.asarray([stop])
-            # ensure consistency if list-like already
-            if len(starts.shape) > 1:
-                starts = starts[0]
-            if len(stops.shape) > 1:
-                stops = stops[0]
-
-            # check equal number of elements
-            if len(starts) != len(stops):
-                estr = ' '.join(('Both start and stop must have the same',
-                                 'number of elements'))
-                raise ValueError(estr)
-
-            # check everything is the same type
-            base = type(starts[0])
-            for lstart, lstop in zip(starts, stops):
-                etype = type(lstop)
-                check1 = not isinstance(lstart, etype)
-                check2 = not isinstance(lstart, base)
-                if check1 or check2:
-                    # Method allows for inputs like inst.bounds = (start, None)
-                    # and bounds will fill the None with actual start or stop.
-                    # Allow for a Nonetype only if length is one.
-                    if len(starts) == 1 and (start is None):
-                        # we are good on type change, start is None, no error
-                        break
-                    elif len(stops) == 1 and (stop is None):
-                        # we are good on type change, stop is None, no error
-                        break
-                    raise ValueError(' '.join(('Start and stop items must all',
-                                               'be of the same type')))
-
-            # set bounds based upon passed data type
-            if isinstance(starts[0], str) or isinstance(stops[0], str):
-                # one of the inputs is a string
-                self._iter_type = 'file'
-                # could be (string, None) or (None, string)
-                # replace None with first/last, as appropriate
-                if starts[0] is None:
-                    starts = [self.files[0]]
-                if stops[0] is None:
-                    stops = [self.files[-1]]
-                # default step size
-                if self._iter_step is None:
-                    self._iter_step = 1
-                # default window size
-                if self._iter_width is None:
-                    self._iter_width = 1
-
-                self._iter_list = []
-                for istart, istop in zip(starts, stops):
-                    # ensure istart before istop
-                    # Get index of start/stop file from main file list
-                    start_idx = self.files.get_index(istart)
-                    stop_idx = self.files.get_index(istop)
-                    if stop_idx < start_idx:
-                        estr = ' '.join(('Bounds must be in increasing date',
-                                         'order.', istart, 'occurs after',
-                                         istop))
-                        raise ValueError(estr)
-                    itemp = self.files.get_file_array([istart], [istop])
-                    # downselect based upon step size
-                    itemp = itemp[::self._iter_step]
-                    # Make sure iterations don't go past last day
-                    # get index of last in iteration list
-                    iter_idx = self.files.get_index(itemp[-1])
-                    # don't let loaded data go past stop bound
-                    if iter_idx + self._iter_width - 1 > stop_idx:
-                        i = np.ceil((self._iter_width - 1) / self._iter_step)
-                        i = -int(i)
-                        self._iter_list.extend(itemp[:i])
-                    else:
-                        self._iter_list.extend(itemp)
-
-            elif isinstance(starts[0], dt.datetime) or isinstance(stops[0],
-                                                                  dt.datetime):
-                # one of the inputs is a date
-                self._iter_type = 'date'
-
-                if starts[0] is None:
-                    # start and stop dates on self.files already filtered
-                    # to include only year, month, and day
-                    starts = [self.files.start_date]
-                if stops[0] is None:
-                    stops = [self.files.stop_date]
-                # default step size
-                if self._iter_step is None:
-                    self._iter_step = '1D'
-                # default window size
-                if self._iter_width is None:
-                    self._iter_width = pds.DateOffset(days=1)
-
-                # create list-like of dates for iteration
-                starts = self._filter_datetime_input(starts)
-                stops = self._filter_datetime_input(stops)
-                freq = self._iter_step
-                width = self._iter_width
-
-                # ensure inputs are in reasonable date order
-                for start, stop in zip(starts, stops):
-                    if start > stop:
-                        estr = ' '.join(('Bounds must be set in increasing',
-                                         'date order.',
-                                         start.strftime('%d %B %Y'),
-                                         'is later than',
-                                         stop.strftime('%d %B %Y')))
-                        raise ValueError(estr)
-
-                # account for width of load. Don't extend past bound.
-                ustops = [stop - width + pds.DateOffset(days=1)
-                          for stop in stops]
-                self._iter_list = utils.time.create_date_range(starts,
-                                                               ustops,
-                                                               freq=freq)
-                # go back to time index
-                self._iter_list = pds.DatetimeIndex(self._iter_list)
-
-            else:
-                raise ValueError(' '.join(('Input is not a known type, string',
-                                           'or datetime')))
-            self._iter_start = starts
-            self._iter_stop = stops
-
-        return
-
-    @property
-    def empty(self):
-        """Boolean flag reflecting lack of data.
-
-        True if there is no Instrument data."""
-
-        if self.pandas_format:
-            return self.data.empty
-        else:
-            if 'time' in self.data.indexes:
-                return len(self.data.indexes['time']) == 0
-            elif 'Epoch' in self.data.indexes:
-                return len(self.data.indexes['Epoch']) == 0
-            else:
-                return True
-
-    @property
-    def date(self):
-        """Date for loaded data."""
-        return self._date
-
-    @date.setter
-    def date(self, new):
-        """Date for loaded data."""
-        self._date = self._filter_datetime_input(new)
-
-    @property
-    def index(self):
-        """Returns time index of loaded data."""
-        return self._index()
-
-    @property
-    def variables(self):
-        """Returns list of variables within loaded data."""
-
-        if self.pandas_format:
-            return self.data.columns
-        else:
-            return list(self.data.variables.keys())
-
-    def copy(self):
-        """Deep copy of the entire Instrument object."""
-
-        return copy.deepcopy(self)
-
-    def concat_data(self, new_data, prepend=False, **kwargs):
-        """Concats new_data to self.data for xarray or pandas as needed
-
-        Parameters
-        ----------
-        new_data : pds.DataFrame, xr.Dataset, or list of such objects
-            New data objects to be concatonated
-        prepend : boolean
-            If True, assign new data before existing data; if False append new
-            data (default=False)
-        **kwargs : dict
-            Optional keyword arguments passed to pds.concat or xr.concat
-
-        Note
-        ----
-        For pandas, sort=False is passed along to the underlying
-        pandas.concat method. If sort is supplied as a keyword, the
-        user provided value is used instead.  Recall that sort orders the
-        data columns, not the data values or the index.
-
-        For xarray, dim=Instrument.index.name is passed along to xarray.concat
-        except if the user includes a value for dim as a keyword argument.
-
-        """
-        # Order the data to be concatonated in a list
-        if not isinstance(new_data, list):
-            new_data = [new_data]
-
-        if prepend:
-            new_data.append(self.data)
-        else:
-            new_data.insert(0, self.data)
-
-        # Retrieve the appropriate concatonation function
-        if self.pandas_format:
-            # Specifically do not sort unless otherwise specified
-            if 'sort' not in kwargs:
-                kwargs['sort'] = False
-            concat_func = pds.concat
-        else:
-            # Specify the dimension, if not otherwise specified
-            if 'dim' not in kwargs:
-                kwargs['dim'] = self.index.name
-            concat_func = xr.concat
-
-        # Assign the concatonated data to the instrument
-        self.data = concat_func(new_data, **kwargs)
-        return
-
-    def today(self):
-        """Returns today's date (UTC), with no hour, minute, second, etc.
-
-        Returns
-        -------
-        datetime
-            Today's date
-
-        """
-
-        return self._filter_datetime_input(dt.datetime.today())
-
-    def tomorrow(self):
-        """Returns tomorrow's date (UTC), with no hour, minute, second, etc.
-
-        Returns
-        -------
-        datetime
-            Tomorrow's date
-
-        """
-
-        return self.today() + pds.DateOffset(days=1)
-
-    def yesterday(self):
-        """Returns yesterday's date (UTC), with no hour, minute, second, etc.
-
-        Returns
-        -------
-        datetime
-            Yesterday's date
-
-        """
-
-        return self.today() - pds.DateOffset(days=1)
-
-    def next(self, verifyPad=False):
-        """Manually iterate through the data loaded in Instrument object.
-
-        Bounds of iteration and iteration type (day/file) are set by
-        `bounds` attribute.
-
-        Parameters
-        ----------
-        verifyPad : bool
-            Passed to `self.load()`. If True, then padded data within
-            the load method will be retained. (default=False)
-
-        Note
-        ----
-        If there were no previous calls to load then the
-        first day(default)/file will be loaded.
-
-        """
-
-        # make sure we can iterate
-        if len(self._iter_list) == 0:
-            # nothing to potentially iterate over
-            raise StopIteration(''.join(('File list is empty. ',
-                                         'Nothing to be done.')))
-
-        if self._iter_type == 'date':
-            if self.date is not None:
-                # data is already loaded in .data
-                idx, = np.where(self.date == self._iter_list)
-                if len(idx) == 0:
-                    estr = ''.join(('Unable to find loaded date ',
-                                    'in the supported iteration list. ',
-                                    'Please check the Instrument bounds, ',
-                                    '`self.bounds` for supported iteration',
-                                    'ranges.'))
-                    raise StopIteration(estr)
-                elif idx[-1] >= len(self._iter_list) - 1:
-                    # gone to far!
-                    raise StopIteration('Outside the set date boundaries.')
-                else:
-                    # not going past the last day, safe to move forward
-                    date = self._iter_list[idx[0] + 1]
-                    end_date = date + self._iter_width
-            else:
-                # no data currently loaded, start at the beginning
-                date = self._iter_list[0]
-                end_date = date + self._iter_width
-            # perform load
-            self.load(date=date, end_date=end_date, verifyPad=verifyPad)
-
-        elif self._iter_type == 'file':
-            first = self.files.get_index(self._iter_list[0])
-            last = self.files.get_index(self._iter_list[-1])
-            step = self._iter_step
-            width = self._iter_width
-            if self._fid is not None:
-                # data already loaded in .data
-                if (self._fid < first) | (self._fid + step > last):
-                    raise StopIteration('Outside the set file boundaries.')
-                else:
-                    # step size already accounted for in the list of files
-                    # get location of current file in iteration list
-                    idx = None
-                    fname = self.files[self._fid]
-                    for i, name in enumerate(self._iter_list):
-                        if name == fname:
-                            idx = i
-                            break
-                    if idx is None:
-                        estr = ''.join(('Unable to find loaded filename ',
-                                        'in the supported iteration list. ',
-                                        'Please check the Instrument bounds, ',
-                                        '`self.bounds` for supported iteration',
-                                        'ranges.'))
-                        raise StopIteration(estr)
-                    fname = self._iter_list[idx + 1]
-            else:
-                # no data loaded yet, start with the first file
-                fname = self._iter_list[0]
-
-            # load range of files at a time
-            # get location for second file. Note a width of 1 loads single file
-            nfid = self.files.get_index(fname) + width - 1
-            self.load(fname=fname, stop_fname=self.files[nfid],
-                      verifyPad=verifyPad)
-
-        return
-
-    def prev(self, verifyPad=False):
-        """Manually iterate backwards through the data in Instrument object.
-
-        Bounds of iteration and iteration type (day/file)
-        are set by `bounds` attribute.
-
-        Parameters
-        ----------
-        verifyPad : bool
-            Passed to `self.load()`. If True, then padded data within
-            the load method will be retained. (default=False)
-
-        Note
-        ----
-        If there were no previous calls to load then the
-        first day(default)/file will be loaded.
-
-        """
-        # make sure we can iterate
-        if len(self._iter_list) == 0:
-            # nothing to potentially iterate over
-            raise StopIteration(''.join(('File list is empty. ',
-                                         'Nothing to be done.')))
-
-        if self._iter_type == 'date':
-            if self.date is not None:
-                # some data already loaded in .data
-                idx, = np.where(self._iter_list == self.date)
-                if len(idx) == 0:
-                    estr = ''.join(('Unable to find loaded date ',
-                                    'in the supported iteration list. ',
-                                    'Please check the Instrument bounds, ',
-                                    '`self.bounds` for supported iteration',
-                                    'ranges.'))
-                    raise StopIteration(estr)
-                elif idx[0] == 0:
-                    # too far!
-                    raise StopIteration('Outside the set date boundaries.')
-                else:
-                    # not on first day, safe to move backward
-                    date = self._iter_list[idx[0] - 1]
-                    end_date = self._iter_list[idx[0] - 1] + self._iter_width
-                    self.load(date=date, end_date=end_date, verifyPad=verifyPad)
-            else:
-                # no data currently loaded, start at the end
-                end_date = self._iter_list[-1] + self._iter_width
-                date = self._iter_list[-1]
-                self.load(date=date, end_date=end_date, verifyPad=verifyPad)
-
-        elif self._iter_type == 'file':
-            first = self.files.get_index(self._iter_list[0])
-            last = self.files.get_index(self._iter_list[-1])
-            step = self._iter_step
-            width = self._iter_width
-            if self._fid is not None:
-                if (self._fid - step < first) | (self._fid > last):
-                    raise StopIteration('Outside the set file boundaries.')
-                else:
-                    # find location of file
-                    idx = None
-                    fname = self.files[self._fid]
-                    for i, name in enumerate(self._iter_list):
-                        if name == fname:
-                            idx = i
-                            break
-                    if idx is None:
-                        estr = ''.join(('Unable to find loaded filename ',
-                                        'in the supported iteration list. ',
-                                        'Please check the Instrument bounds, ',
-                                        '`self.bounds` for supported iteration',
-                                        'ranges.'))
-                        raise StopIteration(estr)
-                    fname = self._iter_list[idx - 1]
-            else:
-                fname = self._iter_list[-1]
-
-            nfid = self.files.get_index(fname) + width - 1
-            self.load(fname=fname, stop_fname=self.files[nfid],
-                      verifyPad=verifyPad)
-
-        return
-
     def rename(self, var_names, lowercase_data_labels=False):
         """Renames variable within both data and metadata.
 
@@ -2101,9 +714,10 @@
         ----------
         var_names : dict or other map
             Existing var_names are keys, values are new var_names
-        lowercase_data_labels : bool
-            If True, the labels applied to inst.data are forced to lowercase.
-            The supplied case in var_names is retained within inst.meta.
+        lowercase_data_labels : boolean
+            If True, the labels applied to inst.data
+            are forced to lowercase. The supplied case
+            in var_names is retained within inst.meta.
 
         Examples
         --------
@@ -2124,8 +738,8 @@
             # that are loaded into pandas
             # general example
             new_var_names = {'old_name': 'new_name',
-                             'old_name2':, 'new_name2',
-                             'col_name': {'old_ho_name': 'new_ho_name'}}
+                         'old_name2':, 'new_name2',
+                         'col_name': {'old_ho_name': 'new_ho_name'}}
             inst.rename(new_var_names)
 
             # specific example
@@ -2263,71 +877,673 @@
 
         return
 
-    def generic_meta_translator(self, input_meta):
-        """Translates the metadata contained in an object into a dictionary
+    @property
+    def empty(self):
+        """Boolean flag reflecting lack of data.
+
+        True if there is no Instrument data."""
+
+        if self.pandas_format:
+            return self.data.empty
+        else:
+            if 'time' in self.data.indexes:
+                return len(self.data.indexes['time']) == 0
+            elif 'Epoch' in self.data.indexes:
+                return len(self.data.indexes['Epoch']) == 0
+            else:
+                return True
+
+    def _empty(self, data=None):
+        """Boolean flag reflecting lack of data
 
         Parameters
         ----------
-        input_meta : Meta
-            The metadata object to translate
+        data : NoneType, pds.DataFrame, or xr.Dataset
+            Data object
 
         Returns
         -------
-        dict
-            A dictionary of the metadata for each variable of an output file
-            e.g. netcdf4
+        bool
+            True if there is no Instrument data, False if there is data
 
         """
-        export_dict = {}
-        if self._meta_translation_table is not None:
-            # Create a translation table for the actual values of the meta
-            # labels. The instrument specific translation table only stores the
-            # names of the attributes that hold the various meta labels
-            translation_table = {}
-            for key in self._meta_translation_table:
-                translation_table[getattr(self, key)] = \
-                    self._meta_translation_table[key]
+
+        if data is None:
+            data = self.data
+        if self.pandas_format:
+            return data.empty
         else:
-            translation_table = None
-        # First Order Data
-        for key in input_meta.data.index:
-            if translation_table is None:
-                export_dict[key] = input_meta.data.loc[key].to_dict()
-            else:
-                # Translate each key if a translation is provided
-                export_dict[key] = {}
-                meta_dict = input_meta.data.loc[key].to_dict()
-                for orig_key in meta_dict:
-                    if orig_key in translation_table:
-                        for translated_key in translation_table[orig_key]:
-                            export_dict[key][translated_key] = \
-                                meta_dict[orig_key]
+            if 'time' in data.indexes:
+                return len(data.indexes['time']) == 0
+            elif 'Epoch' in data.indexes:
+                return len(data.indexes['Epoch']) == 0
+            else:
+                return True
+
+    @property
+    def date(self):
+        """Date for loaded data."""
+        return self._date
+
+    @date.setter
+    def date(self, new):
+        """Date for loaded data."""
+        self._date = self._filter_datetime_input(new)
+
+    @property
+    def index(self):
+        """Returns time index of loaded data."""
+        return self._index()
+
+    def _index(self, data=None):
+        """Returns time index of loaded data
+
+        Parameters
+        ----------
+        data : NoneType, pds.DataFrame, or xr.Dataset
+            Data object
+
+        Returns
+        -------
+        pds.Series
+            Series containing the time indeces for the Instrument data
+
+        """
+        if data is None:
+            data = self.data
+
+        if self.pandas_format:
+            return data.index
+        else:
+            if 'time' in data.indexes:
+                return data.indexes['time']
+            elif 'Epoch' in data.indexes:
+                return data.indexes['Epoch']
+            else:
+                return pds.Index([])
+
+    @property
+    def variables(self):
+        """Returns list of variables within loaded data."""
+
+        if self.pandas_format:
+            return self.data.columns
+        else:
+            return list(self.data.variables.keys())
+
+    def copy(self):
+        """Deep copy of the entire Instrument object."""
+
+        return copy.deepcopy(self)
+
+    def concat_data(self, data, *args, **kwargs):
+        """Concats data1 and data2 for xarray or pandas as needed
+
+        Parameters
+        ----------
+        data : pandas or xarray
+           Data to be appended to data already within the Instrument object
+
+        Returns
+        -------
+        void
+            Instrument.data modified in place.
+
+        Note
+        ----
+        For pandas, sort=False is passed along to the underlying
+        pandas.concat method. If sort is supplied as a keyword, the
+        user provided value is used instead.
+
+        For xarray, dim='Epoch' is passed along to xarray.concat
+        except if the user includes a value for dim as a
+        keyword argument.
+
+        """
+
+        if self.pandas_format:
+            if 'sort' in kwargs:
+                sort = kwargs['sort']
+                _ = kwargs.pop('sort')
+            else:
+                sort = False
+            return pds.concat(data, sort=sort, *args, **kwargs)
+        else:
+            if 'dim' in kwargs:
+                dim = kwargs['dim']
+                _ = kwargs.pop('dim')
+            else:
+                dim = self.index.name
+            return xr.concat(data, dim=dim, *args, **kwargs)
+
+    def _pass_method(*args, **kwargs):
+        """ Default method for updateable Instrument methods
+        """
+        pass
+
+    def _assign_attrs(self, by_name=False, inst_module=None):
+        """Assign all external instrument attributes to the Instrument object
+
+        Parameters
+        ----------
+        by_name : boolean
+            If True, uses self.platform and self.name to load the Instrument,
+            if False uses inst_module. (default=False)
+        inst_module : module or NoneType
+            Instrument module or None, if not specified (default=None)
+
+        Raises
+        ------
+        KeyError
+            If unknown platform or name supplied
+        ImportError
+            If there was an error importing the instrument module
+        AttributeError
+            If a required Instrument method is missing
+
+        Note
+        ----
+        methods
+            init, default, and clean
+        functions
+            load, list_files, download, and list_remote_files
+        attributes
+            directory_format, file_format, multi_file_day, orbit_info, and
+            pandas_format
+        test attributes
+            _download_test, _download_test_travis, and _password_req
+
+        """
+        # Declare the standard Instrument methods and attributes
+        inst_methods = {'required': ['init', 'clean'],
+                        'optional': ['default']}
+        inst_funcs = {'required': ['load', 'list_files', 'download'],
+                      'optional': ['list_remote_files']}
+        inst_attrs = {"directory_format": None, "file_format": None,
+                      "multi_file_day": False, "orbit_info": None,
+                      "pandas_format": True}
+        test_attrs = {'_test_download': True, '_test_download_travis': True,
+                      '_password_req': False}
+
+        # set method defaults
+        for mname in [mm for val in inst_methods.values() for mm in val]:
+            local_name = _kwargs_keys_to_func_name(mname)
+            setattr(self, local_name, self._pass_method)
+
+        # set function defaults
+        for mname in [mm for val in inst_funcs.values() for mm in val]:
+            local_name = _kwargs_keys_to_func_name(mname)
+            setattr(self, local_name, _pass_func)
+
+        # set attribute defaults
+        for iattr in inst_attrs.keys():
+            setattr(self, iattr, inst_attrs[iattr])
+
+        # set test defaults
+        for iattr in test_attrs.keys():
+            setattr(self, iattr, test_attrs[iattr])
+
+        # Get the instrument module information, returning with defaults
+        # if none is supplied
+        if by_name:
+            # pysat platform is reserved for modules within pysat.instruments
+            if self.platform == 'pysat':
+                # look within pysat
+                inst = importlib.import_module(
+                    ''.join(('.', self.platform, '_', self.name)),
+                    package='pysat.instruments')
+            else:
+                # Not a native pysat.Instrument.  First, get the supporting
+                # instrument module from the pysat registry
+                if self.platform not in user_modules.keys():
+                    raise KeyError('unknown platform supplied: {:}'.format(
+                        self.platform))
+
+                if self.name not in user_modules[self.platform].keys():
+                    raise KeyError(''.join(['unknown name supplied: ',
+                                            self.name, ' not assigned to the ',
+                                            self.platform, ' platform']))
+
+                mod = user_modules[self.platform][self.name]
+
+                # Import the registered module.  Though modules are checked to
+                # ensure they may be imported when registered, something may
+                # have changed on the system since it was originally checked.
+                try:
+                    inst = importlib.import_module(mod)
+                except ImportError as ierr:
+                    estr = ' '.join(('unable to locate or import module for',
+                                     'platform {:}, name {:}'))
+                    estr = estr.format(self.platform, self.name)
+                    logger.error(estr)
+                    raise ImportError(ierr)
+        elif inst_module is not None:
+            # user supplied an object with relevant instrument routines
+            inst = inst_module
+        else:
+            # no module or name info, default pass functions assigned
+            return
+
+        # Assign the Instrument methods
+        missing = list()
+        for mstat in inst_methods.keys():
+            for mname in inst_methods[mstat]:
+                if hasattr(inst, mname):
+                    local_name = _kwargs_keys_to_func_name(mname)
+                    # Remote functions are not attached as methods unless
+                    # cast that way, specifically
+                    # https://stackoverflow.com/questions/972/
+                    #         adding-a-method-to-an-existing-object-instance
+                    local_method = types.MethodType(getattr(inst, mname), self)
+                    setattr(self, local_name, local_method)
+                else:
+                    missing.append(mname)
+                    if mstat == "required":
+                        raise AttributeError(
+                            "".join(['A `', mname, '` method is required',
+                                     ' for every Instrument']))
+
+        if len(missing) > 0:
+            logger.debug('Missing Instrument methods: {:}'.format(missing))
+
+        # Assign the Instrument functions
+        missing = list()
+        for mstat in inst_funcs.keys():
+            for mname in inst_funcs[mstat]:
+                if hasattr(inst, mname):
+                    local_name = _kwargs_keys_to_func_name(mname)
+                    setattr(self, local_name, getattr(inst, mname))
+                else:
+                    missing.append(mname)
+                    if mstat == "required":
+                        raise AttributeError(
+                            "".join(['A `', mname, '` function is required',
+                                     ' for every Instrument']))
+
+        if len(missing) > 0:
+            logger.debug('Missing Instrument methods: {:}'.format(missing))
+
+        # look for instrument default parameters
+        missing = list()
+        for iattr in inst_attrs.keys():
+            if hasattr(inst, iattr):
+                setattr(self, iattr, getattr(inst, iattr))
+            else:
+                missing.append(iattr)
+
+        if len(missing) > 0:
+            logger.debug(''.join(['These Instrument attributes kept their ',
+                                  'default  values: {:}'.format(missing)]))
+
+        # Check for download flags for tests
+        missing = list()
+        for iattr in test_attrs.keys():
+            # Check and see if this instrument has the desired test flag
+            if hasattr(inst, iattr):
+                local_attr = getattr(inst, iattr)
+
+                # Test to see that this attribute is set for the desired
+                # inst_id and tag
+                if self.inst_id in local_attr.keys():
+                    if self.tag in local_attr[self.inst_id].keys():
+                        # Update the test attribute value
+                        setattr(self, iattr, local_attr[self.inst_id][self.tag])
                     else:
-                        export_dict[key][orig_key] = meta_dict[orig_key]
-
-        # Higher Order Data
-        for key in input_meta.ho_data:
-            if key not in export_dict:
-                export_dict[key] = {}
-            for ho_key in input_meta.ho_data[key].data.index:
-                new_key = '_'.join((key, ho_key))
-                if translation_table is None:
-                    export_dict[new_key] = \
-                        input_meta.ho_data[key].data.loc[ho_key].to_dict()
+                        missing.append(iattr)
                 else:
-                    # Translate each key if a translation is provided
-                    export_dict[new_key] = {}
-                    meta_dict = \
-                        input_meta.ho_data[key].data.loc[ho_key].to_dict()
-                    for orig_key in meta_dict:
-                        if orig_key in translation_table:
-                            for translated_key in translation_table[orig_key]:
-                                export_dict[new_key][translated_key] = \
-                                    meta_dict[orig_key]
-                        else:
-                            export_dict[new_key][orig_key] = \
-                                meta_dict[orig_key]
-        return export_dict
+                    missing.append(iattr)
+            else:
+                missing.append(iattr)
+
+        if len(missing) > 0:
+            logger.debug(''.join(['These Instrument test attributes kept their',
+                                  ' default  values: {:}'.format(missing)]))
+        return
+
+    def __repr__(self):
+        """ Print the basic Instrument properties"""
+        out_str = "".join(["Instrument(platform='", self.platform, "', name='",
+                           self.name, "', inst_id='", self.inst_id,
+                           "', clean_level='", self.clean_level,
+                           "', pad={:}, orbit_info=".format(self.pad),
+                           "{:}, **{:})".format(self.orbit_info, self.kwargs)])
+
+        return out_str
+
+    def __str__(self):
+        """ Descriptively print the basic Instrument properties"""
+
+        # Get the basic Instrument properties
+        output_str = 'pysat Instrument object\n'
+        output_str += '-----------------------\n'
+        output_str += "Platform: '{:s}'\n".format(self.platform)
+        output_str += "Name: '{:s}'\n".format(self.name)
+        output_str += "Tag: '{:s}'\n".format(self.tag)
+        output_str += "Instrument id: '{:s}'\n".format(self.inst_id)
+
+        # Print out the data processing information
+        output_str += '\nData Processing\n'
+        output_str += '---------------\n'
+        output_str += "Cleaning Level: '{:s}'\n".format(self.clean_level)
+        output_str += 'Data Padding: {:s}\n'.format(self.pad.__str__())
+        for routine in self.kwargs.keys():
+            output_str += 'Keyword Arguments Passed to {:s}: '.format(routine)
+            output_str += "{:s}\n".format(self.kwargs[routine].__str__())
+        output_str += "{:s}\n".format(self.custom.__str__())
+
+        # Print out the orbit settings
+        if self.orbits.orbit_index is not None:
+            output_str += '{:s}\n'.format(self.orbits.__str__())
+
+        # Print the local file information
+        output_str += self.files.__str__()
+
+        # Display loaded data
+        output_str += '\n\nLoaded Data Statistics\n'
+        output_str += '----------------------\n'
+        if not self.empty:
+            num_vars = len(self.variables)
+
+            output_str += 'Date: ' + self.date.strftime('%d %B %Y') + '\n'
+            output_str += 'DOY: {:03d}\n'.format(self.doy)
+            output_str += 'Time range: '
+            output_str += self.index[0].strftime('%d %B %Y %H:%M:%S')
+            output_str += ' --- '
+            output_str += self.index[-1].strftime('%d %B %Y %H:%M:%S\n')
+            output_str += 'Number of Times: {:d}\n'.format(len(self.index))
+            output_str += 'Number of variables: {:d}\n'.format(num_vars)
+
+            output_str += '\nVariable Names:\n'
+            output_str += utils._core.fmt_output_in_cols(self.variables)
+
+            # Print the short version of the metadata
+            output_str += '\n{:s}'.format(self.meta.__str__(long_str=False))
+        else:
+            output_str += 'No loaded data.\n'
+
+        return output_str
+
+    def _filter_datetime_input(self, date):
+        """
+        Returns datetime that only includes year, month, and day.
+
+        Parameters
+        ----------
+        date : NoneType, array-like, or datetime
+            Single or sequence of datetime inputs
+
+        Returns
+        -------
+        NoneType, datetime, or list of datetimes
+            NoneType input yeilds NoneType output, array-like yeilds list,
+            datetime object yeilds like.  All datetime output excludes the
+            sub-daily temporal increments (keeps only date information).
+
+        """
+
+        if date is None:
+            return date
+        else:
+            if hasattr(date, '__iter__'):
+                return [dt.datetime(da.year, da.month, da.day) for da in date]
+            else:
+                return dt.datetime(date.year, date.month, date.day)
+
+    def today(self):
+        """Returns today's date, with no hour, minute, second, etc.
+
+        Parameters
+        ----------
+        None
+
+        Returns
+        -------
+        datetime
+            Today's date
+
+        """
+
+        return self._filter_datetime_input(dt.datetime.today())
+
+    def tomorrow(self):
+        """Returns tomorrow's date, with no hour, minute, second, etc.
+
+        Parameters
+        ----------
+        None
+
+        Returns
+        -------
+        datetime
+            Tomorrow's date
+
+        """
+
+        return self.today() + pds.DateOffset(days=1)
+
+    def yesterday(self):
+        """Returns yesterday's date, with no hour, minute, second, etc.
+
+        Parameters
+        ----------
+        None
+
+        Returns
+        -------
+        datetime
+            Yesterday's date
+
+        """
+
+        return self.today() - pds.DateOffset(days=1)
+
+    def _load_data(self, date=None, fid=None, inc=None):
+        """
+        Load data for an instrument on given date or fid, depending upon input.
+
+        Parameters
+        ----------
+        date : dt.datetime or NoneType
+            file date (default=None)
+        fid : int or NoneType
+            filename index value (default=None)
+        inc : pds.DateOffset or int
+            Increment of files or dates to load, starting from the
+            root date or fid (default=None)
+
+        Returns
+        --------
+        data : pds.DataFrame or xr.Dataset
+            pysat data
+        meta : pysat.Meta
+            pysat meta data
+        """
+
+        date = self._filter_datetime_input(date)
+        if fid is not None:
+            # get filename based off of index value
+            # inclusive loading on filenames
+            fname = self.files[fid:(fid + inc + 1)]
+        elif date is not None:
+            fname = self.files[date:(date + inc)]
+        else:
+            raise ValueError('Must supply either a date or file id number.')
+
+        if len(fname) > 0:
+            load_fname = [os.path.join(self.files.data_path, f) for f in fname]
+            try:
+                if 'load' in self.kwargs.keys():
+                    load_kwargs = self.kwargs['load']
+                else:
+                    load_kwargs = {}
+                data, mdata = self._load_rtn(load_fname, tag=self.tag,
+                                             inst_id=self.inst_id,
+                                             **load_kwargs)
+
+                # ensure units and name are named consistently in new Meta
+                # object as specified by user upon Instrument instantiation
+                mdata.accept_default_labels(self)
+                bad_datetime = False
+            except pds.errors.OutOfBoundsDatetime:
+                bad_datetime = True
+                data = self._null_data.copy()
+                mdata = pysat.Meta(units_label=self.units_label,
+                                   name_label=self.name_label,
+                                   notes_label=self.notes_label,
+                                   desc_label=self.desc_label,
+                                   plot_label=self.plot_label,
+                                   axis_label=self.axis_label,
+                                   scale_label=self.scale_label,
+                                   min_label=self.min_label,
+                                   max_label=self.max_label,
+                                   fill_label=self.fill_label)
+
+        else:
+            bad_datetime = False
+            data = self._null_data.copy()
+            mdata = pysat.Meta(units_label=self.units_label,
+                               name_label=self.name_label,
+                               notes_label=self.notes_label,
+                               desc_label=self.desc_label,
+                               plot_label=self.plot_label,
+                               axis_label=self.axis_label,
+                               scale_label=self.scale_label,
+                               min_label=self.min_label,
+                               max_label=self.max_label,
+                               fill_label=self.fill_label)
+
+        output_str = '{platform} {name} {tag} {inst_id}'
+        output_str = output_str.format(platform=self.platform,
+                                       name=self.name, tag=self.tag,
+                                       inst_id=self.inst_id)
+
+        # Check that data and metadata are the data types we expect
+        if not isinstance(data, self._data_library):
+            raise TypeError(' '.join(('Data returned by instrument load',
+                            'routine must be a', self._data_library)))
+        if not isinstance(mdata, pysat.Meta):
+            raise TypeError('Metadata returned must be a pysat.Meta object')
+
+        # Let user know whether or not data was returned
+        ind = data.index if self.pandas_format else data.indexes
+        if len(ind) > 0:
+            if date is not None:
+                output_str = ' '.join(('Returning', output_str, 'data for',
+                                       date.strftime('%d %B %Y')))
+            else:
+                if len(fname) == 1:
+                    # this check was zero
+                    output_str = ' '.join(('Returning', output_str,
+                                           'data from', fname[0]))
+                else:
+                    output_str = ' '.join(('Returning', output_str,
+                                           'data from', fname[0], '::',
+                                           fname[-1]))
+        else:
+            # no data signal
+            if date is not None:
+                if bad_datetime:
+                    output_str = ' '.join(('Bad datetime for', output_str,
+                                           date.strftime('%d %B %Y')))
+                else:
+                    output_str = ' '.join(('No', output_str, 'data for',
+                                           date.strftime('%d %B %Y')))
+            else:
+                if len(fname) == 1:
+                    output_str = ' '.join(('No', output_str, 'data for',
+                                           fname[0]))
+                elif len(fname) == 0:
+                    output_str = ' '.join(('No', output_str, 'valid',
+                                           'filenames found'))
+                else:
+                    output_str = ' '.join(('No', output_str, 'data for',
+                                           fname[0], '::',
+                                           fname[-1]))
+
+        # Remove extra spaces, if any are present
+        output_str = " ".join(output_str.split())
+        logger.info(output_str)
+        return data, mdata
+
+    def _load_next(self):
+        """Load the next days data (or file) without incrementing the date
+
+        Returns
+        -------
+        data : (pds.DataFrame or xr.Dataset)
+            pysat data
+        meta : (pysat.Meta)
+            pysat meta data
+
+        Note
+        ----
+        Repeated calls will not advance date/file and will produce the same
+        data.
+
+        Uses info stored in object to either increment the date,
+        or the file. Looks for self._load_by_date flag.
+
+        """
+        if self._load_by_date:
+            next_date = self.date + self.load_step
+            return self._load_data(date=next_date, inc=self.load_step)
+        else:
+            next_id = self._fid + self.load_step + 1
+            return self._load_data(fid=next_id, inc=self.load_step)
+
+    def _load_prev(self):
+        """Load the previous days data (or file) without decrementing the date
+
+        Returns
+        -------
+        data : (pds.DataFrame or xr.Dataset)
+            pysat data
+        meta : (pysat.Meta)
+            pysat meta data
+
+        Note
+        ----
+        Repeated calls will not decrement date/file and will produce the same
+        data
+
+        Uses info stored in object to either decrement the date,
+        or the file. Looks for self._load_by_date flag.
+
+        """
+
+        if self._load_by_date:
+            prev_date = self.date - self.load_step
+            return self._load_data(date=prev_date, inc=self.load_step)
+        else:
+            prev_id = self._fid - self.load_step - 1
+            return self._load_data(fid=prev_id, inc=self.load_step)
+
+    def _set_load_parameters(self, date=None, fid=None):
+        """ Set the necesssary load attributes
+
+        Parameters
+        ----------
+        date : (dt.datetime.date object or NoneType)
+            file date
+        fid : (int or NoneType)
+            filename index value
+
+        """
+        # Filter supplied data so that it is only year, month, and day and
+        # then store as part of instrument object.  Filtering is performed
+        # by the class property `self.date`
+        self.date = date
+        self._fid = fid
+
+        if date is not None:
+            year, doy = utils.time.getyrdoy(date)
+            self.yr = year
+            self.doy = doy
+            self._load_by_date = True
+        else:
+            self.yr = None
+            self.doy = None
+            self._load_by_date = False
 
     def load(self, yr=None, doy=None, end_yr=None, end_doy=None, date=None,
              end_date=None, fname=None, stop_fname=None, verifyPad=False):
@@ -2657,7 +1873,7 @@
                 if not self.empty:
                     if self.index[-1] == temp_time:
                         self.data = self[:-1]
-                    self.concat_data(stored_data, prepend=False)
+                    self.data = self.concat_data([self.data, stored_data])
                 else:
                     self.data = stored_data
 
@@ -2672,7 +1888,7 @@
                 if not self.empty:
                     if (self.index[0] == temp_time):
                         self.data = self[1:]
-                    self.concat_data(stored_data, prepend=True)
+                    self.data = self.concat_data([stored_data, self.data])
                 else:
                     self.data = stored_data
 
@@ -2704,7 +1920,749 @@
             self.date = dt.datetime(temp.year, temp.month, temp.day)
             self.yr, self.doy = utils.time.getyrdoy(self.date)
 
-<<<<<<< HEAD
+        # ensure data is unique and monotonic
+        # check occurs after all the data padding loads, or individual load
+        # thus it can potentially check issues with padding or with raw data
+        if not (self.index.is_monotonic_increasing and self.index.is_unique):
+            message = ''
+            if not self.index.is_unique:
+                message = ' '.join((message, 'Loaded data is not unique.'))
+            if not self.index.is_monotonic_increasing:
+                message = ' '.join((message, 'Loaded data is not',
+                                   'monotonically increasing. '))
+            if self.strict_time_flag:
+                raise ValueError(' '.join((message, 'To continue to use data,'
+                                           'set inst.strict_time_flag=False',
+                                           'before loading data')))
+            else:
+                warnings.warn(message, stacklevel=2)
+
+        # apply default instrument routine, if data present
+        if not self.empty:
+            # Does not require self as input, as it is a partial func
+            self._default_rtn()
+
+        # clean data, if data is present and cleaning requested
+        if (not self.empty) & (self.clean_level != 'none'):
+            self._clean_rtn()
+
+        # apply custom functions via the nanokernel in self.custom
+        if not self.empty:
+            self.custom._apply_all(self)
+
+        # remove the excess data padding, if any applied
+        if (self.pad is not None) & (not self.empty) & (not verifyPad):
+            self.data = self[first_time: last_time]
+            if not self.empty:
+                if (self.index[-1] == last_time) & (not want_last_pad):
+                    self.data = self[:-1]
+
+        # transfer any extra attributes in meta to the Instrument object
+        self.meta.transfer_attributes_to_instrument(self)
+        self.meta.mutable = False
+        sys.stdout.flush()
+        return
+
+    def remote_file_list(self, start=None, stop=None):
+        """List remote files for chosen instrument
+
+        Parameters
+        ----------
+        start : dt.datetime or NoneType
+            Starting time for file list. A None value will start with the first
+            file found.
+            (default=None)
+        stop : dt.datetime or NoneType
+            Ending time for the file list.  A None value will stop with the last
+            file found.
+            (default=None)
+
+        Returns
+        -------
+        Series
+            pandas Series of filenames indexed by date and time
+
+        Note
+        ----
+        Default behaviour is to return all files.  User may additionally
+        specify a given year, year/month, or year/month/day combination to
+        return a subset of available files.
+
+        """
+        # Set the user-supplied kwargs
+        if 'list_remote_files' in self.kwargs.keys():
+            kwargs = self.kwargs['list_remote_files']
+        else:
+            kwargs = {}
+
+        # Add the function kwargs
+        kwargs["start"] = start
+        kwargs["stop"] = stop
+
+        # Return the function call
+        return self._list_remote_files_rtn(self.tag, self.inst_id, **kwargs)
+
+    def remote_date_range(self, start=None, stop=None):
+        """Returns fist and last date for remote data
+
+        Parameters
+        ----------
+        start : dt.datetime or NoneType
+            Starting time for file list. A None value will start with the first
+            file found.
+            (default=None)
+        stop : dt.datetime or NoneType
+            Ending time for the file list.  A None value will stop with the last
+            file found.
+            (default=None)
+
+        Returns
+        -------
+        List
+            First and last datetimes obtained from remote_file_list
+
+        Note
+        ----
+        Default behaviour is to search all files.  User may additionally
+        specify a given year, year/month, or year/month/day combination to
+        return a subset of available files.
+
+        """
+
+        files = self.remote_file_list(start=start, stop=stop)
+        return [files.index[0], files.index[-1]]
+
+    def download_updated_files(self, **kwargs):
+        """Grabs a list of remote files, compares to local, then downloads new
+        files.
+
+        Parameters
+        ----------
+        **kwargs : dict
+            Dictionary of keywords that may be options for specific instruments
+
+        Note
+        ----
+        Data will be downloaded to pysat_data_dir/patform/name/tag
+
+        If Instrument bounds are set to defaults they are updated
+        after files are downloaded.
+
+        """
+
+        # get list of remote files
+        remote_files = self.remote_file_list()
+        if remote_files.empty:
+            logger.warning(' '.join(('No remote files found. Unable to',
+                                     'download latest data.')))
+            return
+
+        # get current list of local files
+        self.files.refresh()
+        local_files = self.files.files
+
+        # Compare local and remote files. First look for dates that are in
+        # remote but not in local
+        new_dates = []
+        for date in remote_files.index:
+            if date not in local_files:
+                new_dates.append(date)
+
+        # Now compare filenames between common dates as it may be a new version
+        # or revision.  This will have a problem with filenames that are
+        # faking daily data from monthly.
+        for date in local_files.index:
+            if date in remote_files.index:
+                if remote_files[date] != local_files[date]:
+                    new_dates.append(date)
+        logger.info(' '.join(('Found {} files that'.format(len(new_dates)),
+                              'are new or updated.')))
+
+        # download date for dates in new_dates (also includes new names)
+        self.download(date_array=new_dates, **kwargs)
+
+    def download(self, start=None, stop=None, freq='D', date_array=None,
+                 **kwargs):
+        """Download data for given Instrument object from start to stop.
+
+        Parameters
+        ----------
+        start : pandas.datetime (yesterday)
+            start date to download data
+        stop : pandas.datetime (tomorrow)
+            stop date (inclusive) to download data
+        freq : string
+            Stepsize between dates for season, 'D' for daily, 'M' monthly
+            (see pandas)
+        date_array : list-like
+            Sequence of dates to download date for. Takes precedence over
+            start and stop inputs
+        **kwargs : dict
+            Dictionary of keywords that may be options for specific instruments.
+            The keyword arguments 'user' and 'password' are expected for remote
+            databases requiring sign in or registration.
+
+        Note
+        ----
+        Data will be downloaded to pysat_data_dir/patform/name/tag
+
+        If Instrument bounds are set to defaults they are updated
+        after files are downloaded.
+
+        """
+        # make sure directories are there, otherwise create them
+        try:
+            os.makedirs(self.files.data_path)
+        except OSError as e:
+            if e.errno != errno.EEXIST:
+                raise
+
+        if ((start is None) or (stop is None)) and (date_array is None):
+            # Defaults for downloads are set here rather than in the method
+            # signature since method defaults are only set once! If an
+            # Instrument object persists longer than a day then the download
+            # defaults would no longer be correct. Dates are always correct in
+            # this setup.
+            logger.info(''.join(['Downloading the most recent data by ',
+                                 'default (yesterday through tomorrow).']))
+            start = self.yesterday()
+            stop = self.tomorrow()
+        logger.info('Downloading data to: {}'.format(self.files.data_path))
+
+        if date_array is None:
+            # Create range of dates for downloading data.  Make sure dates are
+            # whole days
+            start = self._filter_datetime_input(start)
+            stop = self._filter_datetime_input(stop)
+            date_array = utils.time.create_date_range(start, stop, freq=freq)
+
+        # Add necessary kwargs to the optional kwargs
+        kwargs['tag'] = self.tag
+        kwargs['inst_id'] = self.inst_id
+        kwargs['data_path'] = self.files.data_path
+
+        # Download the data
+        self._download_rtn(date_array, **kwargs)
+
+        # get current file date range
+        first_date = self.files.start_date
+        last_date = self.files.stop_date
+
+        logger.info('Updating pysat file list')
+        self.files.refresh()
+
+        # if instrument object has default bounds, update them
+        if len(self.bounds[0]) == 1:
+            # get current bounds
+            curr_bound = self.bounds
+            if self._iter_type == 'date':
+                if (curr_bound[0][0] == first_date
+                        and curr_bound[1][0] == last_date):
+                    logger.info('Updating instrument object bounds by date.')
+                    self.bounds = (self.files.start_date, self.files.stop_date,
+                                   curr_bound[2], curr_bound[3])
+            if self._iter_type == 'file':
+                if (curr_bound[0][0] == self.files[first_date]
+                        and curr_bound[1][0] == self.files[last_date]):
+                    logger.info('Updating instrument object bounds by file.')
+                    self.bounds = (self.files[self.files.start_date],
+                                   self.files[self.files.stop_date],
+                                   curr_bound[2], curr_bound[3])
+
+        return
+
+    @property
+    def bounds(self):
+        """Boundaries for iterating over instrument object by date or file.
+
+        Parameters
+        ----------
+        start : datetime object, filename, or None
+            start of iteration, if None uses first data date.
+            list-like collection also accepted. (default=None)
+        stop :  datetime object, filename, or None
+            stop of iteration, inclusive. If None uses last data date.
+            list-like collection also accepted. (default=None)
+        step : str, int, or None
+            Step size used when iterating from start to stop. Use a
+            Pandas frequency string ('3D', '1M') when setting bounds by date,
+            an integer when setting bounds by file. Defaults to a single
+            day/file (default='1D', 1).
+        width : pandas.DateOffset, int, or None
+            Data window used when loading data within iteration. Defaults to a
+            single day/file if not assigned. (default=pds.DateOffset(days=1),
+            1)
+
+        Note
+        ----
+        Both start and stop must be the same type (date, or filename) or None.
+        Only the year, month, and day are used for date inputs.
+
+        Examples
+        --------
+        ::
+            import datetime as dt
+            import pandas as pds
+            import pysat
+
+            inst = pysat.Instrument(platform=platform, name=name, tag=tag)
+            start = dt.datetime(2009, 1, 1)
+            stop = dt.datetime(2009, 1, 31)
+            # Defaults to stepping by a single day and a data loading window
+            # of one day/file.
+            inst.bounds = (start, stop)
+
+            # Set bounds by file. Iterates a file at a time.
+            inst.bounds = ('filename1', 'filename2')
+
+            # Create a more complicated season, multiple start and stop dates.
+            start2 = dt.datetetime(2010,1,1)
+            stop2 = dt.datetime(2010,2,14)
+            inst.bounds = ([start, start2], [stop, stop2])
+
+            # Iterate via a non-standard step size of two days.
+            inst.bounds = ([start, start2], [stop, stop2], '2D')
+
+            # Load more than a single day/file at a time when iterating
+            inst.bounds = ([start, start2], [stop, stop2], '2D',
+                           pds.DateOffset(days=3))
+
+        """
+        out = (self._iter_start, self._iter_stop, self._iter_step,
+               self._iter_width)
+        return out
+
+    @bounds.setter
+    def bounds(self, value=None):
+        """Sets the self.bounds property.
+
+        Parameters
+        ----------
+        start (value[0]) : datetime object, filename, or None
+            start of iteration, if None uses first data date.
+            list-like collection also accepted. (default=None)
+        stop  (value[1]):  datetime object, filename, or None
+            stop of iteration, inclusive. If None uses last data date.
+            list-like collection also accepted. (default=None)
+        step  (value[2]): str, int, or None
+            Step size used when iterating from start to stop. Use a
+            Pandas frequency string ('3D', '1M') when setting bounds by date,
+            an integer when setting bounds by file. Defaults to a single
+            day/file (default='1D', 1).
+        width (value[3]): pandas.DateOffset, int, or None
+            Data window used when loading data within iteration. Defaults to a
+            single day/file if not assigned. (default=pds.DateOffset(days=1),
+            1)
+
+        Note
+        ----
+        Both start and stop must be the same type (date, or filename) or None.
+        Only the year, month, and day are used for date inputs.
+
+        Examples
+        --------
+        ::
+            import datetime as dt
+            import pandas as pds
+            import pysat
+
+            inst = pysat.Instrument(platform=platform, name=name, tag=tag)
+            start = dt.datetime(2009,1,1)
+            stop = dt.datetime(2009,1,31)
+            # Defaults to stepping by a single day and a data loading window
+            # of one day/file.
+            inst.bounds = (start, stop)
+
+            # Set bounds by file. Iterates a file at a time.
+            inst.bounds = ('filename1', 'filename2')
+
+            # Create a more complicated season, multiple start and stop dates.
+            start2 = dt.datetetime(2010,1,1)
+            stop2 = dt.datetime(2010,2,14)
+            inst.bounds = ([start, start2], [stop, stop2])
+
+            # Iterate via a non-standard step size of two days.
+            inst.bounds = ([start, start2], [stop, stop2], '2D')
+
+            # Load more than a single day/file at a time when iterating
+            inst.bounds = ([start, start2], [stop, stop2], '2D',
+                           pds.DateOffset(days=3))
+
+        """
+        if value is None:
+            # user wants defaults
+            value = (None, None, None, None)
+
+        if len(value) < 2:
+            raise ValueError(' '.join(('Must supply both a start and stop',
+                                       'date/file. Supply None if you want the',
+                                       'first/last possible.')))
+        elif len(value) == 2:
+            # includes start and stop only
+            self._iter_step = None
+            self._iter_width = None
+        elif len(value) == 3:
+            # also includes step size
+            self._iter_step = value[2]
+            self._iter_width = None
+        elif len(value) == 4:
+            # also includes loading window (data width)
+            self._iter_step = value[2]
+            self._iter_width = value[3]
+        else:
+            raise ValueError('Too many input arguments.')
+
+        # pull out start and stop times now that other optional items have
+        # been checked out.
+        start = value[0]
+        stop = value[1]
+
+        if (start is None) and (stop is None):
+            # set default using first and last file date
+            self._iter_start = [self.files.start_date]
+            self._iter_stop = [self.files.stop_date]
+            self._iter_type = 'date'
+            if self._iter_step is None:
+                self._iter_step = '1D'
+            if self._iter_width is None:
+                self._iter_width = pds.DateOffset(days=1)
+            if self._iter_start[0] is not None:
+                # There are files. Use those dates.
+                ustops = [stop - self._iter_width + pds.DateOffset(days=1)
+                          for stop in self._iter_stop]
+                ufreq = self._iter_step
+                self._iter_list = utils.time.create_date_range(self._iter_start,
+                                                               ustops,
+                                                               freq=ufreq)
+            else:
+                # instrument has no files
+                self._iter_list = []
+        else:
+            # user provided some inputs
+            starts = np.asarray([start])
+            stops = np.asarray([stop])
+            # ensure consistency if list-like already
+            if len(starts.shape) > 1:
+                starts = starts[0]
+            if len(stops.shape) > 1:
+                stops = stops[0]
+
+            # check equal number of elements
+            if len(starts) != len(stops):
+                estr = ' '.join(('Both start and stop must have the same',
+                                 'number of elements'))
+                raise ValueError(estr)
+
+            # check everything is the same type
+            base = type(starts[0])
+            for lstart, lstop in zip(starts, stops):
+                etype = type(lstop)
+                check1 = not isinstance(lstart, etype)
+                check2 = not isinstance(lstart, base)
+                if check1 or check2:
+                    # Method allows for inputs like inst.bounds = (start, None)
+                    # and bounds will fill the None with actual start or stop.
+                    # Allow for a Nonetype only if length is one.
+                    if len(starts) == 1 and (start is None):
+                        # we are good on type change, start is None, no error
+                        break
+                    elif len(stops) == 1 and (stop is None):
+                        # we are good on type change, stop is None, no error
+                        break
+                    raise ValueError(' '.join(('Start and stop items must all',
+                                               'be of the same type')))
+
+            # set bounds based upon passed data type
+            if isinstance(starts[0], str) or isinstance(stops[0], str):
+                # one of the inputs is a string
+                self._iter_type = 'file'
+                # could be (string, None) or (None, string)
+                # replace None with first/last, as appropriate
+                if starts[0] is None:
+                    starts = [self.files[0]]
+                if stops[0] is None:
+                    stops = [self.files[-1]]
+                # default step size
+                if self._iter_step is None:
+                    self._iter_step = 1
+                # default window size
+                if self._iter_width is None:
+                    self._iter_width = 1
+
+                itemp = []
+                self._iter_list = []
+                for istart, istop in zip(starts, stops):
+                    # ensure istart before istop
+                    # Get index of start/stop file from main file list
+                    start_idx = self.files.get_index(istart)
+                    stop_idx = self.files.get_index(istop)
+                    if stop_idx < start_idx:
+                        estr = ' '.join(('Bounds must be in increasing date',
+                                         'order.', istart, 'occurs after',
+                                         istop))
+                        raise ValueError(estr)
+                    itemp = self.files.get_file_array([istart], [istop])
+                    # downselect based upon step size
+                    itemp = itemp[::self._iter_step]
+                    # Make sure iterations don't go past last day
+                    # get index of last in iteration list
+                    iter_idx = self.files.get_index(itemp[-1])
+                    # don't let loaded data go past stop bound
+                    if iter_idx + self._iter_width - 1 > stop_idx:
+                        i = np.ceil((self._iter_width - 1) / self._iter_step)
+                        i = -int(i)
+                        self._iter_list.extend(itemp[:i])
+                    else:
+                        self._iter_list.extend(itemp)
+
+            elif isinstance(starts[0], dt.datetime) or isinstance(stops[0],
+                                                                  dt.datetime):
+                # one of the inputs is a date
+                self._iter_type = 'date'
+
+                if starts[0] is None:
+                    # start and stop dates on self.files already filtered
+                    # to include only year, month, and day
+                    starts = [self.files.start_date]
+                if stops[0] is None:
+                    stops = [self.files.stop_date]
+                # default step size
+                if self._iter_step is None:
+                    self._iter_step = '1D'
+                # default window size
+                if self._iter_width is None:
+                    self._iter_width = pds.DateOffset(days=1)
+
+                # create list-like of dates for iteration
+                starts = self._filter_datetime_input(starts)
+                stops = self._filter_datetime_input(stops)
+                freq = self._iter_step
+                width = self._iter_width
+
+                # ensure inputs are in reasonable date order
+                for start, stop in zip(starts, stops):
+                    if start > stop:
+                        estr = ' '.join(('Bounds must be set in increasing',
+                                         'date order.',
+                                         start.strftime('%d %B %Y'),
+                                         'is later than',
+                                         stop.strftime('%d %B %Y')))
+                        raise ValueError(estr)
+
+                # account for width of load. Don't extend past bound.
+                ustops = [stop - width + pds.DateOffset(days=1)
+                          for stop in stops]
+                self._iter_list = utils.time.create_date_range(starts,
+                                                               ustops,
+                                                               freq=freq)
+                # go back to time index
+                self._iter_list = pds.DatetimeIndex(self._iter_list)
+
+            else:
+                raise ValueError(' '.join(('Input is not a known type, string',
+                                           'or datetime')))
+            self._iter_start = starts
+            self._iter_stop = stops
+
+        return
+
+    def __iter__(self):
+        """Iterates instrument object by loading subsequent days or files.
+
+        Note
+        ----
+        Limits of iteration, and iteration type (date/file)
+        set by `bounds` attribute.
+
+        Default bounds are the first and last dates from files on local system.
+
+        Examples
+        --------
+        ::
+
+            inst = pysat.Instrument(platform=platform, name=name, tag=tag)
+            start = dt.datetime(2009, 1, 1)
+            stop = dt.datetime(2009, 1, 31)
+            inst.bounds = (start, stop)
+            for inst in inst:
+                print('Another day loaded', inst.date)
+
+        """
+
+        if self._iter_type == 'file':
+            width = self._iter_width
+            for fname in self._iter_list:
+                # Without a copy, a = [inst for inst in inst] leads to
+                # every item being the last day loaded.
+                # With the copy, behavior is as expected. Making a copy
+                # of an empty object is going to be faster than a full one.
+                self.data = self._null_data
+                local_inst = self.copy()
+                # load range of files
+                # get location for second file, width of 1 loads only one file
+                nfid = self.files.get_index(fname) + width - 1
+                local_inst.load(fname=fname, stop_fname=self.files[nfid])
+                yield local_inst
+
+        elif self._iter_type == 'date':
+            # iterate over dates
+            # list of dates generated whenever bounds are set
+            for date in self._iter_list:
+                # do copy trick, starting with null data in object
+                self.data = self._null_data
+                local_inst = self.copy()
+                # user specified range of dates
+                end_date = date + self._iter_width
+                # load range of dates
+                local_inst.load(date=date, end_date=end_date)
+                yield local_inst
+
+        # Add last loaded data/metadata from local_inst into the original object
+        # Making copy here to ensure there are no left over references
+        # to the local_inst object in the loop that would interfere with
+        # garbage collection. Don't want to make a copy of underlying data.
+        local_inst_data = local_inst.data
+        local_inst.data = local_inst._null_data
+        self.data = local_inst_data
+        self.meta = local_inst.meta.copy()
+
+    def next(self, verifyPad=False):
+        """Manually iterate through the data loaded in Instrument object.
+
+        Bounds of iteration and iteration type (day/file) are set by
+        `bounds` attribute.
+
+        Parameters
+        ----------
+        verifyPad : bool
+            Passed to `self.load()`. If True, then padded data within
+            the load method will be retained. (default=False)
+
+        Note
+        ----
+        If there were no previous calls to load then the
+        first day(default)/file will be loaded.
+
+        """
+
+        # make sure we can iterate
+        if len(self._iter_list) == 0:
+            # nothing to potentially iterate over
+            raise StopIteration(''.join(('File list is empty. ',
+                                         'Nothing to be done.')))
+
+        if self._iter_type == 'date':
+            if self.date is not None:
+                # data is already loaded in .data
+                idx, = np.where(self.date == self._iter_list)
+                if len(idx) == 0:
+                    estr = ''.join(('Unable to find loaded date ',
+                                    'in the supported iteration list. ',
+                                    'Please check the Instrument bounds, ',
+                                    '`self.bounds` for supported iteration',
+                                    'ranges.'))
+                    raise StopIteration(estr)
+                elif idx[-1] >= len(self._iter_list) - 1:
+                    # gone to far!
+                    raise StopIteration('Outside the set date boundaries.')
+                else:
+                    # not going past the last day, safe to move forward
+                    date = self._iter_list[idx[0] + 1]
+                    end_date = date + self._iter_width
+            else:
+                # no data currently loaded, start at the beginning
+                date = self._iter_list[0]
+                end_date = date + self._iter_width
+            # perform load
+            self.load(date=date, end_date=end_date, verifyPad=verifyPad)
+
+        elif self._iter_type == 'file':
+            first = self.files.get_index(self._iter_list[0])
+            last = self.files.get_index(self._iter_list[-1])
+            step = self._iter_step
+            width = self._iter_width
+            if self._fid is not None:
+                # data already loaded in .data
+                if (self._fid < first) | (self._fid + step > last):
+                    raise StopIteration('Outside the set file boundaries.')
+                else:
+                    # step size already accounted for in the list of files
+                    # get location of current file in iteration list
+                    idx = None
+                    fname = self.files[self._fid]
+                    for i, name in enumerate(self._iter_list):
+                        if name == fname:
+                            idx = i
+                            break
+                    if idx is None:
+                        estr = ''.join(('Unable to find loaded filename ',
+                                        'in the supported iteration list. ',
+                                        'Please check the Instrument bounds, ',
+                                        '`self.bounds` for supported iteration',
+                                        'ranges.'))
+                        raise StopIteration(estr)
+                    fname = self._iter_list[idx + 1]
+            else:
+                # no data loaded yet, start with the first file
+                fname = self._iter_list[0]
+
+            # load range of files at a time
+            # get location for second file. Note a width of 1 loads single file
+            nfid = self.files.get_index(fname) + width - 1
+            self.load(fname=fname, stop_fname=self.files[nfid],
+                      verifyPad=verifyPad)
+
+        return
+
+    def prev(self, verifyPad=False):
+        """Manually iterate backwards through the data in Instrument object.
+
+        Bounds of iteration and iteration type (day/file)
+        are set by `bounds` attribute.
+
+        Parameters
+        ----------
+        verifyPad : bool
+            Passed to `self.load()`. If True, then padded data within
+            the load method will be retained. (default=False)
+
+        Note
+        ----
+        If there were no previous calls to load then the
+        first day(default)/file will be loaded.
+
+        """
+        # make sure we can iterate
+        if len(self._iter_list) == 0:
+            # nothing to potentially iterate over
+            raise StopIteration(''.join(('File list is empty. ',
+                                         'Nothing to be done.')))
+
+        if self._iter_type == 'date':
+            if self.date is not None:
+                # some data already loaded in .data
+                idx, = np.where(self._iter_list == self.date)
+                if len(idx) == 0:
+                    estr = ''.join(('Unable to find loaded date ',
+                                    'in the supported iteration list. ',
+                                    'Please check the Instrument bounds, ',
+                                    '`self.bounds` for supported iteration',
+                                    'ranges.'))
+                    raise StopIteration(estr)
+                elif idx[0] == 0:
+                    # too far!
+                    raise StopIteration('Outside the set date boundaries.')
+                else:
+                    # not on first day, safe to move backward
+                    date = self._iter_list[idx[0] - 1]
+                    end_date = self._iter_list[idx[0] - 1] + self._iter_width
+                    self.load(date=date, end_date=end_date, verifyPad=verifyPad)
+            else:
+                # no data currently loaded, start at the end
+                end_date = self._iter_list[-1] + self._iter_width
+                date = self._iter_list[-1]
+                self.load(date=date, end_date=end_date, verifyPad=verifyPad)
+
         elif self._iter_type == 'file':
             first = self.files.get_index(self._iter_list[0])
             last = self.files.get_index(self._iter_list[-1])
@@ -2729,256 +2687,259 @@
                                         'ranges.'))
                         raise StopIteration(estr)
                     fname = self._iter_list[idx - 1]
-=======
-        # ensure data is unique and monotonic
-        # check occurs after all the data padding loads, or individual load
-        # thus it can potentially check issues with padding or with raw data
-        if not (self.index.is_monotonic_increasing and self.index.is_unique):
-            message = ''
-            if not self.index.is_unique:
-                message = ' '.join((message, 'Loaded data is not unique.'))
-            if not self.index.is_monotonic_increasing:
-                message = ' '.join((message, 'Loaded data is not',
-                                   'monotonically increasing. '))
-            if self.strict_time_flag:
-                raise ValueError(' '.join((message, 'To continue to use data,'
-                                           'set inst.strict_time_flag=False',
-                                           'before loading data')))
->>>>>>> 5b7da90e
-            else:
-                warnings.warn(message, stacklevel=2)
-
-        # apply default instrument routine, if data present
-        if not self.empty:
-            # Does not require self as input, as it is a partial func
-            self._default_rtn()
-
-        # clean data, if data is present and cleaning requested
-        if (not self.empty) & (self.clean_level != 'none'):
-            self._clean_rtn()
-
-        # apply custom functions via the nanokernel in self.custom
-        if not self.empty:
-            self.custom._apply_all(self)
-
-        # remove the excess data padding, if any applied
-        if (self.pad is not None) & (not self.empty) & (not verifyPad):
-            self.data = self[first_time: last_time]
-            if not self.empty:
-                if (self.index[-1] == last_time) & (not want_last_pad):
-                    self.data = self[:-1]
-
-        # transfer any extra attributes in meta to the Instrument object
-        self.meta.transfer_attributes_to_instrument(self)
-        self.meta.mutable = False
-        sys.stdout.flush()
+            else:
+                fname = self._iter_list[-1]
+
+            nfid = self.files.get_index(fname) + width - 1
+            self.load(fname=fname, stop_fname=self.files[nfid],
+                      verifyPad=verifyPad)
+
         return
 
-    def remote_file_list(self, start=None, stop=None):
-        """List remote files for chosen instrument
+    def _get_var_type_code(self, coltype):
+        """Determines the two-character type code for a given variable type
 
         Parameters
         ----------
-        start : dt.datetime or NoneType
-            Starting time for file list. A None value will start with the first
-            file found.
-            (default=None)
-        stop : dt.datetime or NoneType
-            Ending time for the file list.  A None value will stop with the last
-            file found.
-            (default=None)
+        coltype : type or np.dtype
+            The type of the variable
 
         Returns
         -------
-        Series
-            pandas Series of filenames indexed by date and time
+        str
+            The variable type code for the given type"""
+
+        if type(coltype) is np.dtype:
+            var_type = coltype.kind + str(coltype.itemsize)
+            return var_type
+        else:
+            if coltype is np.int64:
+                return 'i8'
+            elif coltype is np.int32:
+                return 'i4'
+            elif coltype is np.int16:
+                return 'i2'
+            elif coltype is np.int8:
+                return 'i1'
+            elif coltype is np.uint64:
+                return 'u8'
+            elif coltype is np.uint32:
+                return 'u4'
+            elif coltype is np.uint16:
+                return 'u2'
+            elif coltype is np.uint8:
+                return 'u1'
+            elif coltype is np.float64:
+                return 'f8'
+            elif coltype is np.float32:
+                return 'f4'
+            elif issubclass(coltype, str):
+                return 'S1'
+            else:
+                raise TypeError('Unknown Variable Type' + str(coltype))
+
+    def _get_data_info(self, data, netcdf_format):
+        """Support file writing by determining data type and other options
+
+        Parameters
+        ----------
+        data : pandas object
+            Data to be written
+        netcdf_format : str
+            String indicating netCDF3 or netCDF4
+
+        Returns
+        -------
+        data_flag, datetime_flag, old_format
+        """
+        # get type of data
+        data_type = data.dtype
+        # check if older netcdf_format
+        if netcdf_format != 'NETCDF4':
+            old_format = True
+        else:
+            old_format = False
+        # check for object type
+        if data_type != np.dtype('O'):
+            # simple data, not an object
+
+            # no 64bit ints in netCDF3
+            if (data_type == np.int64) & old_format:
+                data = data.astype(np.int32)
+                data_type = np.int32
+
+            if data_type == np.dtype('<M8[ns]'):
+                if not old_format:
+                    data_type = np.int64
+                else:
+                    data_type = np.float
+                datetime_flag = True
+            else:
+                datetime_flag = False
+        else:
+            # dealing with a more complicated object
+            # iterate over elements until we hit something that is something,
+            # and not NaN
+            data_type = type(data.iloc[0])
+            for i in np.arange(len(data)):
+                if len(data.iloc[i]) > 0:
+                    data_type = type(data.iloc[i])
+                    if not isinstance(data_type, np.float):
+                        break
+            datetime_flag = False
+
+        return data, data_type, datetime_flag
+
+    def _filter_netcdf4_metadata(self, mdata_dict, coltype, remove=False,
+                                 export_nan=None):
+        """Filter metadata properties to be consistent with netCDF4.
+
+        Parameters
+        ----------
+        mdata_dict : dict
+            Dictionary equivalent to Meta object info
+        coltype : type
+            Type provided by _get_data_info
+        remove : boolean (False)
+            Removes FillValue and associated parameters disallowed for strings
+        export_nan : list or None
+            Metadata parameters allowed to be NaN
+
+        Returns
+        -------
+        dict
+            Modified as needed for netCDf4
 
         Note
         ----
-        Default behaviour is to return all files.  User may additionally
-        specify a given year, year/month, or year/month/day combination to
-        return a subset of available files.
+        remove forced to True if coltype consistent with a string type
+
+        Metadata values that are NaN and not listed in export_nan are
+         filtered out.
 
         """
-        # Set the user-supplied kwargs
-        if 'list_remote_files' in self.kwargs.keys():
-            kwargs = self.kwargs['list_remote_files']
-        else:
-            kwargs = {}
-
-        # Add the function kwargs
-        kwargs["start"] = start
-        kwargs["stop"] = stop
-
-        # Return the function call
-        return self._list_remote_files_rtn(self.tag, self.inst_id, **kwargs)
-
-    def remote_date_range(self, start=None, stop=None):
-        """Returns fist and last date for remote data
+
+        # remove any metadata with a value of nan not present in
+        # export_nan
+        filtered_dict = mdata_dict.copy()
+        for key, value in mdata_dict.items():
+            try:
+                if np.isnan(value):
+                    if key not in export_nan:
+                        filtered_dict.pop(key)
+            except TypeError:
+                # if typerror thrown, it's not nan
+                pass
+        mdata_dict = filtered_dict
+
+        # Coerce boolean types to integers
+        for key in mdata_dict:
+            if type(mdata_dict[key]) == bool:
+                mdata_dict[key] = int(mdata_dict[key])
+        if (coltype == str):
+            remove = True
+            warnings.warn('FillValue is not an acceptable '
+                          'parameter for strings - it will be removed')
+
+        if u'_FillValue' in mdata_dict.keys():
+            # make sure _FillValue is the same type as the data
+            if remove:
+                mdata_dict.pop('_FillValue')
+            else:
+                if not np.can_cast(mdata_dict['_FillValue'], coltype):
+                    if 'FieldNam' in mdata_dict:
+                        estr = ' '.join(('FillValue for {a:s} ({b:s}) cannot',
+                                         'be safely casted to {c:s} Casting',
+                                         'anyways. This may result in',
+                                         'unexpected behavior'))
+                        estr.format(a=mdata_dict['FieldNam'],
+                                    b=str(mdata_dict['_FillValue']),
+                                    c=coltype)
+                        warnings.warn(estr)
+                    else:
+                        estr = ' '.join(('FillValue {a:s} cannot be safely',
+                                         'casted to {b:s}. Casting anyways.',
+                                         'This may result in unexpected',
+                                         'behavior'))
+                        estr.format(a=str(mdata_dict['_FillValue']),
+                                    b=coltype)
+
+                mdata_dict['_FillValue'] = \
+                    np.array(mdata_dict['_FillValue']).astype(coltype)
+        if u'FillVal' in mdata_dict.keys():
+            # make sure _FillValue is the same type as the data
+            if remove:
+                mdata_dict.pop('FillVal')
+            else:
+                mdata_dict['FillVal'] = \
+                    np.array(mdata_dict['FillVal']).astype(coltype)
+        return mdata_dict
+
+    def generic_meta_translator(self, input_meta):
+        """Translates the metadata contained in an object into a dictionary
 
         Parameters
         ----------
-        start : dt.datetime or NoneType
-            Starting time for file list. A None value will start with the first
-            file found.
-            (default=None)
-        stop : dt.datetime or NoneType
-            Ending time for the file list.  A None value will stop with the last
-            file found.
-            (default=None)
+        input_meta : Meta
+            The metadata object to translate
 
         Returns
         -------
-        List
-            First and last datetimes obtained from remote_file_list
-
-        Note
-        ----
-        Default behaviour is to search all files.  User may additionally
-        specify a given year, year/month, or year/month/day combination to
-        return a subset of available files.
+        dict
+            A dictionary of the metadata for each variable of an output file
+            e.g. netcdf4
 
         """
-
-        files = self.remote_file_list(start=start, stop=stop)
-        return [files.index[0], files.index[-1]]
-
-    def download_updated_files(self, **kwargs):
-        """Grabs a list of remote files, compares to local, then downloads new
-        files.
-
-        Parameters
-        ----------
-        **kwargs : dict
-            Dictionary of keywords that may be options for specific instruments
-
-        Note
-        ----
-        Data will be downloaded to pysat_data_dir/patform/name/tag
-
-        If Instrument bounds are set to defaults they are updated
-        after files are downloaded.
-
-        """
-
-        # get list of remote files
-        remote_files = self.remote_file_list()
-        if remote_files.empty:
-            logger.warning(' '.join(('No remote files found. Unable to',
-                                     'download latest data.')))
-            return
-
-        # get current list of local files
-        self.files.refresh()
-        local_files = self.files.files
-
-        # Compare local and remote files. First look for dates that are in
-        # remote but not in local
-        new_dates = []
-        for date in remote_files.index:
-            if date not in local_files:
-                new_dates.append(date)
-
-        # Now compare filenames between common dates as it may be a new version
-        # or revision.  This will have a problem with filenames that are
-        # faking daily data from monthly.
-        for date in local_files.index:
-            if date in remote_files.index:
-                if remote_files[date] != local_files[date]:
-                    new_dates.append(date)
-        logger.info(' '.join(('Found {} files that'.format(len(new_dates)),
-                              'are new or updated.')))
-
-        # download date for dates in new_dates (also includes new names)
-        self.download(date_array=new_dates, **kwargs)
-
-    def download(self, start=None, stop=None, freq='D', date_array=None,
-                 **kwargs):
-        """Download data for given Instrument object from start to stop.
-
-        Parameters
-        ----------
-        start : pandas.datetime (yesterday)
-            start date to download data
-        stop : pandas.datetime (tomorrow)
-            stop date (inclusive) to download data
-        freq : string
-            Stepsize between dates for season, 'D' for daily, 'M' monthly
-            (see pandas)
-        date_array : list-like
-            Sequence of dates to download date for. Takes precedence over
-            start and stop inputs
-        **kwargs : dict
-            Dictionary of keywords that may be options for specific instruments
-
-        Note
-        ----
-        Data will be downloaded to pysat_data_dir/patform/name/tag
-
-        If Instrument bounds are set to defaults they are updated
-        after files are downloaded.
-
-        """
-        # make sure directories are there, otherwise create them
-        try:
-            os.makedirs(self.files.data_path)
-        except OSError as e:
-            if e.errno != errno.EEXIST:
-                raise
-
-        if ((start is None) or (stop is None)) and (date_array is None):
-            # Defaults for downloads are set here rather than in the method
-            # signature since method defaults are only set once! If an
-            # Instrument object persists longer than a day then the download
-            # defaults would no longer be correct. Dates are always correct in
-            # this setup.
-            logger.info(''.join(['Downloading the most recent data by ',
-                                 'default (yesterday through tomorrow).']))
-            start = self.yesterday()
-            stop = self.tomorrow()
-        logger.info('Downloading data to: {}'.format(self.files.data_path))
-
-        if date_array is None:
-            # Create range of dates for downloading data.  Make sure dates are
-            # whole days
-            start = self._filter_datetime_input(start)
-            stop = self._filter_datetime_input(stop)
-            date_array = utils.time.create_date_range(start, stop, freq=freq)
-
-        # Add necessary kwargs to the optional kwargs
-        kwargs['tag'] = self.tag
-        kwargs['inst_id'] = self.inst_id
-        kwargs['data_path'] = self.files.data_path
-
-        # Download the data
-        self._download_rtn(date_array, **kwargs)
-
-        # get current file date range
-        first_date = self.files.start_date
-        last_date = self.files.stop_date
-
-        logger.info('Updating pysat file list')
-        self.files.refresh()
-
-        # if instrument object has default bounds, update them
-        if len(self.bounds[0]) == 1:
-            # get current bounds
-            curr_bound = self.bounds
-            if self._iter_type == 'date':
-                if (curr_bound[0][0] == first_date
-                        and curr_bound[1][0] == last_date):
-                    logger.info('Updating instrument object bounds by date.')
-                    self.bounds = (self.files.start_date, self.files.stop_date,
-                                   curr_bound[2], curr_bound[3])
-            if self._iter_type == 'file':
-                if (curr_bound[0][0] == self.files[first_date]
-                        and curr_bound[1][0] == self.files[last_date]):
-                    logger.info('Updating instrument object bounds by file.')
-                    self.bounds = (self.files[self.files.start_date],
-                                   self.files[self.files.stop_date],
-                                   curr_bound[2], curr_bound[3])
-
-        return
+        export_dict = {}
+        if self._meta_translation_table is not None:
+            # Create a translation table for the actual values of the meta
+            # labels. The instrument specific translation table only stores the
+            # names of the attributes that hold the various meta labels
+            translation_table = {}
+            for key in self._meta_translation_table:
+                translation_table[getattr(self, key)] = \
+                    self._meta_translation_table[key]
+        else:
+            translation_table = None
+        # First Order Data
+        for key in input_meta.data.index:
+            if translation_table is None:
+                export_dict[key] = input_meta.data.loc[key].to_dict()
+            else:
+                # Translate each key if a translation is provided
+                export_dict[key] = {}
+                meta_dict = input_meta.data.loc[key].to_dict()
+                for orig_key in meta_dict:
+                    if orig_key in translation_table:
+                        for translated_key in translation_table[orig_key]:
+                            export_dict[key][translated_key] = \
+                                meta_dict[orig_key]
+                    else:
+                        export_dict[key][orig_key] = meta_dict[orig_key]
+
+        # Higher Order Data
+        for key in input_meta.ho_data:
+            if key not in export_dict:
+                export_dict[key] = {}
+            for ho_key in input_meta.ho_data[key].data.index:
+                new_key = '_'.join((key, ho_key))
+                if translation_table is None:
+                    export_dict[new_key] = \
+                        input_meta.ho_data[key].data.loc[ho_key].to_dict()
+                else:
+                    # Translate each key if a translation is provided
+                    export_dict[new_key] = {}
+                    meta_dict = \
+                        input_meta.ho_data[key].data.loc[ho_key].to_dict()
+                    for orig_key in meta_dict:
+                        if orig_key in translation_table:
+                            for translated_key in translation_table[orig_key]:
+                                export_dict[new_key][translated_key] = \
+                                    meta_dict[orig_key]
+                        else:
+                            export_dict[new_key][orig_key] = \
+                                meta_dict[orig_key]
+        return export_dict
 
     def to_netcdf4(self, fname=None, base_instrument=None, epoch_name='Epoch',
                    zlib=False, complevel=4, shuffle=True,
