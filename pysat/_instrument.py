#!/usr/bin/env python
# Full license can be found in License.md
# Full author list can be found in .zenodo.json file
# DOI:10.5281/zenodo.1199703
# ----------------------------------------------------------------------------
import copy
import datetime as dt
import errno
import functools
import importlib
import inspect
import os
import sys
import types
import warnings

import netCDF4
import numpy as np
import pandas as pds
import xarray as xr

import pysat
from pysat import utils
from pysat import logger

from pysat.utils.time import filter_datetime_input


class Instrument(object):
    """Download, load, manage, modify and analyze science data.

    Parameters
    ----------
    platform : string
        name of platform/satellite
        (default='')
    name : string
        name of instrument
        (default='')
    tag : string
        identifies particular subset of instrument data
        (default='')
    inst_id : string
        identity within constellation
<<<<<<< HEAD
        (default='')
    clean_level : {'clean','dusty','dirty','none'}
        level of data quality
        (default='clean')
    pad : pandas.DateOffset, dictionary, or NoneType
=======
    clean_level : str or NoneType
        Level of data quality. If not provided, will default to the
        setting in `pysat.params['clean_level']` (default=None)
    pad : pandas.DateOffset, or dictionary, optional
>>>>>>> 7bbaaf3d
        Length of time to pad the begining and end of loaded data for
        time-series processing. Extra data is removed after applying all
        custom functions. Dictionary, if supplied, is simply passed to
        pandas DateOffset.
        (default=None)
    orbit_info : dict
        Orbit information, {'index': index, 'kind': kind, 'period': period}.
        See pysat.Orbits for more information.
        (default={})
    inst_module : module or NoneType
        Provide instrument module directly, takes precedence over platform/name
        (default=None)
    update_files : boolean or Nonetype
        If True, immediately query filesystem for instrument files and store.
        If False, the local files are presumed to be the same. By default,
        this setting will be obtained from `pysat.params` (default=None)
    temporary_file_list : boolean
        If true, the list of Instrument files will not be written to disk.
        Prevents a race condition when running multiple pysat processes.
        (default=False)
    strict_time_flag : boolean
        If true, pysat will check data to ensure times are unique and
        monotonically increasing. (default=True)
    directory_format : string, function, or NoneType
        Directory naming structure in string format. Variables such as platform,
        name, and tag will be filled in as needed using python string
        formatting. The default directory structure, which is used if None is
        specified, is '{platform}/{name}/{tag}'. If a function is provided, it
        must take `tag` and `inst_id` as arguments and return an appropriate
        string. (default=None)
    file_format : str or NoneType
        File naming structure in string format.  Variables such as year,
        month, and inst_id will be filled in as needed using python string
        formatting.  The default file format structure is supplied in the
        instrument list_files routine. (default=None)
    ignore_empty_files : boolean
        if True, the list of files found will be checked to
        ensure the filesizes are greater than zero. Empty files are
        removed from the stored list of files. (default=False)
    labels : dict
        Dict where keys are the label attribute names and the values are tuples
        that have the label values and value types in that order.
        (default={'units': ('units', str), 'name': ('long_name', str),
        'notes': ('notes', str), 'desc': ('desc', str),
        'min_val': ('value_min', float),
        'max_val': ('value_max', float), 'fill_val': ('fill', float)})

    Attributes
    ----------
    bounds : (datetime/filename/None, datetime/filename/None)
        bounds for loading data, supply array_like for a season with gaps.
        Users may provide as a tuple or tuple of lists, but the attribute is
        stored as a tuple of lists for consistency
    custom_functions : list
        List of functions to be applied by instrument nano-kernel
    custom_args : list
        List of lists containing arguments to be passed to particular
        custom function
    custom_kwargs : list
        List of dictionaries with keywords and values to be passed
        to a custom function
    data : pandas.DataFrame or xarray.Dataset
        loaded science data
    date : dt.datetime
        date for loaded data
    yr : int
        year for loaded data
    doy : int
        day of year for loaded data
    files : pysat.Files
        interface to instrument files
    kwargs : dictionary
        keyword arguments passed to the standard Instrument routines
    meta_labels : dict
        Dict containing defaults for new Meta data labels
    meta : pysat.Meta
        interface to instrument metadata, similar to netCDF 1.6
    orbits : pysat.Orbits
        interface to extracting data orbit-by-orbit

    Note
    ----
    pysat attempts to load the module platform_name.py located in the
    pysat/instruments directory. This module provides the underlying
    functionality to download, load, and clean instrument data. Alternatively,
    the module may be supplied directly using keyword inst_module.

    Examples
    --------
    ::

        # 1-second mag field data
        vefi = pysat.Instrument(platform='cnofs',
                                name='vefi',
                                tag='dc_b',
                                clean_level='clean')
        start = dt.datetime(2009,1,1)
        stop = dt.datetime(2009,1,2)
        vefi.download(start, stop)
        vefi.load(date=start)
        print(vefi['dB_mer'])
        print(vefi.meta['db_mer'])

        # 1-second thermal plasma parameters
        ivm = pysat.Instrument(platform='cnofs',
                               name='ivm',
                               tag='',
                               clean_level='clean')
        ivm.download(start,stop)
        ivm.load(2009,1)
        print(ivm['ionVelmeridional'])

        # Ionosphere profiles from GPS occultation. Enable binning profile
        # data using a constant step-size. Feature provided by the underlying
        # COSMIC support code.
        cosmic = pysat.Instrument('cosmic',
                                  'gps',
                                  'ionprf',
                                  altitude_bin=3)
        cosmic.download(start, stop, user=user, password=password)
        cosmic.load(date=start)

        # Nano-kernel functionality enables instrument objects that are
        # 'set and forget'. The functions are always run whenever
        # the instrument load routine is called so instrument objects may
        # be passed safely to other routines and the data will always
        # be processed appropriately.

        # Define custom function to modify Instrument in place.
        def custom_func(inst, opt_param1=False, opt_param2=False):
            # perform calculations and store in new_data
            inst['new_data'] = new_data
            return

        inst = pysat.Instrument('pysat', 'testing')
        inst.custom_attach(custom_func, kwargs={'opt_param1': True})

        # Custom methods are applied to data when loaded.
        inst.load(date=date)

        print(inst['new_data2'])

        # Custom methods may also be attached at instantiation.
        # Create a dictionary for each custom method and associated inputs
        custom_func_1 = {'function': custom_func,
                         'kwargs': {'opt_param1': True}}
        custom_func_2 = {'function': custom_func, 'args'=[True, False]}
        custom_func_3 = {'function': custom_func, 'at_pos'=0,
                         'kwargs': {'opt_param2': True}}

        # Combine all dicts into a list in order of application and execution,
        # although this can be modified by specifying 'at_pos'. The actual
        # order these functions will run is: 3, 1, 2
        custom = [custom_func_1, custom_func_2, custom_func_3]

        # Instantiate pysat.Instrument
        inst = pysat.Instrument(platform, name, inst_id=inst_id, tag=tag,
                                custom=custom)

    """

    # -----------------------------------------------------------------------
    # Define all magic methods

    def __init__(self, platform=None, name=None, tag=None, inst_id=None,
                 clean_level=None, update_files=None, pad=None,
                 orbit_info=None, inst_module=None, directory_format=None,
                 file_format=None, temporary_file_list=False,
                 strict_time_flag=True, ignore_empty_files=False,
                 labels={'units': ('units', str), 'name': ('long_name', str),
                         'notes': ('notes', str), 'desc': ('desc', str),
                         'min_val': ('value_min', float),
                         'max_val': ('value_max', float),
                         'fill_val': ('fill', float)}, custom=None, **kwargs):

        # Set default tag and inst_id
        self.tag = tag.lower() if tag is not None else ''
        self.inst_id = inst_id.lower() if inst_id is not None else ''

        if inst_module is None:
            # use strings to look up module name
            if isinstance(platform, str) and isinstance(name, str):
                self.platform = platform.lower()
                self.name = name.lower()

                # Look to module for instrument functions and defaults
                self._assign_attrs(by_name=True)
            elif (platform is None) and (name is None):
                # Creating "empty" Instrument object with this path
                self.name = ''
                self.platform = ''
                self._assign_attrs()
            else:
                raise ValueError(' '.join(('Inputs platform and name must both',
                                           'be strings, or both None.')))
        else:
            # User has provided a module, assign platform and name here
            for iattr in ['platform', 'name']:
                if hasattr(inst_module, iattr):
                    setattr(self, iattr, getattr(inst_module, iattr).lower())
                else:
                    raise AttributeError(''.join(['Supplied module ',
                                                  '{:} '.format(inst_module),
                                                  'is missing required ',
                                                  'attribute: ', iattr]))

            # Look to supplied module for instrument functions and non-default
            # attribute values
            self._assign_attrs(inst_module=inst_module)

        # More reasonable defaults for optional parameters
        self.clean_level = (clean_level.lower() if clean_level is not None
                            else pysat.params['clean_level'])

        # Assign strict_time_flag
        self.strict_time_flag = strict_time_flag

        # Assign directory format information, which tells pysat how to look in
        # sub-directories for files.
        if directory_format is not None:
            # assign_func sets some instrument defaults, but user inputs
            # take precedence
            self.directory_format = directory_format

        # The value provided by the user or the Instrument may be either
        # a string or a function
        if self.directory_format is not None:
            if callable(self.directory_format):
                self.directory_format = self.directory_format(tag, inst_id)
        else:
            # Value not provided by user or developer. Use stored value.
            self.directory_format = pysat.params['directory_format']

        # Assign the file format string, if provided by user. This enables
        # users to temporarily put in a new string template for files that may
        # not match the standard names obtained from the download routine.
        if file_format is not None:
            self.file_format = file_format

        # Check to make sure value is reasonable
        if self.file_format is not None:
            # Check if it is an iterable string.  If it isn't formatted
            # properly, raise a ValueError
            if(not isinstance(self.file_format, str)
               or (self.file_format.find("{") < 0)
               or (self.file_format.find("}") < 0)):
                raise ValueError(''.join(['file format set to default, ',
                                          'supplied string must be iterable ',
                                          '[{:}]'.format(self.file_format)]))

        # set up empty data and metadata
        # check if pandas or xarray format
        if self.pandas_format:
            self._null_data = pds.DataFrame(None)
            self._data_library = pds.DataFrame
        else:
            self._null_data = xr.Dataset(None)
            self._data_library = xr.Dataset

        # assign null data for user selected data type
        self.data = self._null_data.copy()

        # Create Meta instance with appropriate labels.  Meta class methods will
        # use Instrument definition of MetaLabels over the Metadata declaration
        self.meta_labels = labels
        self.meta = pysat.Meta(labels=self.meta_labels)
        self.meta.mutable = False

        # Nano-kernel processing variables. Feature processes data on each load.
        self.custom_functions = []
        self.custom_args = []
        self.custom_kwargs = []

        # Process provided user input for custom methods, if provided.
        if custom is not None:
            # Required keys.
            req_key = 'function'

            for cust in custom:
                # Check if required keys present in input.
                if req_key not in cust:
                    estr = ''.join(('Input dict to custom is missing the ',
                                    'required key: ', req_key))
                    raise ValueError(estr)

                # Set the custom kwargs
                cust_kwargs = dict()
                for ckey in cust.keys():
                    if ckey != req_key:
                        cust_kwargs[ckey] = cust[ckey]

                # Inputs have been checked, add to Instrument object.
                self.custom_attach(cust['function'], **cust_kwargs)

        # Create arrays to store data around loaded day. This enables padding
        # across day breaks with minimal loads
        self._next_data = self._null_data.copy()
        self._next_data_track = []
        self._prev_data = self._null_data.copy()
        self._prev_data_track = []
        self._curr_data = self._null_data.copy()

        # Initialize the padding
        if isinstance(pad, (dt.timedelta, pds.DateOffset)) or pad is None:
            self.pad = pad
        elif isinstance(pad, dict):
            self.pad = pds.DateOffset(**pad)
        else:
            raise ValueError(' '.join(['pad must be a dict, NoneType,',
                                       'datetime.timedelta, or',
                                       'pandas.DateOffset instance.']))

        # Store kwargs, passed to standard routines first
        self.kwargs = {}
        saved_keys = []
        partial_func = ['list_files', 'download', 'preprocess', 'clean']
        for fkey in ['list_files', 'load', 'preprocess', 'download',
                     'list_remote_files', 'clean']:
            func_name = _kwargs_keys_to_func_name(fkey)
            func = getattr(self, func_name)

            # get dict of supported keywords and values
            default_kwargs = _get_supported_keywords(func)

            # check if kwargs are in list
            good_kwargs = [ckey for ckey in kwargs.keys()
                           if ckey in default_kwargs]

            # store appropriate user supplied keywords for this function
            self.kwargs[fkey] = {gkey: kwargs[gkey] for gkey in good_kwargs}

            # Add in defaults if not already present
            for dkey in default_kwargs.keys():
                if dkey not in good_kwargs:
                    self.kwargs[fkey][dkey] = default_kwargs[dkey]

            # Determine the number of kwargs in this function
            fkwargs = [gkey for gkey in self.kwargs[fkey].keys()]

            # Only save the kwargs if they exist and have not been assigned
            # through partial
            if len(fkwargs) > 0:
                # Store the saved keys
                saved_keys.extend(fkwargs)

                # If the function can't access this dict, use partial
                if fkey in partial_func:
                    pfunc = functools.partial(func, **self.kwargs[fkey])
                    setattr(self, func_name, pfunc)
                    del self.kwargs[fkey]
            else:
                del self.kwargs[fkey]

        # Test for user supplied keys that are not used
        missing_keys = []
        for custom_key in kwargs:
            if custom_key not in saved_keys:
                missing_keys.append(custom_key)

        if len(missing_keys) > 0:
            raise ValueError('unknown keyword{:s} supplied: {:}'.format(
                '' if len(missing_keys) == 1 else 's', missing_keys))

        # Instantiate the Files class
        temporary_file_list = not temporary_file_list

        if ignore_empty_files is None:
            ignore_empty_files = pysat.params['ignore_empty_files']
        if update_files is None:
            update_files = pysat.params['update_files']

        self.files = pysat.Files(self, directory_format=self.directory_format,
                                 update_files=update_files,
                                 file_format=self.file_format,
                                 write_to_disk=temporary_file_list,
                                 ignore_empty_files=ignore_empty_files)

        # Set bounds for iteration. self.bounds requires the Files class, and
        # setting bounds to (None, None) loads the default bounds.
        self.bounds = (None, None)
        self.date = None
        self._fid = None
        self.yr = None
        self.doy = None
        self._load_by_date = False

        # Initialize orbit support
        if orbit_info is None:
            if self.orbit_info is None:
                # If default info not provided, use class defaults
                self.orbit_info = dict()
        else:
            self.orbit_info = orbit_info
        self.orbits = pysat.Orbits(self, **self.orbit_info)

        # Create empty placeholder for meta translation table
        # gives information about how to label metadata for netcdf export
        # if None, pysat metadata labels will be used
        self._meta_translation_table = None

        # Create a placeholder for a post-processing function to be applied
        # to the metadata dictionary before export. If None, no post-processing
        # will occur
        self._export_meta_post_processing = None

        # Start with a daily increment for loading
        self.load_step = dt.timedelta(days=1)

        # Run instrument init function, a basic pass function is used if the
        # user doesn't supply the init function
        self._init_rtn()

        # Store base attributes, used in particular by Meta class
        self._base_attr = dir(self)

    def __repr__(self):
        """ Print the basic Instrument properties"""

        # Create string for custom attached methods
        cstr = '['
        for func, arg, kwarg in zip(self.custom_functions, self.custom_args,
                                    self.custom_kwargs):
            tstr = "".join(("'function': {sfunc}, 'args': {sargs}, ",
                            "'kwargs': {kargs}"))
            tstr = tstr.format(sfunc=repr(func), sargs=repr(arg),
                               kargs=repr(kwarg))
            cstr = "".join((cstr, '{', tstr, '}, '))
        cstr += ']'

        # Create string for other parts Instrument instantiation
        out_str = "".join(["Instrument(platform='", self.platform, "', name='",
                           self.name, "', inst_id='", self.inst_id,
                           "', clean_level='", self.clean_level,
                           "', pad={:}, orbit_info=".format(self.pad),
                           "{:}, ".format(self.orbit_info),
                           "custom=", cstr,
                           ", **{:}".format(self.kwargs),
                           ")"])

        return out_str

    def __str__(self):
        """ Descriptively print the basic Instrument properties"""

        # Get the basic Instrument properties
        output_str = 'pysat Instrument object\n'
        output_str += '-----------------------\n'
        output_str += "Platform: '{:s}'\n".format(self.platform)
        output_str += "Name: '{:s}'\n".format(self.name)
        output_str += "Tag: '{:s}'\n".format(self.tag)
        output_str += "Instrument id: '{:s}'\n".format(self.inst_id)

        # Print out the data processing information
        output_str += '\nData Processing\n'
        output_str += '---------------\n'
        output_str += "Cleaning Level: '{:s}'\n".format(self.clean_level)
        output_str += 'Data Padding: {:s}\n'.format(self.pad.__str__())
        for routine in self.kwargs.keys():
            output_str += 'Keyword Arguments Passed to {:s}: '.format(routine)
            output_str += "{:s}\n".format(self.kwargs[routine].__str__())

        num_funcs = len(self.custom_functions)
        output_str += "Custom Functions: {:d} applied\n".format(num_funcs)
        if num_funcs > 0:
            for i, func in enumerate(self.custom_functions):
                output_str += "    {:d}: {:}\n".format(i, func.__repr__())
                if len(self.custom_args[i]) > 0:
                    ostr = "     : Args={:}\n".format(self.custom_args[i])
                    output_str += ostr
                if len(self.custom_kwargs[i]) > 0:
                    ostr = "     : Kwargs={:}\n".format(self.custom_kwargs[i])
                    output_str += ostr
        output_str += '\n'

        # Print out the orbit settings
        if self.orbits.orbit_index is not None:
            output_str += '{:s}\n'.format(self.orbits.__str__())

        # Print the local file information
        output_str += self.files.__str__()

        # Display loaded data
        output_str += '\n\nLoaded Data Statistics\n'
        output_str += '----------------------\n'
        if not self.empty:
            num_vars = len(self.variables)

            output_str += 'Date: ' + self.date.strftime('%d %B %Y') + '\n'
            output_str += 'DOY: {:03d}\n'.format(self.doy)
            output_str += 'Time range: '
            output_str += self.index[0].strftime('%d %B %Y %H:%M:%S')
            output_str += ' --- '
            output_str += self.index[-1].strftime('%d %B %Y %H:%M:%S\n')
            output_str += 'Number of Times: {:d}\n'.format(len(self.index))
            output_str += 'Number of variables: {:d}\n'.format(num_vars)

            output_str += '\nVariable Names:\n'
            output_str += utils._core.fmt_output_in_cols(self.variables)

            # Print the short version of the metadata
            output_str += '\n{:s}'.format(self.meta.__str__(long_str=False))
        else:
            output_str += 'No loaded data.\n'

        return output_str

    def __getitem__(self, key):
        """
        Convenience notation for accessing data; inst['name'] is inst.data.name

        Parameters
        ----------
        key : str, tuple, or dict
            Data variable name, tuple with a slice, or dict used to locate
            desired data

        Note
        ----
        See pandas or xarray .loc and .iloc documentation for more details

        Examples
        --------
        ::

            # By name
            inst['name']
            # By list of names
            inst[['name1', 'name2']]
            # By position
            inst[row_index, 'name']
            # Slicing by row
            inst[row1:row2, 'name']
            # By Date
            inst[datetime, 'name']
            # Slicing by date, inclusive
            inst[datetime1:datetime2, 'name']
            # Slicing by name and row/date
            inst[datetime1:datetime2, 'name1':'name2']

        """

        if self.pandas_format:
            if isinstance(key, str):
                return self.data[key]
            elif isinstance(key, tuple):
                try:
                    # Pass keys directly through
                    return self.data.loc[key[0], key[1]]
                except (KeyError, TypeError):
                    # TypeError for single integer
                    # KeyError for list, array, slice of integers
                    # Assume key[0] is integer (including list or slice)
                    return self.data.loc[self.data.index[key[0]], key[1]]
            else:
                try:
                    # integer based indexing
                    return self.data.iloc[key]
                except (TypeError, ValueError):
                    # If it's not an integer, TypeError is thrown
                    # If it's a list, ValueError is thrown
                    return self.data[key]
        else:
            return self.__getitem_xarray__(key)

    def __getitem_xarray__(self, key):
        """
        Convenience notation for accessing data; inst['name'] is inst.data.name

        Parameters
        ----------
        key : str, tuple, or dict
            Data variable name, tuple with a slice, or dict used to locate
            desired data

        Returns
        -------
        xr.Dataset
            Dataset of with only the desired values

        Note
        ----
        See xarray .loc and .iloc documentation for more details

        Examples
        --------
        ::

            # By name
            inst['name']
            # By position
            inst[row_index, 'name']
            # Slicing by row
            inst[row1:row2, 'name']
            # By Date
            inst[datetime, 'name']
            # Slicing by date, inclusive
            inst[datetime1:datetime2, 'name']
            # Slicing by name and row/date
            inst[datetime1:datetime2, 'name1':'name2']

        """
        if 'Epoch' in self.data.indexes:
            epoch_name = 'Epoch'
        elif 'time' in self.data.indexes:
            epoch_name = 'time'
        else:
            return xr.Dataset(None)

        if isinstance(key, tuple):
            if len(key) == 2:
                # Support slicing time, variable name
                try:
                    return self.data.isel(indexers={epoch_name: key[0]})[key[1]]
                except (TypeError, KeyError):
                    try:
                        return self.data.sel(indexers={epoch_name:
                                                       key[0]})[key[1]]
                    except TypeError:
                        # Construct dataset from names
                        return self.data[self.variables[key[1]]]
                except ValueError as verr:
                    # This may be multidimensional indexing, where the mutliple
                    # dimensions are contained within an iterable object
                    var_name = key[-1]

                    # If this is not true, raise the original error
                    if len(key[0]) != len(self[var_name].dims):
                        raise ValueError(verr)

                    # Construct a dictionary with dimensions as keys and the
                    # indexes to select for each dimension as values
                    indict = dict()
                    for i, dim in enumerate(self[var_name].dims):
                        indict[dim] = key[0][i]

                    return self.data[var_name][indict]
            else:
                # Multidimensional indexing where the multple dimensions are
                # not contained within another object
                var_name = key[-1]

                # Ensure the dimensions are appropriate
                if len(key) - 1 != len(self[var_name].dims):
                    raise ValueError("indices don't match data dimensions")

                # Construct a dictionary with dimensions as keys and the
                # indexes to select for each dimension as values
                indict = dict()
                for i, dim in enumerate(self[var_name].dims):
                    indict[dim] = key[i]

                return self.data[var_name][indict]
        else:
            try:
                # Grab a particular variable by name
                return self.data[key]
            except (TypeError, KeyError):
                # If that didn't work, likely need to use `isel` or `sel`
                try:
                    # Try to get all data variables, but for a subset of time
                    # using integer indexing
                    return self.data.isel(indexers={epoch_name: key})
                except (TypeError, KeyError):
                    # Try to get a subset of time, using label based indexing
                    return self.data.sel(indexers={epoch_name: key})

    def __setitem__(self, key, new):
        """Convenience method for adding data to instrument.

        Parameters
        ----------
        key : str, tuple, dict
            String label, or dict or tuple of indices for new data
        new : dict, pandas.DataFrame, or xarray.Dataset
            New data as a dict (assigned with key 'data'), DataFrame, or
            Dataset

        Examples
        --------
        ::

            # Simple Assignment, default metadata assigned
            # 'long_name' = 'name'
            # 'units' = ''
            inst['name'] = newData
            # Assignment with Metadata
            inst['name'] = {'data':new_data,
                            'long_name':long_name,
                            'units':units}

        Note
        ----
        If no metadata provided and if metadata for 'name' not already stored
        then default meta information is also added,
        long_name = 'name', and units = ''.

        """

        # add data to main pandas.DataFrame, depending upon the input
        # aka slice, and a name
        if self.pandas_format:
            if isinstance(key, tuple):
                try:
                    # Pass directly through to loc
                    # This line raises a FutureWarning, but will be caught
                    # by TypeError, so may not be an issue
                    self.data.loc[key[0], key[1]] = new
                except (KeyError, TypeError):
                    # TypeError for single integer
                    # KeyError for list, array, slice of integers
                    # Assume key[0] is integer (including list or slice)
                    self.data.loc[self.data.index[key[0]], key[1]] = new
                self.meta[key[1]] = {}
                return
            elif not isinstance(new, dict):
                # make it a dict to simplify downstream processing
                new = {'data': new}

            # input dict must have data in 'data',
            # the rest of the keys are presumed to be metadata
            in_data = new.pop('data')
            if hasattr(in_data, '__iter__'):
                if isinstance(in_data, pds.DataFrame):
                    pass
                    # filter for elif
                elif isinstance(next(iter(in_data), None), pds.DataFrame):
                    # Input is a list_like of frames, denoting higher order data
                    if ('meta' not in new) and (key not in self.meta.keys_nD()):
                        # Create an empty Meta instance but with variable names.
                        # This will ensure the correct defaults for all
                        # subvariables.  Meta can filter out empty metadata as
                        # needed, the check above reduces the need to create
                        # Meta instances
                        ho_meta = pysat.Meta(labels=self.meta_labels)
                        ho_meta[in_data[0].columns] = {}
                        self.meta[key] = ho_meta

            # assign data and any extra metadata
            self.data[key] = in_data
            self.meta[key] = new

        else:
            # xarray format chosen for Instrument object
            if not isinstance(new, dict):
                new = {'data': new}
            in_data = new.pop('data')

            if 'Epoch' in self.data.indexes:
                epoch_name = 'Epoch'
            elif 'time' in self.data.indexes:
                epoch_name = 'time'
            else:
                raise ValueError(' '.join(('Unsupported time index name,',
                                           '"Epoch" or "time".')))

            if isinstance(key, tuple):
                # user provided more than one thing in assignment location
                # something like, index integers and a variable name
                # self[idx, 'variable'] = stuff
                # or, self[idx1, idx2, idx3, 'variable'] = stuff
                # construct dictionary of dimensions and locations for
                # xarray standards
                indict = {}
                for i, dim in enumerate(self[key[-1]].dims):
                    indict[dim] = key[i]
                try:
                    # Try loading as values
                    self.data[key[-1]].loc[indict] = in_data
                except (TypeError, KeyError):
                    # Try loading indexed as integers
                    self.data[key[-1]][indict] = in_data
                self.meta[key[-1]] = new
                return
            elif isinstance(key, str):
                # Assigning basic variables

                if isinstance(in_data, xr.DataArray):
                    # If xarray input, take as is
                    self.data[key] = in_data
                elif len(np.shape(in_data)) == 1:
                    # If not an xarray input, but still iterable, then we
                    # go through to process the 1D input
                    if len(in_data) == len(self.index):
                        # 1D input has the correct length for storage along
                        # 'Epoch'
                        self.data[key] = (epoch_name, in_data)
                    elif len(in_data) == 1:
                        # only provided a single number in iterable, make that
                        # the input for all times
                        self.data[key] = (epoch_name,
                                          [in_data[0]] * len(self.index))
                    elif len(in_data) == 0:
                        # Provided an empty iterable, make everything NaN
                        self.data[key] = (epoch_name,
                                          [np.nan] * len(self.index))
                elif len(np.shape(in_data)) == 0:
                    # Not an iterable input, rather a single number.  Make
                    # that number the input for all times
                    self.data[key] = (epoch_name, [in_data] * len(self.index))
                else:
                    # Multidimensional input that is not an xarray.  The user
                    # needs to provide everything that is required for success
                    if isinstance(in_data, tuple):
                        self.data[key] = in_data
                    else:
                        raise ValueError(' '.join(('Must provide dimensions',
                                                   'for xarray multidim',
                                                   'data using input tuple.')))

            elif hasattr(key, '__iter__'):
                # Multiple input strings (keys) are provided, but not in tuple
                # form.  Recurse back into this function, setting each input
                # individually
                for keyname in key:
                    self.data[keyname] = in_data[keyname]

            # Attach metadata
            self.meta[key] = new

        return

    def __iter__(self):
        """Iterates instrument object by loading subsequent days or files.

        Note
        ----
        Limits of iteration, and iteration type (date/file)
        set by `bounds` attribute.

        Default bounds are the first and last dates from files on local system.

        Examples
        --------
        ::

            inst = pysat.Instrument(platform=platform, name=name, tag=tag)
            start = dt.datetime(2009, 1, 1)
            stop = dt.datetime(2009, 1, 31)
            inst.bounds = (start, stop)
            for inst in inst:
                print('Another day loaded', inst.date)

        """

        if self._iter_type == 'file':
            width = self._iter_width
            for fname in self._iter_list:
                # Without a copy, a = [inst for inst in inst] leads to
                # every item being the last day loaded.
                # With the copy, behavior is as expected. Making a copy
                # of an empty object is going to be faster than a full one.
                self.data = self._null_data
                local_inst = self.copy()
                # load range of files
                # get location for second file, width of 1 loads only one file
                nfid = self.files.get_index(fname) + width - 1
                local_inst.load(fname=fname, stop_fname=self.files[nfid])
                yield local_inst

        elif self._iter_type == 'date':
            # iterate over dates
            # list of dates generated whenever bounds are set
            for date in self._iter_list:
                # do copy trick, starting with null data in object
                self.data = self._null_data
                local_inst = self.copy()
                # user specified range of dates
                end_date = date + self._iter_width
                # load range of dates
                local_inst.load(date=date, end_date=end_date)
                yield local_inst

        # Add last loaded data/metadata from local_inst into the original object
        # Making copy here to ensure there are no left over references
        # to the local_inst object in the loop that would interfere with
        # garbage collection. Don't want to make a copy of underlying data.
        local_inst_data = local_inst.data
        local_inst.data = local_inst._null_data
        self.data = local_inst_data
        self.meta = local_inst.meta.copy()

    # -----------------------------------------------------------------------
    # Define all hidden methods

    def _empty(self, data=None):
        """Boolean flag reflecting lack of data

        Parameters
        ----------
        data : NoneType, pds.DataFrame, or xr.Dataset
            Data object

        Returns
        -------
        bool
            True if there is no Instrument data, False if there is data

        """

        if data is None:
            data = self.data
        if self.pandas_format:
            return data.empty
        else:
            if 'time' in data.indexes:
                return len(data.indexes['time']) == 0
            elif 'Epoch' in data.indexes:
                return len(data.indexes['Epoch']) == 0
            else:
                return True

    def _index(self, data=None):
        """Returns time index of loaded data

        Parameters
        ----------
        data : NoneType, pds.DataFrame, or xr.Dataset
            Data object

        Returns
        -------
        pds.Series
            Series containing the time indeces for the Instrument data

        """
        if data is None:
            data = self.data

        if self.pandas_format:
            return data.index
        else:
            if 'time' in data.indexes:
                return data.indexes['time']
            elif 'Epoch' in data.indexes:
                return data.indexes['Epoch']
            else:
                return pds.Index([])

    def _pass_method(*args, **kwargs):
        """ Default method for updatable Instrument methods
        """
        pass

    def _assign_attrs(self, by_name=False, inst_module=None):
        """Assign all external instrument attributes to the Instrument object

        Parameters
        ----------
        by_name : boolean
            If True, uses self.platform and self.name to load the Instrument,
            if False uses inst_module. (default=False)
        inst_module : module or NoneType
            Instrument module or None, if not specified (default=None)

        Raises
        ------
        KeyError
            If unknown platform or name supplied
        ImportError
            If there was an error importing the instrument module
        AttributeError
            If a required Instrument method is missing

        Note
        ----
        methods
            init, preprocess, and clean
        functions
            load, list_files, download, and list_remote_files
        attributes
            directory_format, file_format, multi_file_day, orbit_info, and
            pandas_format
        test attributes
            _download_test, _download_test_travis, and _password_req

        """
        # Declare the standard Instrument methods and attributes
        inst_methods = {'required': ['init', 'clean'],
                        'optional': ['preprocess']}
        inst_funcs = {'required': ['load', 'list_files', 'download'],
                      'optional': ['list_remote_files']}
        inst_attrs = {'directory_format': None, 'file_format': None,
                      'multi_file_day': False, 'orbit_info': None,
                      'pandas_format': True}
        test_attrs = {'_test_download': True, '_test_download_travis': True,
                      '_password_req': False}

        # Set method defaults
        for mname in [mm for val in inst_methods.values() for mm in val]:
            local_name = _kwargs_keys_to_func_name(mname)
            setattr(self, local_name, self._pass_method)

        # Set function defaults
        for mname in [mm for val in inst_funcs.values() for mm in val]:
            local_name = _kwargs_keys_to_func_name(mname)
            setattr(self, local_name, _pass_func)

        # Set attribute defaults
        for iattr in inst_attrs.keys():
            setattr(self, iattr, inst_attrs[iattr])

        # Set test defaults
        for iattr in test_attrs.keys():
            setattr(self, iattr, test_attrs[iattr])

        # Get the instrument module information, returning with defaults
        # if none is supplied
        if by_name:
            # pysat platform is reserved for modules within pysat.instruments
            if self.platform == 'pysat':
                # look within pysat
                inst = importlib.import_module(
                    ''.join(('.', self.platform, '_', self.name)),
                    package='pysat.instruments')
            else:
                # Not a native pysat.Instrument.  First, get the supporting
                # instrument module from the pysat registry.
                user_modules = pysat.params['user_modules']
                if self.platform not in user_modules.keys():
                    raise KeyError('unknown platform supplied: {:}'.format(
                        self.platform))

                if self.name not in user_modules[self.platform].keys():
                    raise KeyError(''.join(['unknown name supplied: ',
                                            self.name, ' not assigned to the ',
                                            self.platform, ' platform']))

                mod = user_modules[self.platform][self.name]

                # Import the registered module.  Though modules are checked to
                # ensure they may be imported when registered, something may
                # have changed on the system since it was originally checked.
                try:
                    inst = importlib.import_module(mod)
                except ImportError as ierr:
                    estr = ' '.join(('unable to locate or import module for',
                                     'platform {:}, name {:}'))
                    estr = estr.format(self.platform, self.name)
                    logger.error(estr)
                    raise ImportError(ierr)
        elif inst_module is not None:
            # User supplied an object with relevant instrument routines
            inst = inst_module
        else:
            # No module or name info, default pass functions assigned
            return

        # Assign the Instrument methods
        missing = list()
        for mstat in inst_methods.keys():
            for mname in inst_methods[mstat]:
                if hasattr(inst, mname):
                    local_name = _kwargs_keys_to_func_name(mname)
                    # Remote functions are not attached as methods unless
                    # cast that way, specifically
                    # https://stackoverflow.com/questions/972/
                    #         adding-a-method-to-an-existing-object-instance
                    local_method = types.MethodType(getattr(inst, mname), self)
                    setattr(self, local_name, local_method)
                else:
                    missing.append(mname)
                    if mstat == "required":
                        raise AttributeError(
                            "".join(['A `', mname, '` method is required',
                                     ' for every Instrument']))

        if len(missing) > 0:
            logger.debug('Missing Instrument methods: {:}'.format(missing))

        # Assign the Instrument functions
        missing = list()
        for mstat in inst_funcs.keys():
            for mname in inst_funcs[mstat]:
                if hasattr(inst, mname):
                    local_name = _kwargs_keys_to_func_name(mname)
                    setattr(self, local_name, getattr(inst, mname))
                else:
                    missing.append(mname)
                    if mstat == "required":
                        raise AttributeError(
                            "".join(['A `', mname, '` function is required',
                                     ' for every Instrument']))

        if len(missing) > 0:
            logger.debug('Missing Instrument methods: {:}'.format(missing))

        # look for instrument default parameters
        missing = list()
        for iattr in inst_attrs.keys():
            if hasattr(inst, iattr):
                setattr(self, iattr, getattr(inst, iattr))
            else:
                missing.append(iattr)

        if len(missing) > 0:
            logger.debug(''.join(['These Instrument attributes kept their ',
                                  'default  values: {:}'.format(missing)]))

        # Check for download flags for tests
        missing = list()
        for iattr in test_attrs.keys():
            # Check and see if this instrument has the desired test flag
            if hasattr(inst, iattr):
                local_attr = getattr(inst, iattr)

                # Test to see that this attribute is set for the desired
                # inst_id and tag
                if self.inst_id in local_attr.keys():
                    if self.tag in local_attr[self.inst_id].keys():
                        # Update the test attribute value
                        setattr(self, iattr, local_attr[self.inst_id][self.tag])
                    else:
                        missing.append(iattr)
                else:
                    missing.append(iattr)
            else:
                missing.append(iattr)

        if len(missing) > 0:
            logger.debug(''.join(['These Instrument test attributes kept their',
                                  ' default  values: {:}'.format(missing)]))
        return

    def _load_data(self, date=None, fid=None, inc=None):
        """
        Load data for an instrument on given date or fid, depending upon input.

        Parameters
        ----------
        date : dt.datetime or NoneType
            file date (default=None)
        fid : int or NoneType
            filename index value (default=None)
        inc : dt.timedelta or int
            Increment of files or dates to load, starting from the
            root date or fid (default=None)

        Returns
        -------
        data : pds.DataFrame or xr.Dataset
            pysat data
        meta : pysat.Meta
            pysat meta data
        """

        date = filter_datetime_input(date)
        if fid is not None:
            # get filename based off of index value
            # inclusive loading on filenames
            fname = self.files[fid:(fid + inc + 1)]
        elif date is not None:
            fname = self.files[date:(date + inc)]
        else:
            raise ValueError('Must supply either a date or file id number.')

        if len(fname) > 0:
            load_fname = [os.path.join(self.files.data_path, f) for f in fname]
            try:
                if 'load' in self.kwargs.keys():
                    load_kwargs = self.kwargs['load']
                else:
                    load_kwargs = {}
                data, mdata = self._load_rtn(load_fname, tag=self.tag,
                                             inst_id=self.inst_id,
                                             **load_kwargs)

                # ensure units and name are named consistently in new Meta
                # object as specified by user upon Instrument instantiation
                mdata.accept_default_labels(self.meta)
                bad_datetime = False
            except pds.errors.OutOfBoundsDatetime:
                bad_datetime = True
                data = self._null_data.copy()
                mdata = pysat.Meta(labels=self.meta_labels)

        else:
            bad_datetime = False
            data = self._null_data.copy()
            mdata = pysat.Meta(labels=self.meta_labels)

        output_str = '{platform} {name} {tag} {inst_id}'
        output_str = output_str.format(platform=self.platform,
                                       name=self.name, tag=self.tag,
                                       inst_id=self.inst_id)

        # Check that data and metadata are the data types we expect
        if not isinstance(data, self._data_library):
            raise TypeError(' '.join(('Data returned by instrument load',
                            'routine must be a', self._data_library)))
        if not isinstance(mdata, pysat.Meta):
            raise TypeError('Metadata returned must be a pysat.Meta object')

        # Let user know whether or not data was returned
        ind = data.index if self.pandas_format else data.indexes
        if len(ind) > 0:
            if date is not None:
                output_str = ' '.join(('Returning', output_str, 'data for',
                                       date.strftime('%d %B %Y')))
            else:
                if len(fname) == 1:
                    # this check was zero
                    output_str = ' '.join(('Returning', output_str,
                                           'data from', fname[0]))
                else:
                    output_str = ' '.join(('Returning', output_str,
                                           'data from', fname[0], '::',
                                           fname[-1]))
        else:
            # no data signal
            if date is not None:
                if bad_datetime:
                    output_str = ' '.join(('Bad datetime for', output_str,
                                           date.strftime('%d %B %Y')))
                else:
                    output_str = ' '.join(('No', output_str, 'data for',
                                           date.strftime('%d %B %Y')))
            else:
                if len(fname) == 1:
                    output_str = ' '.join(('No', output_str, 'data for',
                                           fname[0]))
                elif len(fname) == 0:
                    output_str = ' '.join(('No', output_str, 'valid',
                                           'filenames found'))
                else:
                    output_str = ' '.join(('No', output_str, 'data for',
                                           fname[0], '::',
                                           fname[-1]))

        # Remove extra spaces, if any are present
        output_str = " ".join(output_str.split())
        logger.info(output_str)
        return data, mdata

    def _load_next(self):
        """Load the next days data (or file) without incrementing the date

        Returns
        -------
        data : (pds.DataFrame or xr.Dataset)
            pysat data
        meta : (pysat.Meta)
            pysat meta data

        Note
        ----
        Repeated calls will not advance date/file and will produce the same
        data.

        Uses info stored in object to either increment the date,
        or the file. Looks for self._load_by_date flag.

        """
        if self._load_by_date:
            next_date = self.date + self.load_step
            return self._load_data(date=next_date, inc=self.load_step)
        else:
            next_id = self._fid + self.load_step + 1
            return self._load_data(fid=next_id, inc=self.load_step)

    def _load_prev(self):
        """Load the previous days data (or file) without decrementing the date

        Returns
        -------
        data : (pds.DataFrame or xr.Dataset)
            pysat data
        meta : (pysat.Meta)
            pysat meta data

        Note
        ----
        Repeated calls will not decrement date/file and will produce the same
        data

        Uses info stored in object to either decrement the date,
        or the file. Looks for self._load_by_date flag.

        """

        if self._load_by_date:
            prev_date = self.date - self.load_step
            return self._load_data(date=prev_date, inc=self.load_step)
        else:
            prev_id = self._fid - self.load_step - 1
            return self._load_data(fid=prev_id, inc=self.load_step)

    def _set_load_parameters(self, date=None, fid=None):
        """ Set the necesssary load attributes

        Parameters
        ----------
        date : (dt.datetime.date object or NoneType)
            file date
        fid : (int or NoneType)
            filename index value

        """
        # Filter supplied data so that it is only year, month, and day and
        # then store as part of instrument object.  Filtering is performed
        # by the class property `self.date`
        self.date = date
        self._fid = fid

        if date is not None:
            year, doy = utils.time.getyrdoy(date)
            self.yr = year
            self.doy = doy
            self._load_by_date = True
        else:
            self.yr = None
            self.doy = None
            self._load_by_date = False

    def _get_var_type_code(self, coltype):
        """Determines the two-character type code for a given variable type

        Parameters
        ----------
        coltype : type or np.dtype
            The type of the variable

        Returns
        -------
        str
            The variable type code for the given type

        Raises
        ------
        TypeError
            When coltype is unknown

        Note
        ----
        Understands np.dtype, numpy int, uint, and float variants, and
        str subclasses

        """
        var_types = {np.int64: 'i8', np.int32: 'i4', np.int16: 'i2',
                     np.int8: 'i1', np.uint64: 'u8', np.uint32: 'u4',
                     np.uint16: 'u2', np.uint8: 'u1', np.float64: 'f8',
                     np.float32: 'f4'}

        if type(coltype) is np.dtype:
            var_type = coltype.kind + str(coltype.itemsize)
            return var_type
        else:
            if coltype in var_types.keys():
                return var_types[coltype]
            elif issubclass(coltype, str):
                return 'S1'
            else:
                raise TypeError('Unknown Variable Type' + str(coltype))

    def _get_data_info(self, data):
        """Support file writing by determining data type and other options

        Parameters
        ----------
        data : pandas object
            Data to be written

        Returns
        -------
        data : pandas object
            Data that was supplied, reformatted if necessary
        data_type : type
            Type for data values
        datetime_flag : bool
            True if data is np.datetime64, False otherwise

        """
        # get type of data
        data_type = data.dtype

        # Check for object type
        if data_type != np.dtype('O'):
            # Simple data, not an object

            if data_type == np.dtype('<M8[ns]'):
                data_type = np.int64
                datetime_flag = True
            else:
                datetime_flag = False
        else:
            # dealing with a more complicated object
            # iterate over elements until we hit something that is something,
            # and not NaN
            data_type = type(data.iloc[0])
            for i in np.arange(len(data)):
                if len(data.iloc[i]) > 0:
                    data_type = type(data.iloc[i])
                    if not isinstance(data_type, np.float):
                        break
            datetime_flag = False

        return data, data_type, datetime_flag

    def _filter_netcdf4_metadata(self, mdata_dict, coltype, remove=False,
                                 export_nan=None):
        """Filter metadata properties to be consistent with netCDF4.

        Parameters
        ----------
        mdata_dict : dict
            Dictionary equivalent to Meta object info
        coltype : type
            Type provided by _get_data_info
        remove : bool
            Removes FillValue and associated parameters disallowed for strings
            (default=False)
        export_nan : list or NoneType
            Metadata parameters allowed to be NaN (default=None)

        Returns
        -------
        dict
            Modified as needed for netCDf4

        Note
        ----
        Remove forced to True if coltype consistent with a string type

        Metadata values that are NaN and not listed in export_nan are
        filtered out.

        """

        # remove any metadata with a value of nan not present in export_nan
        filtered_dict = mdata_dict.copy()
        for key, value in mdata_dict.items():
            try:
                if np.isnan(value):
                    if key not in export_nan:
                        filtered_dict.pop(key)
            except TypeError:
                # if typerror thrown, it's not nan
                pass
        mdata_dict = filtered_dict

        # Coerce boolean types to integers
        for key in mdata_dict:
            if type(mdata_dict[key]) == bool:
                mdata_dict[key] = int(mdata_dict[key])
        if (coltype == str):
            remove = True
            warnings.warn('FillValue is not an acceptable '
                          'parameter for strings - it will be removed')

        # Make sure _FillValue is the same type as the data
        if '_FillValue' in mdata_dict.keys():
            if remove:
                mdata_dict.pop('_FillValue')
            else:
                if not np.can_cast(mdata_dict['_FillValue'], coltype):
                    if 'FieldNam' in mdata_dict:
                        estr = ' '.join(('FillValue for {a:s} ({b:s}) cannot',
                                         'be safely casted to {c:s} Casting',
                                         'anyways. This may result in',
                                         'unexpected behavior'))
                        estr.format(a=mdata_dict['FieldNam'],
                                    b=str(mdata_dict['_FillValue']),
                                    c=coltype)
                        warnings.warn(estr)
                    else:
                        estr = ' '.join(('FillValue {a:s} cannot be safely',
                                         'casted to {b:s}. Casting anyways.',
                                         'This may result in unexpected',
                                         'behavior'))
                        estr.format(a=str(mdata_dict['_FillValue']),
                                    b=coltype)

        # check if load routine actually returns meta
        if self.meta.data.empty:
            self.meta[self.variables] = {self.meta.labels.name: self.variables,
                                         self.meta.labels.units:
                                         [''] * len(self.variables)}

        # Make sure FillValue is the same type as the data
        if 'FillVal' in mdata_dict.keys():
            if remove:
                mdata_dict.pop('FillVal')
            else:
                mdata_dict['FillVal'] = np.array(
                    mdata_dict['FillVal']).astype(coltype)

        return mdata_dict

    # -----------------------------------------------------------------------
    # Define all accessible methods

    @property
    def bounds(self):
        """Boundaries for iterating over instrument object by date or file.

        Parameters
        ----------
        start : datetime object, filename, or None
            start of iteration, if None uses first data date.
            list-like collection also accepted. (default=None)
        stop :  datetime object, filename, or None
            stop of iteration, inclusive. If None uses last data date.
            list-like collection also accepted. (default=None)
        step : str, int, or None
            Step size used when iterating from start to stop. Use a
            Pandas frequency string ('3D', '1M') when setting bounds by date,
            an integer when setting bounds by file. Defaults to a single
            day/file (default='1D', 1).
        width : pandas.DateOffset, int, or None
            Data window used when loading data within iteration. Defaults to a
            single day/file if not assigned. (default=dt.timedelta(days=1),
            1)

        Note
        ----
        Both start and stop must be the same type (date, or filename) or None.
        Only the year, month, and day are used for date inputs.

        Examples
        --------
        ::

            import datetime as dt
            import pandas as pds
            import pysat

            inst = pysat.Instrument(platform=platform,
                                    name=name,
                                    tag=tag)
            start = dt.datetime(2009, 1, 1)
            stop = dt.datetime(2009, 1, 31)

            # Defaults to stepping by a single day and a data loading window
            # of one day/file.
            inst.bounds = (start, stop)

            # Set bounds by file. Iterates a file at a time.
            inst.bounds = ('filename1', 'filename2')

            # Create a more complicated season, multiple start and stop dates.
            start2 = dt.datetetime(2010,1,1)
            stop2 = dt.datetime(2010,2,14)
            inst.bounds = ([start, start2], [stop, stop2])

            # Iterate via a non-standard step size of two days.
            inst.bounds = ([start, start2], [stop, stop2], '2D')

            # Load more than a single day/file at a time when iterating
            inst.bounds = ([start, start2], [stop, stop2], '2D',
                           dt.timedelta(days=3))

        """

        return (self._iter_start, self._iter_stop, self._iter_step,
                self._iter_width)

    @bounds.setter
    def bounds(self, value=None):
        # Set the bounds property.  See property docstring for details

        if value is None:
            # User wants defaults
            value = (None, None, None, None)

        if len(value) < 2:
            raise ValueError(' '.join(('Must supply both a start and stop',
                                       'date/file. Supply None if you want the',
                                       'first/last possible.')))
        elif len(value) == 2:
            # includes start and stop only
            self._iter_step = None
            self._iter_width = None
        elif len(value) == 3:
            # also includes step size
            self._iter_step = value[2]
            self._iter_width = None
        elif len(value) == 4:
            # also includes loading window (data width)
            self._iter_step = value[2]
            self._iter_width = value[3]
        else:
            raise ValueError('Too many input arguments.')

        # Pull out start and stop times now that other optional items have
        # been checked out.
        start = value[0]
        stop = value[1]

        if (start is None) and (stop is None):
            # Set default using first and last file date
            self._iter_start = [self.files.start_date]
            self._iter_stop = [self.files.stop_date]
            self._iter_type = 'date'
            if self._iter_step is None:
                self._iter_step = '1D'
            if self._iter_width is None:
                self._iter_width = dt.timedelta(days=1)
            if self._iter_start[0] is not None:
                # There are files. Use those dates.
                ustops = [istop - self._iter_width + dt.timedelta(days=1)
                          for istop in self._iter_stop]
                ufreq = self._iter_step
                self._iter_list = utils.time.create_date_range(self._iter_start,
                                                               ustops,
                                                               freq=ufreq)
            else:
                # instrument has no files
                self._iter_list = []
        else:
            # user provided some inputs
            starts = np.asarray([start])
            stops = np.asarray([stop])
            # ensure consistency if list-like already
            if len(starts.shape) > 1:
                starts = starts[0]
            if len(stops.shape) > 1:
                stops = stops[0]

            # check equal number of elements
            if len(starts) != len(stops):
                estr = ' '.join(('Both start and stop must have the same',
                                 'number of elements'))
                raise ValueError(estr)

            # check everything is the same type
            base = type(starts[0])
            for lstart, lstop in zip(starts, stops):
                etype = type(lstop)
                check1 = not isinstance(lstart, etype)
                check2 = not isinstance(lstart, base)
                if check1 or check2:
                    # Method allows for inputs like inst.bounds = (start, None)
                    # and bounds will fill the None with actual start or stop.
                    # Allow for a Nonetype only if length is one.
                    if len(starts) == 1 and (start is None):
                        # we are good on type change, start is None, no error
                        break
                    elif len(stops) == 1 and (stop is None):
                        # we are good on type change, stop is None, no error
                        break
                    raise ValueError(' '.join(('Start and stop items must all',
                                               'be of the same type')))

            # set bounds based upon passed data type
            if isinstance(starts[0], str) or isinstance(stops[0], str):
                # one of the inputs is a string
                self._iter_type = 'file'
                # could be (string, None) or (None, string)
                # replace None with first/last, as appropriate
                if starts[0] is None:
                    starts = [self.files[0]]
                if stops[0] is None:
                    stops = [self.files[-1]]
                # Default step size
                if self._iter_step is None:
                    self._iter_step = 1
                # Default window size
                if self._iter_width is None:
                    self._iter_width = 1

                self._iter_list = []
                for istart, istop in zip(starts, stops):
                    # Ensure istart begins before istop. Get the index of
                    # the file start/stop times from main file list.
                    start_idx = self.files.get_index(istart)
                    stop_idx = self.files.get_index(istop)
                    if stop_idx < start_idx:
                        estr = ' '.join(('Bounds must be in increasing date',
                                         'order.', istart, 'occurs after',
                                         istop))
                        raise ValueError(estr)
                    itemp = self.files.get_file_array([istart], [istop])
                    # downselect based upon step size
                    itemp = itemp[::self._iter_step]
                    # Make sure iterations don't go past last day
                    # get index of last in iteration list
                    iter_idx = self.files.get_index(itemp[-1])
                    # don't let loaded data go past stop bound
                    if iter_idx + self._iter_width - 1 > stop_idx:
                        i = np.ceil((self._iter_width - 1) / self._iter_step)
                        i = -int(i)
                        self._iter_list.extend(itemp[:i])
                    else:
                        self._iter_list.extend(itemp)

            elif isinstance(starts[0], dt.datetime) or isinstance(stops[0],
                                                                  dt.datetime):
                # One of the inputs is a date
                self._iter_type = 'date'

                if starts[0] is None:
                    # Start and stop dates on self.files already filtered
                    # to include only year, month, and day
                    starts = [self.files.start_date]
                if stops[0] is None:
                    stops = [self.files.stop_date]
                # Default step size
                if self._iter_step is None:
                    self._iter_step = '1D'
                # Default window size
                if self._iter_width is None:
                    self._iter_width = dt.timedelta(days=1)

                # Create list-like of dates for iteration
                starts = filter_datetime_input(starts)
                stops = filter_datetime_input(stops)
                freq = self._iter_step
                width = self._iter_width

                # Ensure inputs are in reasonable date order
                for start, stop in zip(starts, stops):
                    if start > stop:
                        estr = ' '.join(('Bounds must be set in increasing',
                                         'date order.',
                                         start.strftime('%d %B %Y'),
                                         'is later than',
                                         stop.strftime('%d %B %Y')))
                        raise ValueError(estr)

                # account for width of load. Don't extend past bound.
                ustops = [stop - width + dt.timedelta(days=1)
                          for stop in stops]
                self._iter_list = utils.time.create_date_range(starts,
                                                               ustops,
                                                               freq=freq)
                # go back to time index
                self._iter_list = pds.DatetimeIndex(self._iter_list)

            else:
                raise ValueError(' '.join(('Input is not a known type, string',
                                           'or datetime')))
            self._iter_start = starts
            self._iter_stop = stops

        return

    @property
    def empty(self):
        """Boolean flag reflecting lack of data.

        True if there is no Instrument data."""

        if self.pandas_format:
            return self.data.empty
        else:
            if 'time' in self.data.indexes:
                return len(self.data.indexes['time']) == 0
            elif 'Epoch' in self.data.indexes:
                return len(self.data.indexes['Epoch']) == 0
            else:
                return True

    @property
    def date(self):
        """Date for loaded data."""
        return self._date

    @date.setter
    def date(self, new_date):
        # Set the date property, see property docstring for details
        self._date = filter_datetime_input(new_date)

    @property
    def index(self):
        """Returns time index of loaded data."""
        return self._index()

    @property
    def variables(self):
        """Returns list of variables within loaded data."""

        if self.pandas_format:
            return self.data.columns
        else:
            return list(self.data.variables.keys())

    def copy(self):
        """Deep copy of the entire Instrument object."""

        return copy.deepcopy(self)

    def concat_data(self, new_data, prepend=False, **kwargs):
        """Concats new_data to self.data for xarray or pandas as needed

        Parameters
        ----------
        new_data : pds.DataFrame, xr.Dataset, or list of such objects
            New data objects to be concatonated
        prepend : boolean
            If True, assign new data before existing data; if False append new
            data (default=False)
        **kwargs : dict
            Optional keyword arguments passed to pds.concat or xr.concat

        Note
        ----
        For pandas, sort=False is passed along to the underlying
        pandas.concat method. If sort is supplied as a keyword, the
        user provided value is used instead.  Recall that sort orders the
        data columns, not the data values or the index.

        For xarray, dim=Instrument.index.name is passed along to xarray.concat
        except if the user includes a value for dim as a keyword argument.

        """
        # Order the data to be concatonated in a list
        if not isinstance(new_data, list):
            new_data = [new_data]

        if prepend:
            new_data.append(self.data)
        else:
            new_data.insert(0, self.data)

        # Retrieve the appropriate concatonation function
        if self.pandas_format:
            # Specifically do not sort unless otherwise specified
            if 'sort' not in kwargs:
                kwargs['sort'] = False
            concat_func = pds.concat
        else:
            # Specify the dimension, if not otherwise specified
            if 'dim' not in kwargs:
                kwargs['dim'] = self.index.name
            concat_func = xr.concat

        # Assign the concatonated data to the instrument
        self.data = concat_func(new_data, **kwargs)
        return

    def custom_attach(self, function, at_pos='end', args=[], kwargs={}):
        """Attach a function to custom processing queue.

        Custom functions are applied automatically whenever `.load()`
        command called.

        Parameters
        ----------
        function : string or function object
            name of function or function object to be added to queue
        at_pos : string or int
            Accepts string 'end' or a number that will be used to determine
            the insertion order if multiple custom functions are attached
            to an Instrument object. (default='end').
        args : list or tuple
            Ordered arguments following the instrument object input that are
            required by the custom function (default=[])
        kwargs : dict
            Dictionary of keyword arguments required by the custom function
            (default={})

        Note
        ----
        Functions applied using `custom_attach` may add, modify, or use
        the data within Instrument inside of the function, and so should not
        return anything.

        """

        # Test the positioning input
        pos_list = list(np.arange(0, len(self.custom_functions), 1))
        pos_list.append('end')

        if at_pos not in pos_list:
            logger.warning(''.join(['unknown position specified, including ',
                                    'function at end of current list']))
            at_pos = 'end'

        # Convert string to function object, if necessary
        if isinstance(function, str):
            function = eval(function)

        # If the position is 'end' or greater
        if (at_pos == 'end') | (at_pos == len(self.custom_functions)):
            # store function object
            self.custom_functions.append(function)
            self.custom_args.append(args)
            self.custom_kwargs.append(kwargs)
        else:
            # user picked a specific location to insert
            self.custom_functions.insert(at_pos, function)
            self.custom_args.insert(at_pos, args)
            self.custom_kwargs.insert(at_pos, kwargs)

        return

    def custom_apply_all(self):
        """ Apply all of the custom functions to the satellite data object.

        Raises
        ------
        ValueError
            Raised when function returns any value

        Note
        ----
        This method does not generally need to be invoked directly by users.

        """

        if len(self.custom_functions) > 0:
            for func, arg, kwarg in zip(self.custom_functions,
                                        self.custom_args,
                                        self.custom_kwargs):
                if not self.empty:
                    # Custom functions do nothing or modify loaded data. Methods
                    # are run on Instrument object directly and any changes to
                    # object by the method are retained. No data may be returned
                    # by method itself.
                    null_out = func(self, *arg, **kwarg)
                    if null_out is not None:
                        raise ValueError(''.join(('Custom functions should not',
                                                  ' return any information via',
                                                  ' return. Information may ',
                                                  'only be propagated back by',
                                                  ' modifying supplied pysat ',
                                                  'object.')))
        return

    def custom_clear(self):
        """Clear the custom function list.
        """
        self.custom_functions = []
        self.custom_args = []
        self.custom_kwargs = []
        return

    def today(self):
        """Returns today's date (UTC), with no hour, minute, second, etc.

        Returns
        -------
        today_utc: datetime
            Today's date in UTC

        """
        today_utc = filter_datetime_input(dt.datetime.utcnow())

        return today_utc

    def tomorrow(self):
        """Returns tomorrow's date (UTC), with no hour, minute, second, etc.

        Returns
        -------
        datetime
            Tomorrow's date in UTC

        """

        return self.today() + dt.timedelta(days=1)

    def yesterday(self):
        """Returns yesterday's date (UTC), with no hour, minute, second, etc.

        Returns
        -------
        datetime
            Yesterday's date in UTC

        """

        return self.today() - dt.timedelta(days=1)

    def next(self, verifyPad=False):
        """Manually iterate through the data loaded in Instrument object.

        Bounds of iteration and iteration type (day/file) are set by
        `bounds` attribute.

        Parameters
        ----------
        verifyPad : bool
            Passed to `self.load()`. If True, then padded data within
            the load method will be retained. (default=False)

        Note
        ----
        If there were no previous calls to load then the
        first day(default)/file will be loaded.

        """

        # make sure we can iterate
        if len(self._iter_list) == 0:
            # nothing to potentially iterate over
            raise StopIteration(''.join(('File list is empty. ',
                                         'Nothing to be done.')))

        if self._iter_type == 'date':
            if self.date is not None:
                # data is already loaded in .data
                idx, = np.where(self.date == self._iter_list)
                if len(idx) == 0:
                    estr = ''.join(('Unable to find loaded date ',
                                    'in the supported iteration list. ',
                                    'Please check the Instrument bounds, ',
                                    '`self.bounds` for supported iteration',
                                    'ranges.'))
                    raise StopIteration(estr)
                elif idx[-1] >= len(self._iter_list) - 1:
                    # gone to far!
                    raise StopIteration('Outside the set date boundaries.')
                else:
                    # not going past the last day, safe to move forward
                    date = self._iter_list[idx[0] + 1]
                    end_date = date + self._iter_width
            else:
                # no data currently loaded, start at the beginning
                date = self._iter_list[0]
                end_date = date + self._iter_width
            # perform load
            self.load(date=date, end_date=end_date, verifyPad=verifyPad)

        elif self._iter_type == 'file':
            first = self.files.get_index(self._iter_list[0])
            last = self.files.get_index(self._iter_list[-1])
            step = self._iter_step
            width = self._iter_width
            if self._fid is not None:
                # data already loaded in .data
                if (self._fid < first) | (self._fid + step > last):
                    raise StopIteration('Outside the set file boundaries.')
                else:
                    # step size already accounted for in the list of files
                    # get location of current file in iteration list
                    idx = None
                    fname = self.files[self._fid]
                    for i, name in enumerate(self._iter_list):
                        if name == fname:
                            idx = i
                            break
                    if idx is None:
                        estr = ''.join(('Unable to find loaded filename ',
                                        'in the supported iteration list. ',
                                        'Please check the Instrument bounds, ',
                                        '`self.bounds` for supported iteration',
                                        'ranges.'))
                        raise StopIteration(estr)
                    fname = self._iter_list[idx + 1]
            else:
                # no data loaded yet, start with the first file
                fname = self._iter_list[0]

            # load range of files at a time
            # get location for second file. Note a width of 1 loads single file
            nfid = self.files.get_index(fname) + width - 1
            self.load(fname=fname, stop_fname=self.files[nfid],
                      verifyPad=verifyPad)

        return

    def prev(self, verifyPad=False):
        """Manually iterate backwards through the data in Instrument object.

        Bounds of iteration and iteration type (day/file)
        are set by `bounds` attribute.

        Parameters
        ----------
        verifyPad : bool
            Passed to `self.load()`. If True, then padded data within
            the load method will be retained. (default=False)

        Note
        ----
        If there were no previous calls to load then the
        first day(default)/file will be loaded.

        """
        # make sure we can iterate
        if len(self._iter_list) == 0:
            # nothing to potentially iterate over
            raise StopIteration(''.join(('File list is empty. ',
                                         'Nothing to be done.')))

        if self._iter_type == 'date':
            if self.date is not None:
                # some data already loaded in .data
                idx, = np.where(self._iter_list == self.date)
                if len(idx) == 0:
                    estr = ''.join(('Unable to find loaded date ',
                                    'in the supported iteration list. ',
                                    'Please check the Instrument bounds, ',
                                    '`self.bounds` for supported iteration',
                                    'ranges.'))
                    raise StopIteration(estr)
                elif idx[0] == 0:
                    # too far!
                    raise StopIteration('Outside the set date boundaries.')
                else:
                    # not on first day, safe to move backward
                    date = self._iter_list[idx[0] - 1]
                    end_date = self._iter_list[idx[0] - 1] + self._iter_width
                    self.load(date=date, end_date=end_date, verifyPad=verifyPad)
            else:
                # no data currently loaded, start at the end
                end_date = self._iter_list[-1] + self._iter_width
                date = self._iter_list[-1]
                self.load(date=date, end_date=end_date, verifyPad=verifyPad)

        elif self._iter_type == 'file':
            first = self.files.get_index(self._iter_list[0])
            last = self.files.get_index(self._iter_list[-1])
            step = self._iter_step
            width = self._iter_width
            if self._fid is not None:
                if (self._fid - step < first) or (self._fid > last):
                    raise StopIteration('Outside the set file boundaries.')
                else:
                    # find location of file
                    idx = None
                    fname = self.files[self._fid]
                    for i, name in enumerate(self._iter_list):
                        if name == fname:
                            idx = i
                            break
                    if idx is None:
                        estr = ''.join(('Unable to find loaded filename ',
                                        'in the supported iteration list. ',
                                        'Please check the Instrument bounds, ',
                                        '`self.bounds` for supported iteration',
                                        'ranges.'))
                        raise StopIteration(estr)
                    fname = self._iter_list[idx - 1]
            else:
                fname = self._iter_list[-1]

            nfid = self.files.get_index(fname) + width - 1
            self.load(fname=fname, stop_fname=self.files[nfid],
                      verifyPad=verifyPad)

        return

    def rename(self, var_names, lowercase_data_labels=False):
        """Renames variable within both data and metadata.

        Parameters
        ----------
        var_names : dict or other map
            Existing var_names are keys, values are new var_names
        lowercase_data_labels : bool
            If True, the labels applied to inst.data are forced to lowercase.
            The supplied case in var_names is retained within inst.meta.

        Examples
        --------
        ::

            # standard renaming
            new_var_names = {'old_name': 'new_name',
                         'old_name2':, 'new_name2'}
            inst.rename(new_var_names)


        If using a pandas DataFrame as the underlying data object,
        to rename higher-order variables supply a modified dictionary.
        Note that this rename will be invoked individually for all
        times in the dataset.
        ::

            # applies to higher-order datasets
            # that are loaded into pandas
            # general example
            new_var_names = {'old_name': 'new_name',
                             'old_name2':, 'new_name2',
                             'col_name': {'old_ho_name': 'new_ho_name'}}
            inst.rename(new_var_names)

            # specific example
            inst = pysat.Instrument('pysat', 'testing2D')
            inst.load(2009, 1)
            var_names = {'uts': 'pysat_uts',
                     'profiles': {'density': 'pysat_density'}}
            inst.rename(var_names)


        pysat supports differing case for variable labels across the
        data and metadata objects attached to an Instrument. Since
        metadata is case-preserving (on assignment) but case-insensitive,
        the labels used for data are always valid for metadata. This
        feature may be used to provide friendlier variable names within
        pysat while also maintaining external format compatibility
        when writing files.
        ::

            # example with lowercase_data_labels
            inst = pysat.Instrument('pysat', 'testing2D')
            inst.load(2009, 1)
            var_names = {'uts': 'Pysat_UTS',
                     'profiles': {'density': 'PYSAT_density'}}
            inst.rename(var_names, lowercase_data_labels=True)

            # note that 'Pysat_UTS' was applied to data as 'pysat_uts'
            print(inst['pysat_uts'])

            # case is retained within inst.meta, though
            # data access to meta is case insensitive
            print('True meta variable name is ', inst.meta['pysat_uts'].name)

            # Note that the labels in meta may be used when creating a file
            # thus 'Pysat_UTS' would be found in the resulting file
            inst.to_netcdf4('./test.nc', preserve_meta_case=True)

            # load in file and check
            raw = netCDF4.Dataset('./test.nc')
            print(raw.variables['Pysat_UTS'])


        """

        if self.pandas_format:
            # Check for standard rename variables as well as
            # renaming for higher order variables
            fdict = {}  # filtered old variable names
            hdict = {}  # higher order variable names

            # keys for existing higher order data labels
            ho_keys = [a for a in self.meta.keys_nD()]
            lo_keys = [a for a in self.meta.keys()]

            # iterate, collect normal variables
            # rename higher order variables
            for vkey in var_names:
                # original name, new name
                oname, nname = vkey, var_names[vkey]
                if oname not in ho_keys:
                    if oname in lo_keys:
                        # within low order (standard) variable name keys
                        # may be renamed directly
                        fdict[oname] = nname
                    else:
                        # not in standard or higher order variable name keys
                        estr = ' '.join((oname, ' is not',
                                         'a known variable.'))
                        raise ValueError(estr)
                else:
                    # Variable name is in higher order list
                    if isinstance(nname, dict):
                        # Changing a variable name within a higher order object
                        label = [k for k in nname.keys()][0]
                        hdict[label] = nname[label]
                        # ensure variable is there
                        if label not in self.meta[oname]['children']:
                            estr = ''.join((label, ' is not a known ',
                                            'higher-order variable under ',
                                            oname, '.'))
                            raise ValueError(estr)
                        # Check for lowercase flag
                        if lowercase_data_labels:
                            gdict = {}
                            gdict[label] = nname[label].lower()
                        else:
                            gdict = hdict
                        # Change variables for frame at each time
                        for i in np.arange(len(self.index)):
                            # within data itself
                            self[i, oname].rename(columns=gdict,
                                                  inplace=True)

                        # Change metadata, once per variable only hdict used as
                        # it retains user provided case
                        self.meta.ho_data[oname].data.rename(hdict,
                                                             inplace=True)
                        # Clear out dict for next loop
                        hdict.pop(label)
                    else:
                        # Changing the outer 'column' label
                        fdict[oname] = nname

            # Rename regular variables, single go check for lower case data
            # labels first
            if lowercase_data_labels:
                gdict = {}
                for fkey in fdict:
                    gdict[fkey] = fdict[fkey].lower()
            else:
                gdict = fdict

            # Change variable names for attached data object
            self.data.rename(columns=gdict, inplace=True)

        else:
            # xarray renaming: account for lowercase data labels first
            if lowercase_data_labels:
                gdict = {}
                for vkey in var_names:
                    gdict[vkey] = var_names[vkey].lower()
            else:
                gdict = var_names
            self.data = self.data.rename(gdict)

            # Set up dictionary for renaming metadata variables
            fdict = var_names

        # Update normal metadata parameters in a single go.  The case must
        # always be preserved in Meta object
        new_fdict = {}
        for fkey in fdict:
            case_old = self.meta.var_case_name(fkey)
            new_fdict[case_old] = fdict[fkey]
        self.meta.data.rename(index=new_fdict, inplace=True)

        return

    def generic_meta_translator(self, input_meta):
        """Translates the metadata contained in an object into a dictionary

        Parameters
        ----------
        input_meta : Meta
            The metadata object to translate

        Returns
        -------
        dict
            A dictionary of the metadata for each variable of an output file
            e.g. netcdf4

        """
        export_dict = {}
        if self._meta_translation_table is not None:
            # Create a translation table for the actual values of the meta
            # labels. The instrument specific translation table only stores the
            # names of the attributes that hold the various meta labels
            translation_table = {}
            for key in self._meta_translation_table:
                translation_table[getattr(self, key)] = \
                    self._meta_translation_table[key]
        else:
            translation_table = None
        # First Order Data
        for key in input_meta.data.index:
            if translation_table is None:
                export_dict[key] = input_meta.data.loc[key].to_dict()
            else:
                # Translate each key if a translation is provided
                export_dict[key] = {}
                meta_dict = input_meta.data.loc[key].to_dict()
                for orig_key in meta_dict:
                    if orig_key in translation_table:
                        for translated_key in translation_table[orig_key]:
                            export_dict[key][translated_key] = \
                                meta_dict[orig_key]
                    else:
                        export_dict[key][orig_key] = meta_dict[orig_key]

        # Higher Order Data
        for key in input_meta.ho_data:
            if key not in export_dict:
                export_dict[key] = {}
            for ho_key in input_meta.ho_data[key].data.index:
                new_key = '_'.join((key, ho_key))
                if translation_table is None:
                    export_dict[new_key] = \
                        input_meta.ho_data[key].data.loc[ho_key].to_dict()
                else:
                    # Translate each key if a translation is provided
                    export_dict[new_key] = {}
                    meta_dict = \
                        input_meta.ho_data[key].data.loc[ho_key].to_dict()
                    for orig_key in meta_dict:
                        if orig_key in translation_table:
                            for translated_key in translation_table[orig_key]:
                                export_dict[new_key][translated_key] = \
                                    meta_dict[orig_key]
                        else:
                            export_dict[new_key][orig_key] = \
                                meta_dict[orig_key]
        return export_dict

    def load(self, yr=None, doy=None, end_yr=None, end_doy=None, date=None,
             end_date=None, fname=None, stop_fname=None, verifyPad=False):
        """Load instrument data into Instrument.data object.

        Parameters
        ----------
        yr : integer
            Year for desired data. pysat will load all files with an
            associated date between yr, doy and yr, doy + 1 (default=None)
        doy : integer
            Day of year for desired data. Must be present with yr input.
            (default=None)
        end_yr : integer
            Used when loading a range of dates, from yr, doy to end_yr, end_doy
            based upon the dates associated with the Instrument's files. Date
            range is inclusive for yr, doy but exclusive for end_yr, end_doy.
            (default=None)
        end_doy : integer
            Used when loading a range of dates, from yr, doy to end_yr, end_doy
            based upon the dates associated with the Instrument's files. Date
            range is inclusive for yr, doy but exclusive for end_yr, end_doy.
            (default=None)
        date : dt.datetime
            Date to load data. pysat will load all files with an associated
            date between date and date + 1 day (default=None)
        end_date : dt.datetime
            Used when loading a range of data from `date` to `end_date` based
            upon the dates associated with the Instrument's files. Date range
            is inclusive for date but exclusive for end_date. (default=None)
        fname : str or NoneType
            Filename to be loaded (default=None)
        stop_fname : str or NoneType
            Used when loading a range of filenames from `fname` to `stop_fname`,
            inclusive. (default=None)
        verifyPad : bool
            If True, padding data not removed for debugging. Padding
            parameters are provided at Instrument instantiation. (default=False)

        Raises
        ------
        TypeError
            For incomplete or incorrect input
        ValueError
            For input incompatible with Instrument set-up

        Note
        ----
        Loads data for a chosen instrument into .data. Any functions chosen
        by the user and added to the custom processing queue (.custom.attach)
        are automatically applied to the data before it is available to
        user in .data.

        A mixed combination of `.load()` keywords such as `yr` and `date` are
        not allowed.

        Note
        -----
            `end` kwargs have exclusive ranges (stop before the condition is
            reached), while `stop` kwargs have inclusive ranges (stop once the
            condition is reached).

        Examples
        --------
        ::
            import datetime as dt
            import pysat

            inst = pysat.Instrument('pysat', 'testing')

            # load a single day by year and day of year
            inst.load(2009, 1)

            # load a single day by date
            date = dt.datetime(2009, 1, 1)
            inst.load(date=date)

            # load a single file, first file in this example
            inst.load(fname=inst.files[0])

            # load a range of days, data between
            # Jan. 1st (inclusive) - Jan. 3rd (exclusive)
            inst.load(2009, 1, 2009, 3)

            # same procedure using datetimes
            date = dt.datetime(2009, 1, 1)
            end_date = dt.datetime(2009, 1, 3)
            inst.load(date=date, end_date=end_date)

            # same procedure using filenames
            # note the change in index due to inclusive slicing on filenames!
            inst.load(fname=inst.files[0], stop_fname=inst.files[1])

        """
        # Set options used by loading routine based upon user input
        if (yr is not None) and (doy is not None):
            if doy < 1 or (doy > 366):
                estr = ''.join(('Day of year (doy) is only valid between and ',
                                'including 1-366.'))
                raise ValueError(estr)

            # Verify arguments make sense, in context
            _check_load_arguments_none([fname, stop_fname, date, end_date],
                                       raise_error=True)
            # Convert yr/doy to a date
            date = dt.datetime.strptime("{:.0f} {:.0f}".format(yr, doy),
                                        "%Y %j")
            self._set_load_parameters(date=date, fid=None)

            if (end_yr is not None) and (end_doy is not None):
                if end_doy < 1 or (end_doy > 366):
                    estr = ''.join(('Day of year (end_doy) is only valid ',
                                    'between and including 1-366.'))
                    raise ValueError(estr)
                end_date = dt.datetime.strptime(
                    "{:.0f} {:.0f}".format(end_yr, end_doy), "%Y %j")
                self.load_step = end_date - date
            elif (end_yr is not None) or (end_doy is not None):
                estr = ''.join(('Both end_yr and end_doy must be set, ',
                                'or neither.'))
                raise ValueError(estr)
            else:
                # increment end by a day if none supplied
                self.load_step = dt.timedelta(days=1)

            curr = self.date

        elif date is not None:
            # Verify arguments make sense, in context
            _check_load_arguments_none([fname, stop_fname, yr, doy, end_yr,
                                        end_doy], raise_error=True)

            # Ensure date portion from user is only year, month, day
            self._set_load_parameters(date=date, fid=None)
            date = filter_datetime_input(date)

            # Increment after determining the desird step size
            if end_date is not None:
                # Support loading a range of dates
                self.load_step = end_date - date
            else:
                # Defaults to single day load
                self.load_step = dt.timedelta(days=1)
            curr = date

        elif fname is not None:
            # Verify arguments make sense, in context
            _check_load_arguments_none([yr, doy, end_yr, end_doy, date,
                                        end_date], raise_error=True)

            # Date will have to be set later by looking at the data
            self._set_load_parameters(date=None,
                                      fid=self.files.get_index(fname))

            # Check for loading by file range
            if stop_fname is not None:
                # Get index for both files so the delta may be computed
                idx1 = self.files.get_index(fname)
                idx2 = self.files.get_index(stop_fname)
                diff = idx2 - idx1
                if diff < 0:
                    estr = ''.join(('`stop_fname` must occur at a later date ',
                                    'than `fname`. Swapping filename inputs ',
                                    'will resolve the error.'))
                    raise ValueError(estr)
                else:
                    self.load_step = diff
            else:
                # Increment one file at a time
                self.load_step = 0
            curr = self._fid.copy()

        elif _check_load_arguments_none([yr, doy, end_yr, end_doy, date,
                                         end_date, fname, stop_fname]):
            # Empty call, treat as if all data requested
            if self.multi_file_day:
                estr = ''.join(('`load()` is not supported with multi_file_day',
                                '=True.'))
                raise ValueError(estr)
            if self.pad is not None:
                estr = ' '.join(('`load()` is not supported with data padding',
                                 'enabled.'))
                raise ValueError(estr)

            date = self.files.files.index[0]
            end_date = self.files.files.index[-1] + dt.timedelta(days=1)

            self._set_load_parameters(date=date, fid=None)
            curr = date
            self.load_step = end_date - date
        else:
            estr = 'Unknown or incomplete input combination.'
            raise TypeError(estr)

        self.orbits._reset()

        # If `pad` or `multi_file_day` is True, need to load three days/files
        loop_pad = self.pad if self.pad is not None \
            else dt.timedelta(seconds=0)

        # Check for constiency between loading range and data padding, if any
        if self.pad is not None:
            if self._load_by_date:
                tdate = dt.datetime(2009, 1, 1)
                if tdate + self.load_step < tdate + loop_pad:
                    estr = ''.join(('Data padding window must be shorter than ',
                                    'data loading window. Load a greater ',
                                    'range of data or shorten the padding.'))
                    raise ValueError(estr)
            else:
                # Loading by file
                wstr = ''.join(('Using a data padding window ',
                                'when loading by file can produce unexpected ',
                                'results whenever the padding window ',
                                'is longer than the range of data in a file. ',
                                'Improving the breadth of the padding window ',
                                'is planned for the future.'))
                logger.warning(wstr)

        if (self.pad is not None) or self.multi_file_day:
            if self._empty(self._next_data) and self._empty(self._prev_data):
                # Data has not already been loaded for previous and next days
                # load data for all three
                logger.info('Initializing three day/file window')

                # Using current date or fid
                self._prev_data, self._prev_meta = self._load_prev()
                self._curr_data, self._curr_meta = \
                    self._load_data(date=self.date, fid=self._fid,
                                    inc=self.load_step)
                self._next_data, self._next_meta = self._load_next()
            else:
                if self._next_data_track == curr:
                    # Moving forward in time
                    del self._prev_data
                    self._prev_data = self._curr_data
                    self._prev_meta = self._curr_meta
                    self._curr_data = self._next_data
                    self._curr_meta = self._next_meta
                    self._next_data, self._next_meta = self._load_next()
                elif self._prev_data_track == curr:
                    # Moving backward in time
                    del self._next_data
                    self._next_data = self._curr_data
                    self._next_meta = self._curr_meta
                    self._curr_data = self._prev_data
                    self._curr_meta = self._prev_meta
                    self._prev_data, self._prev_meta = self._load_prev()
                else:
                    # Jumped in time/or switched from filebased to date based
                    # access
                    del self._prev_data
                    del self._curr_data
                    del self._next_data
                    self._prev_data, self._prev_meta = self._load_prev()
                    self._curr_data, self._curr_meta = \
                        self._load_data(date=self.date, fid=self._fid,
                                        inc=self.load_step)
                    self._next_data, self._next_meta = self._load_next()

            # Make sure datetime indices for all data is monotonic
            if not self._index(self._prev_data).is_monotonic_increasing:
                self._prev_data.sort_index(inplace=True)
            if not self._index(self._curr_data).is_monotonic_increasing:
                self._curr_data.sort_index(inplace=True)
            if not self._index(self._next_data).is_monotonic_increasing:
                self._next_data.sort_index(inplace=True)

            # Make tracking indexes consistent with new loads
            if self._load_by_date:
                self._next_data_track = curr + self.load_step
                self._prev_data_track = curr - self.load_step
            else:
                # File and date loads have to be treated differently
                # due to change in inclusive/exclusive range end
                # treatment. Loading by file is inclusive.
                self._next_data_track = curr + self.load_step + 1
                self._prev_data_track = curr - self.load_step - 1

            # Attach data to object
            if not self._empty(self._curr_data):
                # The data being added isn't empty, so copy the data values
                # and the meta data values
                self.data = self._curr_data.copy()
                self.meta = self._curr_meta.copy()
            else:
                # If a new default/empty Meta is added here then it creates
                # a bug by potentially overwriting existing, good meta data
                # with an empty Meta object. For example, this will happen if
                # a multi-day analysis ends on a day with no data.
                # Do not re-introduce this issue.
                self.data = self._null_data.copy()

            # Load by file or by date, as specified
            if self._load_by_date:
                # Multi-file days can extend past a single day, only want data
                # from a specific date if loading by day.  Set up times for
                # the possible data padding coming up.
                first_time = self.date
                first_pad = self.date - loop_pad
                last_time = self.date + self.load_step
                last_pad = self.date + self.load_step + loop_pad
                want_last_pad = False
            elif (not self._load_by_date) and (not self.multi_file_day):
                # Loading by file, can't be a multi_file-day flag situation
                first_time = self._index(self._curr_data)[0]
                first_pad = first_time - loop_pad
                last_time = self._index(self._curr_data)[-1]
                last_pad = last_time + loop_pad
                want_last_pad = True
            else:
                raise ValueError(" ".join(("Can't have multi_file_day and load",
                                           "by file.")))

            # Pad data based upon passed parameter
            if (not self._empty(self._prev_data)) & (not self.empty):
                stored_data = self.data  # .copy()
                temp_time = copy.deepcopy(self.index[0])

                # Pad data using access mechanisms that works for both pandas
                # and xarray
                self.data = self._prev_data.copy()

                # __getitem__ used below to get data from instrument object.
                # Details for handling pandas and xarray are different and
                # handled by __getitem__
                self.data = self[first_pad:temp_time]
                if not self.empty:
                    if self.index[-1] == temp_time:
                        self.data = self[:-1]
                    self.concat_data(stored_data, prepend=False)
                else:
                    self.data = stored_data

            if (not self._empty(self._next_data)) & (not self.empty):
                stored_data = self.data  # .copy()
                temp_time = copy.deepcopy(self.index[-1])

                # Pad data using access mechanisms that work foro both pandas
                # and xarray
                self.data = self._next_data.copy()
                self.data = self[temp_time:last_pad]
                if not self.empty:
                    if (self.index[0] == temp_time):
                        self.data = self[1:]
                    self.concat_data(stored_data, prepend=True)
                else:
                    self.data = stored_data

            self.data = self[first_pad:last_pad]

            # Want exclusive end slicing behavior from above
            if not self.empty:
                if (self.index[-1] == last_pad) & (not want_last_pad):
                    self.data = self[:-1]

        # If self.pad is False, load single day
        else:
            self.data, meta = self._load_data(date=self.date, fid=self._fid,
                                              inc=self.load_step)
            if not self.empty:
                self.meta = meta

                # If only some metadata included, define the remaining variables
                warn_default = False
                for var in self.variables:
                    if var not in self.meta:
                        default_warn = "".join(["Metadata set to defaults, as",
                                                " they were missing in the ",
                                                "Instrument"])
                        warn_default = True
                        self.meta[var] = {self.meta.labels.name: var,
                                          self.meta.labels.notes: default_warn}

                if warn_default:
                    warnings.warn(default_warn, stacklevel=2)

        # Check if load routine actually returns meta
        if self.meta.data.empty:
            self.meta[self.variables] = {self.meta.labels.name: self.variables}

        # If loading by file set the yr, doy, and date
        if not self._load_by_date:
            if self.pad is not None:
                temp = first_time
            else:
                temp = self.index[0]
            self.date = dt.datetime(temp.year, temp.month, temp.day)
            self.yr, self.doy = utils.time.getyrdoy(self.date)

        # Ensure data is unique and monotonic. Check occurs after all the data
        # padding loads, or individual load. Thus, it can potentially check
        # issues with padding or with raw data
        if not (self.index.is_monotonic_increasing and self.index.is_unique):
            message = ''
            if not self.index.is_unique:
                message = ' '.join((message, 'Loaded data is not unique.'))
            if not self.index.is_monotonic_increasing:
                message = ' '.join((message, 'Loaded data is not',
                                   'monotonically increasing. '))
            if self.strict_time_flag:
                raise ValueError(' '.join((message, 'To continue to use data,'
                                           'set inst.strict_time_flag=False',
                                           'before loading data')))
            else:
                warnings.warn(message, stacklevel=2)

        # Apply the instrument preprocess routine, if data present
        if not self.empty:
            # Does not require self as input, as it is a partial func
            self._preprocess_rtn()

        # Clean data, if data is present and cleaning requested
        if (not self.empty) & (self.clean_level != 'none'):
            self._clean_rtn()

        # Apply custom functions via the nanokernel in self.custom
        if not self.empty:
            self.custom_apply_all()

        # Remove the excess data padding, if any applied
        if (self.pad is not None) & (not self.empty) & (not verifyPad):
            self.data = self[first_time: last_time]
            if not self.empty:
                if (self.index[-1] == last_time) & (not want_last_pad):
                    self.data = self[:-1]

        # Transfer any extra attributes in meta to the Instrument object
        self.meta.transfer_attributes_to_instrument(self)
        self.meta.mutable = False
        sys.stdout.flush()
        return

    def remote_file_list(self, start=None, stop=None, **kwargs):
        """List remote files for chosen instrument

        Parameters
        ----------
        start : dt.datetime or NoneType
            Starting time for file list. A None value will start with the first
            file found.
            (default=None)
        stop : dt.datetime or NoneType
            Ending time for the file list.  A None value will stop with the last
            file found.
            (default=None)
        **kwargs : dict
            Dictionary of keywords that may be options for specific instruments.
            The keyword arguments 'user' and 'password' are expected for remote
            databases requiring sign in or registration.

        Returns
        -------
        Series
            pandas Series of filenames indexed by date and time

        Note
        ----
        Default behaviour is to return all files.  User may additionally
        specify a given year, year/month, or year/month/day combination to
        return a subset of available files.

        """

        # Add the function kwargs
        kwargs["start"] = start
        kwargs["stop"] = stop

        # Add the user-supplied kwargs
        rtn_key = 'list_remote_files'
        if rtn_key in self.kwargs.keys():
            for user_key in self.kwargs[rtn_key].keys():
                # Don't overwrite kwargs supplied directly to this routine
                if user_key not in kwargs.keys():
                    kwargs[user_key] = self.kwargs[rtn_key][user_key]

        # Return the function call
        return self._list_remote_files_rtn(self.tag, self.inst_id, **kwargs)

    def remote_date_range(self, start=None, stop=None, **kwargs):
        """Returns fist and last date for remote data

        Parameters
        ----------
        start : dt.datetime or NoneType
            Starting time for file list. A None value will start with the first
            file found.
            (default=None)
        stop : dt.datetime or NoneType
            Ending time for the file list.  A None value will stop with the last
            file found.
            (default=None)
        **kwargs : dict
            Dictionary of keywords that may be options for specific instruments.
            The keyword arguments 'user' and 'password' are expected for remote
            databases requiring sign in or registration.

        Returns
        -------
        List
            First and last datetimes obtained from remote_file_list

        Note
        ----
        Default behaviour is to search all files.  User may additionally
        specify a given year, year/month, or year/month/day combination to
        return a subset of available files.

        """

        files = self.remote_file_list(start=start, stop=stop, **kwargs)
        return [files.index[0], files.index[-1]]

    def download_updated_files(self, **kwargs):
        """Grabs a list of remote files, compares to local, then downloads new
        files.

        Parameters
        ----------
        **kwargs : dict
            Dictionary of keywords that may be options for specific instruments

        Note
        ----
        Data will be downloaded to pysat_data_dir/patform/name/tag

        If Instrument bounds are set to defaults they are updated
        after files are downloaded.

        """

        # get list of remote files
        remote_files = self.remote_file_list()
        if remote_files.empty:
            logger.warning(' '.join(('No remote files found. Unable to',
                                     'download latest data.')))
            return

        # get current list of local files
        self.files.refresh()
        local_files = self.files.files

        # Compare local and remote files. First look for dates that are in
        # remote but not in local
        new_dates = []
        for date in remote_files.index:
            if date not in local_files:
                new_dates.append(date)

        # Now compare filenames between common dates as it may be a new version
        # or revision.  This will have a problem with filenames that are
        # faking daily data from monthly.
        for date in local_files.index:
            if date in remote_files.index:
                if remote_files[date] != local_files[date]:
                    new_dates.append(date)
        logger.info(' '.join(('Found {} files that'.format(len(new_dates)),
                              'are new or updated.')))

        # download date for dates in new_dates (also includes new names)
        self.download(date_array=new_dates, **kwargs)

    def download(self, start=None, stop=None, freq='D', date_array=None,
                 **kwargs):
        """Download data for given Instrument object from start to stop.

        Parameters
        ----------
        start : pandas.datetime (yesterday)
            start date to download data
        stop : pandas.datetime (tomorrow)
            stop date (inclusive) to download data
        freq : string
            Stepsize between dates for season, 'D' for daily, 'M' monthly
            (see pandas)
        date_array : list-like
            Sequence of dates to download date for. Takes precedence over
            start and stop inputs
        **kwargs : dict
            Dictionary of keywords that may be options for specific instruments.
            The keyword arguments 'user' and 'password' are expected for remote
            databases requiring sign in or registration.

        Note
        ----
        Data will be downloaded to pysat_data_dir/patform/name/tag

        If Instrument bounds are set to defaults they are updated
        after files are downloaded.

        """
        # make sure directories are there, otherwise create them
        try:
            os.makedirs(self.files.data_path)
        except OSError as err:
            if err.errno != errno.EEXIST:
                # ok if directories already exist.
                # Include message from original error.
                msg = ''.join(('There was a problem creating the path: ',
                               self.files.data_path,
                               ', to store downloaded data for ', self.platform,
                               self.name, '. ', err.message))
                raise ValueError(msg)

        if start is None and stop is None and date_array is None:
            # Defaults for downloads are set here rather than in the method
            # signature since method defaults are only set once! If an
            # Instrument object persists longer than a day then the download
            # defaults would no longer be correct. Dates are always correct in
            # this setup.
            logger.info(''.join(['Downloading the most recent data by ',
                                 'default (yesterday through tomorrow).']))
            start = self.yesterday()
            stop = self.tomorrow()
        elif stop is None and date_array is None:
            stop = start + dt.timedelta(days=1)

        logger.info('Downloading data to: {}'.format(self.files.data_path))

        if date_array is None:
            # Create range of dates for downloading data.  Make sure dates are
            # whole days
            start = filter_datetime_input(start)
            stop = filter_datetime_input(stop)
            date_array = utils.time.create_date_range(start, stop, freq=freq)

        # Add necessary kwargs to the optional kwargs
        kwargs['tag'] = self.tag
        kwargs['inst_id'] = self.inst_id
        kwargs['data_path'] = self.files.data_path

        # Download the data
        self._download_rtn(date_array, **kwargs)

        # get current file date range
        first_date = self.files.start_date
        last_date = self.files.stop_date

        logger.info('Updating pysat file list')
        self.files.refresh()

        # if instrument object has default bounds, update them
        if len(self.bounds[0]) == 1:
            # get current bounds
            curr_bound = self.bounds
            if self._iter_type == 'date':
                if (curr_bound[0][0] == first_date
                        and curr_bound[1][0] == last_date):
                    logger.info('Updating instrument object bounds by date.')
                    self.bounds = (self.files.start_date, self.files.stop_date,
                                   curr_bound[2], curr_bound[3])
            if self._iter_type == 'file':
                if (curr_bound[0][0] == self.files[first_date]
                        and curr_bound[1][0] == self.files[last_date]):
                    logger.info('Updating instrument object bounds by file.')
                    self.bounds = (self.files[self.files.start_date],
                                   self.files[self.files.stop_date],
                                   curr_bound[2], curr_bound[3])

        return

    def to_netcdf4(self, fname=None, base_instrument=None, epoch_name='Epoch',
                   zlib=False, complevel=4, shuffle=True,
                   preserve_meta_case=False, export_nan=None,
                   unlimited_time=True):
        """Stores loaded data into a netCDF4 file.

        Parameters
        ----------
        fname : str
            full path to save instrument object to
        base_instrument : pysat.Instrument
            used as a comparison, only attributes that are present with
            self and not on base_instrument are written to netCDF
        epoch_name : str
            Label in file for datetime index of Instrument object
        zlib : bool
            Flag for engaging zlib compression (True - compression on)
        complevel : int
            an integer between 1 and 9 describing the level of compression
            desired. Ignored if zlib=False. (default=4)
        shuffle : bool
            The HDF5 shuffle filter will be applied before compressing the data.
            This significantly improves compression. Ignored if zlib=False.
            (default=True)
        preserve_meta_case : bool
            if True, then the variable strings within the MetaData object, which
            preserves case, are used to name variables in the written netCDF
            file.
            If False, then the variable strings used to access data from the
            Instrument object are used instead. By default, the variable strings
            on both the data and metadata side are the same, though this
            relationship may be altered by a user. (default=False)
        export_nan : list or None
             By default, the metadata variables where a value of NaN is allowed
             and written to the netCDF4 file is maintained by the Meta object
             attached to the pysat.Instrument object. A list supplied here
             will override the settings provided by Meta, and all parameters
             included will be written to the file. If not listed
             and a value is NaN then that attribute simply won't be included in
             the netCDF4 file. (default=None)
        unlimited_time : bool
             If True, then the main epoch dimension will be set to 'unlimited'
             within the netCDF4 file. (default=True)

        Note
        ----

        Stores 1-D data along dimension 'epoch' - the date time index.

        Stores higher order data (e.g. dataframes within series) separately

         - The name of the main variable column is used to prepend subvariable
           names within netCDF, var_subvar_sub
         - A netCDF4 dimension is created for each main variable column
           with higher order data; first dimension Epoch
         - The index organizing the data stored as a dimension variable
         - from_netcdf4 uses the variable dimensions to reconstruct data
           structure


        All attributes attached to instrument meta are written to netCDF attrs
        with the exception of 'Date_End', 'Date_Start', 'File', 'File_Date',
        'Generation_Date', and 'Logical_File_ID'. These are defined within
        to_netCDF at the time the file is written, as per the adopted standard,
        SPDF ISTP/IACG Modified for NetCDF. Atrributes 'Conventions' and
        'Text_Supplement' are given default values if not present.

        """

        # Check export nans first
        if export_nan is None:
            export_nan = self.meta._export_nan

        # Base_instrument used to define the standard attributes attached
        # to the instrument object. Any additional attributes added
        # to the main input Instrument will be written to the netCDF4
        base_instrument = Instrument() if base_instrument is None \
            else base_instrument

        # Begin processing metadata for writing to the file. Look to see if
        # user supplied a list of export keys corresponding to internally
        # tracked metadata within pysat
        export_meta = self.generic_meta_translator(self.meta)
        if self._meta_translation_table is None:
            # Didn't find a translation table, using the strings
            # attached to the supplied pysat.Instrument object
            export_name_labels = [self.meta.labels.name]
            export_units_labels = [self.meta.labels.units]
            export_desc_labels = [self.meta.labels.desc]
            export_notes_labels = [self.meta.labels.notes]
        else:
            # User supplied labels in translation table
            export_name_labels = self._meta_translation_table['name']
            export_units_labels = self._meta_translation_table['units']
            export_desc_labels = self._meta_translation_table['desc']
            export_notes_labels = self._meta_translation_table['notes']
            logger.info(' '.join(('Using Metadata Translation Table:',
                                  str(self._meta_translation_table))))

        # Apply instrument specific post-processing to the export_meta
        if hasattr(self._export_meta_post_processing, '__call__'):
            export_meta = self._export_meta_post_processing(export_meta)

        # Check if there are multiple variables with same characters
        # but with different case
        lower_variables = [var.lower() for var in self.variables]
        unique_lower_variables = np.unique(lower_variables)
        if len(unique_lower_variables) != len(lower_variables):
            raise ValueError(' '.join(('There are multiple variables with the',
                                       'same name but different case which',
                                       'results in a loss of metadata. Please',
                                       'make the names unique.')))

        # General process for writing data:
        # 1) take care of the EPOCH information,
        # 2) iterate over the variable colums in Instrument.data and check
        #    the type of data,
        #    - if 1D column:
        #      A) do simple write (type is not an object)
        #      B) if it is an object, then check if writing strings
        #      C) if not strings, write object
        #    - if column is a Series of Frames, write as 2D variables
        # 3) metadata must be filtered before writing to netCDF4, since
        #    string variables can't have a fill value
        with netCDF4.Dataset(fname, mode='w', format='NETCDF4') as out_data:
            # number of items, yeah
            num = len(self.index)

            # write out the datetime index
            if unlimited_time:
                out_data.createDimension(epoch_name, None)
            else:
                out_data.createDimension(epoch_name, num)
            cdfkey = out_data.createVariable(epoch_name, 'i8',
                                             dimensions=(epoch_name),
                                             zlib=zlib,
                                             complevel=complevel,
                                             shuffle=shuffle)

            # grab existing metadata for Epoch or create suitable info
            if epoch_name in self.meta:
                new_dict = export_meta[self.meta.var_case_name(epoch_name)]
            else:
                # create empty shell
                new_dict = {}

            # update required and basic information if not present
            for export_name_label in export_name_labels:
                if export_name_label not in new_dict:
                    new_dict[export_name_label] = epoch_name

            for export_units_label in export_units_labels:
                if export_units_label not in new_dict:
                    new_dict[export_units_label] = \
                        'Milliseconds since 1970-1-1 00:00:00'

            for export_desc_label in export_desc_labels:
                if export_desc_label not in new_dict:
                    new_dict[export_desc_label] = \
                        'Milliseconds since 1970-1-1 00:00:00'

            for export_notes_label in export_notes_labels:
                if export_notes_label not in new_dict:
                    new_dict[export_notes_label] = ''

            new_dict['calendar'] = 'standard'
            new_dict['Format'] = 'i8'
            new_dict['Var_Type'] = 'data'
            if self.index.is_monotonic_increasing:
                new_dict['MonoTon'] = 'increase'
            elif self.index.is_monotonic_decreasing:
                new_dict['MonoTon'] = 'decrease'
            new_dict['Time_Base'] = 'Milliseconds since 1970-1-1 00:00:00'
            new_dict['Time_Scale'] = 'UTC'
            new_dict = self._filter_netcdf4_metadata(new_dict, np.int64,
                                                     export_nan=export_nan)
            # attach metadata
            cdfkey.setncatts(new_dict)

            # attach data
            cdfkey[:] = (self.index.values.astype(np.int64)
                         * 1.E-6).astype(np.int64)

            # iterate over all of the columns in the Instrument dataframe
            # check what kind of data we are dealing with, then store
            for key in self.variables:
                # get information on type data we are dealing with
                # data is data in proer type( multiformat support)
                # coltype is the direct type, np.int64
                # and datetime_flag lets you know if the data is full of time
                # information
                if preserve_meta_case:
                    # use the variable case stored in the MetaData object
                    case_key = self.meta.var_case_name(key)
                else:
                    # use variable names used by user when working with data
                    case_key = key

                data, coltype, datetime_flag = self._get_data_info(self[key])

                # operate on data based upon type
                if self[key].dtype != np.dtype('O'):
                    # not an object, normal basic 1D data
                    cdfkey = out_data.createVariable(case_key,
                                                     coltype,
                                                     dimensions=(epoch_name),
                                                     zlib=zlib,
                                                     complevel=complevel,
                                                     shuffle=shuffle)

                    # attach any meta data, after filtering for standards
                    try:
                        # attach dimension metadata
                        new_dict = export_meta[case_key]
                        new_dict['Depend_0'] = epoch_name
                        new_dict['Display_Type'] = 'Time Series'
                        new_dict['Format'] = self._get_var_type_code(coltype)
                        new_dict['Var_Type'] = 'data'
                        new_dict = self._filter_netcdf4_metadata(
                            new_dict, coltype, export_nan=export_nan)
                        cdfkey.setncatts(new_dict)
                    except KeyError as err:
                        logger.info(' '.join((str(err), '\n',
                                              ' '.join(('Unable to find'
                                                        'MetaData for',
                                                        key)))))
                    # assign data
                    if datetime_flag:
                        # datetime is in nanoseconds, storing milliseconds
                        cdfkey[:] = (data.values.astype(coltype)
                                     * 1.0E-6).astype(coltype)
                    else:
                        # not datetime data, just store as is
                        cdfkey[:] = data.values.astype(coltype)

                # back to main check on type of data to write
                else:
                    # It is a Series of objects.  First, figure out what the
                    # individual object typess are.  Then, act as needed.

                    # Use info in coltype to get real datatype of object
                    if (coltype == str):
                        cdfkey = out_data.createVariable(case_key,
                                                         coltype,
                                                         dimensions=epoch_name,
                                                         zlib=zlib,
                                                         complevel=complevel,
                                                         shuffle=shuffle)
                        # Attach any meta data
                        try:
                            # attach dimension metadata
                            new_dict = export_meta[case_key]
                            new_dict['Depend_0'] = epoch_name
                            new_dict['Display_Type'] = 'Time Series'
                            new_dict['Format'] = self._get_var_type_code(
                                coltype)
                            new_dict['Var_Type'] = 'data'

                            # no FillValue or FillVal allowed for strings
                            new_dict = self._filter_netcdf4_metadata(
                                new_dict, coltype, remove=True,
                                export_nan=export_nan)
                            # really attach metadata now
                            cdfkey.setncatts(new_dict)
                        except KeyError:
                            logger.info(' '.join(('Unable to find MetaData for',
                                                  key)))

                        # time to actually write the data now
                        cdfkey[:] = data.values

                    # Still dealing with an object, not just a Series of
                    # strings.  Maps to `if` check on coltypes, being
                    # string-based.
                    else:
                        # Presuming a series with a dataframe or series in each
                        # location start by collecting some basic info on
                        # dimensions sizes, names, then create corresponding
                        # netCDF4 dimensions total dimensions stored for object
                        # are epoch plus ones created below
                        dims = np.shape(self[key].iloc[0])
                        obj_dim_names = []
                        if len(dims) == 1:
                            # generally working with higher dimensional data
                            # pad dimensions so that the rest of the code works
                            # for either a Series or a Frame
                            dims = (dims[0], 0)
                        for i, dim in enumerate(dims[:-1]):
                            # don't need to go over last dimension value,
                            # it covers number of columns (if a frame)
                            obj_dim_names.append(case_key)
                            out_data.createDimension(obj_dim_names[-1], dim)

                        # create simple tuple with information needed to create
                        # the right dimensions for variables that will
                        # be written to file
                        var_dim = tuple([epoch_name] + obj_dim_names)

                        # We need to do different things if a series or
                        # dataframe stored
                        try:
                            # start by assuming it is a dataframe
                            # get list of subvariables
                            iterable = self[key].iloc[0].columns

                            # store our newfound knowledge, we are dealing with
                            # a series of DataFrames
                            is_frame = True
                        except AttributeError:
                            # turns out data is Series of Series
                            # which doesn't have columns
                            iterable = [self[key].iloc[0].name]
                            is_frame = False

                        # find location within main variable that actually
                        # has subvariable data (not just empty frame/series)
                        # so we can determine what the real underlying data
                        # types are
                        good_data_loc = 0
                        for jjj in np.arange(len(self.data)):
                            if len(self.data[key].iloc[0]) > 0:
                                data_loc = jjj
                                break

                        # found a place with data, if there is one
                        # now iterate over the subvariables, get data info
                        # create netCDF4 variables and store the data
                        # stored name is variable_subvariable
                        for col in iterable:
                            if is_frame:
                                # we are working with a dataframe so
                                # multiple subvariables stored under a single
                                # main variable heading
                                idx = self[key].iloc[good_data_loc][col]
                                data, coltype, _ = self._get_data_info(idx)
                                cdfkey = out_data.createVariable(
                                    '_'.join((case_key, col)), coltype,
                                    dimensions=var_dim, zlib=zlib,
                                    complevel=complevel, shuffle=shuffle)

                                # attach any meta data
                                try:
                                    new_dict = export_meta['_'.join((case_key,
                                                                     col))]
                                    new_dict['Depend_0'] = epoch_name
                                    new_dict['Depend_1'] = obj_dim_names[-1]
                                    new_dict['Display_Type'] = 'Spectrogram'
                                    new_dict['Format'] = \
                                        self._get_var_type_code(coltype)
                                    new_dict['Var_Type'] = 'data'
                                    new_dict = self._filter_netcdf4_metadata(
                                        new_dict, coltype,
                                        export_nan=export_nan)
                                    cdfkey.setncatts(new_dict)
                                except KeyError as err:
                                    logger.info(' '.join((str(err), '\n',
                                                          'Unable to find',
                                                          'MetaData for',
                                                          ', '.join((key,
                                                                     col)))))

                                # Attach data.  It may be slow to repeatedly
                                # call the store method as well astype method
                                # below collect data into a numpy array, then
                                # write the full array in one go
                                temp_cdf_data = np.zeros(
                                    (num, dims[0])).astype(coltype)
                                for i in range(num):
                                    temp_cdf_data[i, :] = \
                                        self[key].iloc[i][col].values

                                # Write data
                                cdfkey[:, :] = temp_cdf_data.astype(coltype)

                            else:
                                # We are dealing with a Series.  Get
                                # information from within the series
                                idx = self[key].iloc[good_data_loc]
                                data, coltype, _ = self._get_data_info(idx)
                                cdfkey = out_data.createVariable(
                                    case_key + '_data', coltype,
                                    dimensions=var_dim, zlib=zlib,
                                    complevel=complevel, shuffle=shuffle)

                                # Attach any meta data
                                try:
                                    new_dict = export_meta[case_key]
                                    new_dict['Depend_0'] = epoch_name
                                    new_dict['Depend_1'] = obj_dim_names[-1]
                                    new_dict['Display_Type'] = 'Spectrogram'
                                    new_dict['Format'] = \
                                        self._get_var_type_code(coltype)
                                    new_dict['Var_Type'] = 'data'
                                    new_dict = self._filter_netcdf4_metadata(
                                        new_dict, coltype,
                                        export_nan=export_nan)
                                    # really attach metadata now
                                    cdfkey.setncatts(new_dict)
                                except KeyError as err:
                                    logger.info(' '.join((str(err), '\n',
                                                          'Unable to find ',
                                                          'MetaData for,',
                                                          key)))
                                # attach data
                                temp_cdf_data = np.zeros(
                                    (num, dims[0])).astype(coltype)
                                for i in range(num):
                                    temp_cdf_data[i, :] = self[i, key].values
                                # write data
                                cdfkey[:, :] = temp_cdf_data.astype(coltype)

                        # We are done storing the actual data for the given
                        # higher order variable. Now we need to store the index
                        # for all of that fancy data.

                        # Get index information
                        idx = good_data_loc
                        data, coltype, datetime_flag = self._get_data_info(
                            self[key].iloc[idx].index)

                        # Create dimension variable for to store index in
                        # netCDF4
                        cdfkey = out_data.createVariable(case_key, coltype,
                                                         dimensions=var_dim,
                                                         zlib=zlib,
                                                         complevel=complevel,
                                                         shuffle=shuffle)

                        # Work with metadata
                        new_dict = export_meta[case_key]
                        new_dict['Depend_0'] = epoch_name
                        new_dict['Depend_1'] = obj_dim_names[-1]
                        new_dict['Display_Type'] = 'Time Series'
                        new_dict['Format'] = self._get_var_type_code(coltype)
                        new_dict['Var_Type'] = 'data'

                        if datetime_flag:
                            for export_name_label in export_name_labels:
                                new_dict[export_name_label] = epoch_name
                            for export_units_label in export_units_labels:
                                new_dict[export_units_label] = \
                                    'Milliseconds since 1970-1-1 00:00:00'
                            new_dict = self._filter_netcdf4_metadata(
                                new_dict, coltype, export_nan=export_nan)

                            # Set metadata dict
                            cdfkey.setncatts(new_dict)

                            # Set data
                            temp_cdf_data = np.zeros((num,
                                                      dims[0])).astype(coltype)
                            for i in range(num):
                                temp_cdf_data[i, :] = self[i, key].index.values
                            cdfkey[:, :] = (temp_cdf_data.astype(coltype)
                                            * 1.E-6).astype(coltype)

                        else:
                            if self[key].iloc[data_loc].index.name is not None:
                                for export_name_label in export_name_labels:
                                    new_dict[export_name_label] = \
                                        self[key].iloc[data_loc].index.name
                            else:
                                for export_name_label in export_name_labels:
                                    new_dict[export_name_label] = key
                            new_dict = self._filter_netcdf4_metadata(
                                new_dict, coltype, export_nan=export_nan)

                            # Assign metadata dict
                            cdfkey.setncatts(new_dict)

                            # Set data
                            temp_cdf_data = np.zeros(
                                (num, dims[0])).astype(coltype)
                            for i in range(num):
                                temp_cdf_data[i, :] = \
                                    self[key].iloc[i].index.to_native_types()
                            cdfkey[:, :] = temp_cdf_data.astype(coltype)

            # Store any non standard attributes. Compare this Instrument's
            # attributes to base object
            base_attrb = dir(base_instrument)
            this_attrb = dir(self)

            # Filter out any 'private' attributes (those that start with a '_')
            adict = {}
            for key in this_attrb:
                if key not in base_attrb:
                    if key[0] != '_':
                        adict[key] = self.__getattribute__(key)

            # Add additional metadata to conform to standards
            adict['pysat_version'] = pysat.__version__
            if 'Conventions' not in adict:
                adict['Conventions'] = 'SPDF ISTP/IACG Modified for NetCDF'
            if 'Text_Supplement' not in adict:
                adict['Text_Supplement'] = ''

            # Remove any attributes with the names below.
            # pysat is responible for including them in the file.
            items = ['Date_End', 'Date_Start', 'File', 'File_Date',
                     'Generation_Date', 'Logical_File_ID']
            for item in items:
                if item in adict:
                    _ = adict.pop(item)

            adict['Date_End'] = dt.datetime.strftime(
                self.index[-1], '%a, %d %b %Y,  %Y-%m-%dT%H:%M:%S.%f')
            adict['Date_End'] = adict['Date_End'][:-3] + ' UTC'

            adict['Date_Start'] = dt.datetime.strftime(
                self.index[0], '%a, %d %b %Y,  %Y-%m-%dT%H:%M:%S.%f')
            adict['Date_Start'] = adict['Date_Start'][:-3] + ' UTC'
            adict['File'] = os.path.split(fname)
            adict['File_Date'] = self.index[-1].strftime(
                '%a, %d %b %Y,  %Y-%m-%dT%H:%M:%S.%f')
            adict['File_Date'] = adict['File_Date'][:-3] + ' UTC'
            adict['Generation_Date'] = dt.datetime.utcnow().strftime('%Y%m%d')
            adict['Logical_File_ID'] = os.path.split(fname)[-1].split('.')[:-1]

            # check for binary types, convert when found
            for key in adict.keys():
                if isinstance(adict[key], bool):
                    adict[key] = int(adict[key])

            # attach attributes
            out_data.setncatts(adict)
        return


#
# ----------------------------------------------
#   Utilities supporting the Instrument Object
# ----------------------------------------------
#


def _kwargs_keys_to_func_name(kwargs_key):
    """ Convert from self.kwargs key name to the function/method name

    Parameters
    ----------
    kwargs_key : str
        Key from self.kwargs dictionary

    Returns
    -------
    func_name : str
        Name of method or function associated with the input key

    """

    func_name = '_{:s}_rtn'.format(kwargs_key)
    return func_name


def _get_supported_keywords(local_func):
    """Return a dict of supported keywords

    Parameters
    ----------
    local_func : Python method or functools.partial
        Method used to load data within pysat

    Returns
    -------
    out_dict : dict
        dict of supported keywords and default values


    Note
    ----
    If the input is a partial function then the list of keywords returned only
    includes keywords that have not already been set as part of the
    functools.partial instantiation.

    """
    # account for keywords that are treated by Instrument as args
    pre_kws = ['fnames', 'inst_id', 'tag', 'date_array', 'data_path',
               'format_str', 'supported_tags', 'start', 'stop', 'freq']

    # check if partial function
    if isinstance(local_func, functools.partial):
        # get keyword arguments already applied to function
        existing_kws = local_func.keywords

        # pull out python function portion
        local_func = local_func.func
    else:
        existing_kws = {}

    # account for keywords already set since input was a partial function
    pre_kws.extend(existing_kws.keys())

    # Get the lists of arguements and defaults
    # The args and kwargs are both in the args list, and args are placed first
    #
    # modified from code on
    # https://stackoverflow.com/questions/196960/
    # can-you-list-the-keyword-arguments-a-function-receives
    sig = inspect.getfullargspec(local_func)
    func_args = list(sig.args)

    # Recast the function defaults as a list instead of NoneType or tuple.
    # inspect returns func_defaults=None when there are no defaults
    if sig.defaults is None:
        func_defaults = []
    else:
        func_defaults = [dval for dval in sig.defaults]

    # Remove arguments from the start of the func_args list
    while len(func_args) > len(func_defaults):
        func_args.pop(0)

    # remove pre-existing keywords from output
    # first identify locations
    pop_list = [i for i, arg in enumerate(func_args) if arg in pre_kws]

    # Remove pre-selected by cycling backwards through the list of indices
    for i in pop_list[::-1]:
        func_args.pop(i)
        func_defaults.pop(i)

    # Create the output dict
    out_dict = {akey: func_defaults[i] for i, akey in enumerate(func_args)}

    return out_dict


def _pass_func(*args, **kwargs):
    """ Default function for updateable Instrument methods
    """
    pass


def _check_load_arguments_none(args, raise_error=False):
    """Ensure all arguments are None.

    Used to support .load method checks that arguments that should be
    None are None, while also keeping the .load method readable.

    Parameters
    ----------
    args : iterable object
        Variables that are to checked to ensure None
    raise_error : bool
        If True, an error is raised if all args aren't None (default=False)

    Raises
    ------
    ValueError
        If all args aren't None and raise_error is True

    Returns
    -------
    bool
        True, if all args are None

    """

    all_none = True
    for arg in args:
        if arg is not None:
            all_none = False
            if raise_error:
                estr = ''.join(('An inconsistent set of inputs have been ',
                                'supplied as input. Please double-check that ',
                                'only date, filename, or year/day of year ',
                                'combinations are provided.'))
                raise ValueError(estr)

    return all_none<|MERGE_RESOLUTION|>--- conflicted
+++ resolved
@@ -42,18 +42,11 @@
         (default='')
     inst_id : string
         identity within constellation
-<<<<<<< HEAD
         (default='')
-    clean_level : {'clean','dusty','dirty','none'}
-        level of data quality
-        (default='clean')
-    pad : pandas.DateOffset, dictionary, or NoneType
-=======
     clean_level : str or NoneType
         Level of data quality. If not provided, will default to the
         setting in `pysat.params['clean_level']` (default=None)
-    pad : pandas.DateOffset, or dictionary, optional
->>>>>>> 7bbaaf3d
+    pad : pandas.DateOffset, or dictionary
         Length of time to pad the begining and end of loaded data for
         time-series processing. Extra data is removed after applying all
         custom functions. Dictionary, if supplied, is simply passed to
