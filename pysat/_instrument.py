--- conflicted
+++ resolved
@@ -71,20 +71,6 @@
         Set to True if Instrument data files for a day are spread across
         multiple files and data for day n could be found in a file
         with a timestamp of day n-1 or n+1.  (default=None)
-<<<<<<< HEAD
-=======
-    manual_org : bool
-        if True, then pysat will look directly in pysat data directory
-        for data files and will not use default /platform/name/tag
-    directory_format : str or None
-        directory naming structure in string format. Variables such as
-        platform, name, and tag will be filled in as needed using python
-        string formatting. The default directory structure would be
-        expressed as '{platform}/{name}/{tag}/{inst_id}', where
-        '/' is platform appropriate. If no value is provided, then the
-        stored value `pysat.params['directory_format']` will be used
-        instead. (default=None)
->>>>>>> 226a00e0
     file_format : str or NoneType
         File naming structure in string format.  Variables such as year,
         month, and inst_id will be filled in as needed using python string
@@ -180,15 +166,9 @@
     def __init__(self, platform=None, name=None, tag=None, inst_id=None,
                  clean_level=None, update_files=None, pad=None,
                  orbit_info=None, inst_module=None, multi_file_day=None,
-<<<<<<< HEAD
                  directory_format=None, file_format=None,
                  temporary_file_list=False,
                  strict_time_flag=True, ignore_empty_files=False,
-=======
-                 manual_org=None, directory_format=None, file_format=None,
-                 temporary_file_list=False, strict_time_flag=True,
-                 ignore_empty_files=None,
->>>>>>> 226a00e0
                  labels={'units': ('units', str), 'name': ('long_name', str),
                          'notes': ('notes', str), 'desc': ('desc', str),
                          'min_val': ('value_min', float),
@@ -366,17 +346,13 @@
 
         # instantiate Files class
         temporary_file_list = not temporary_file_list
-<<<<<<< HEAD
-        self.files = pysat.Files(self, directory_format=self.directory_format,
-=======
+
         if ignore_empty_files is None:
             ignore_empty_files = pysat.params['ignore_empty_files']
         if update_files is None:
             update_files = pysat.params['update_files']
 
-        self.files = pysat.Files(self, manual_org=manual_org,
-                                 directory_format=self.directory_format,
->>>>>>> 226a00e0
+        self.files = pysat.Files(self, directory_format=self.directory_format,
                                  update_files=update_files,
                                  file_format=self.file_format,
                                  write_to_disk=temporary_file_list,
