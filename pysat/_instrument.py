#!/usr/bin/env python
# Full license can be found in License.md
# Full author list can be found in .zenodo.json file
# DOI:10.5281/zenodo.1199703
# ----------------------------------------------------------------------------
import copy
import datetime as dt
import errno
import functools
import importlib
import inspect
import os
import sys
import types
import warnings
import weakref

import netCDF4
import numpy as np
import pandas as pds
import xarray as xr

import pysat
from pysat import utils
from pysat import logger


class Instrument(object):
    """Download, load, manage, modify and analyze science data.

    Parameters
    ----------
    platform : str
        name of instrument platform (default='')
    name : str
        name of instrument (default='')
    tag : str
        identifies particular subset of instrument data
        (default='')
    inst_id : str
        Secondary level of identification, such as spacecraft within a
        constellation platform (default='')
    clean_level : str or NoneType
        Level of data quality. If not provided, will default to the
        setting in `pysat.params['clean_level']` (default=None)
    pad : pandas.DateOffset, dict, or NoneType
        Length of time to pad the begining and end of loaded data for
        time-series processing. Extra data is removed after applying all
        custom functions. Dictionary, if supplied, is simply passed to
        pandas DateOffset. (default=None)
    orbit_info : dict
        Orbit information, {'index': index, 'kind': kind, 'period': period}.
        See pysat.Orbits for more information.  (default={})
    inst_module : module or NoneType
        Provide instrument module directly, takes precedence over platform/name
        (default=None)
    update_files : bool or NoneType
        If True, immediately query filesystem for instrument files and store.
        If False, the local files are presumed to be the same. By default,
        this setting will be obtained from `pysat.params` (default=None)
    temporary_file_list : bool
        If true, the list of Instrument files will not be written to disk.
        Prevents a race condition when running multiple pysat processes.
        (default=False)
    strict_time_flag : bool
        If true, pysat will check data to ensure times are unique and
        monotonically increasing. (default=True)
    directory_format : str, function, or NoneType
        Directory naming structure in string format. Variables such as platform,
        name, and tag will be filled in as needed using python string
        formatting. The default directory structure, which is used if None is
        specified, is '{platform}/{name}/{tag}'. If a function is provided, it
        must take `tag` and `inst_id` as arguments and return an appropriate
        string. (default=None)
    file_format : str or NoneType
        File naming structure in string format.  Variables such as year,
        month, and inst_id will be filled in as needed using python string
        formatting.  The default file format structure is supplied in the
        instrument list_files routine. (default=None)
    ignore_empty_files : bool
        Flag controling behavior for listing available files. If True, the list
        of files found will be checked to ensure the filesizes are greater than
        zero. Empty files are removed from the stored list of files.
        (default=False)
    labels : dict
        Dict where keys are the label attribute names and the values are tuples
        that have the label values and value types in that order.
        (default={'units': ('units', str), 'name': ('long_name', str),
        'notes': ('notes', str), 'desc': ('desc', str),
        'min_val': ('value_min', float),
        'max_val': ('value_max', float), 'fill_val': ('fill', float)})

    Attributes
    ----------
    platform
    name
    tag
    inst_id
    clean_level
    pad
    orbit_info
    inst_module
    temporary_file_list
    strict_time_flag
    directory_format
    file_format
    bounds : tuple
        Tuple of datetime objects or filenames indicating bounds for loading
        data, or a tuple of NoneType objects. Users may provide as a tuple or
        tuple of lists (useful for bounds with gaps). The attribute is always
        stored as a tuple of lists for consistency.
    custom_functions : list
        List of functions to be applied by instrument nano-kernel
    custom_args : list
        List of lists containing arguments to be passed to particular
        custom function
    custom_kwargs : list
        List of dictionaries with keywords and values to be passed
        to a custom function
    data : pandas.DataFrame or xarray.Dataset
        Class object holding the loaded science data
    date : dt.datetime or NoneType
        Date and time for loaded data, None if no data is loaded
    yr : int or NoneType
        Year for loaded data, None if no data is loaded
    doy : int or NoneType
        Day of year for loaded data, None if no data is loaded
    yesterday : dt.datetime
        Date and time for yesterday in UT
    today : dt.datetime
        Date and time for the current day in UT
    tomorrow : dt.datetime
        Date and time for tomorrow in UT
    files : pysat.Files
        Class to hold and interact with the available instrument files
    kwargs : dict
        Keyword arguments passed to the standard Instrument routines
    kwargs_supported : dict
        Stores all supported keywords for user edification
    kwargs_reserved : dict
        Keyword arguments for reserved method arguments
    meta_labels : dict
        Dict containing defaults for new Meta data labels
    meta : pysat.Meta
        Class holding the instrument metadata
    orbits : pysat.Orbits
        interface to extracting data orbit-by-orbit
    variables : list
        List of loaded data variables
    pandas_format : bool
        Flag indicating whether `data` is stored as a pandas.DataFrame (True)
        or an xarray.Dataset (False)
    load_step : dt.timedelta
        The temporal increment for loading data, defaults to a timestep of one
        day

    Note
    ----
    pysat attempts to load the module platform_name.py located in the
    pysat/instruments directory. This module provides the underlying
    functionality to download, load, and clean instrument data. Alternatively,
    the module may be supplied directly using keyword inst_module.

    Examples
    --------
    ::

        # 1-second mag field data
        vefi = pysat.Instrument(platform='cnofs', name='vefi', tag='dc_b')
        start = dt.datetime(2009, 1, 1)
        stop = dt.datetime(2009, 1, 2)
        vefi.download(start, stop)
        vefi.load(date=start)
        print(vefi['dB_mer'])
        print(vefi.meta['db_mer'])

        # 1-second thermal plasma parameters
        ivm = pysat.Instrument(platform='cnofs', name='ivm')
        ivm.download(start, stop)
        ivm.load(2009, 1)
        print(ivm['ionVelmeridional'])

        # Ionosphere profiles from GPS occultation. Enable binning profile
        # data using a constant step-size. Feature provided by the underlying
        # COSMIC support code.
        cosmic = pysat.Instrument('cosmic', 'gps', 'ionprf', altitude_bin=3)
        cosmic.download(start, stop, user=user, password=password)
        cosmic.load(date=start)

        # Nano-kernel functionality enables instrument objects that are
        # 'set and forget'. The functions are always run whenever
        # the instrument load routine is called so instrument objects may
        # be passed safely to other routines and the data will always
        # be processed appropriately.

        # Define custom function to modify Instrument in place.
        def custom_func(inst, opt_param1=False, opt_param2=False):
            # perform calculations and store in new_data
            inst['new_data'] = new_data
            return

        inst = pysat.Instrument('pysat', 'testing')
        inst.custom_attach(custom_func, kwargs={'opt_param1': True})

        # Custom methods are applied to data when loaded.
        inst.load(date=date)

        print(inst['new_data2'])

        # Custom methods may also be attached at instantiation.
        # Create a dictionary for each custom method and associated inputs
        custom_func_1 = {'function': custom_func,
                         'kwargs': {'opt_param1': True}}
        custom_func_2 = {'function': custom_func, 'args'=[True, False]}
        custom_func_3 = {'function': custom_func, 'at_pos'=0,
                         'kwargs': {'opt_param2': True}}

        # Combine all dicts into a list in order of application and execution,
        # although this can be modified by specifying 'at_pos'. The actual
        # order these functions will run is: 3, 1, 2
        custom = [custom_func_1, custom_func_2, custom_func_3]

        # Instantiate pysat.Instrument
        inst = pysat.Instrument(platform, name, inst_id=inst_id, tag=tag,
                                custom=custom)

    """

    # -----------------------------------------------------------------------
    # Define all magic methods

    def __init__(self, platform=None, name=None, tag='', inst_id='',
                 clean_level=None, update_files=None, pad=None,
                 orbit_info=None, inst_module=None, directory_format=None,
                 file_format=None, temporary_file_list=False,
                 strict_time_flag=True, ignore_empty_files=False,
                 labels={'units': ('units', str), 'name': ('long_name', str),
                         'notes': ('notes', str), 'desc': ('desc', str),
                         'min_val': ('value_min', np.float64),
                         'max_val': ('value_max', np.float64),
                         'fill_val': ('fill', np.float64)},
                 custom=None, **kwargs):
        """Initialize `pysat.Instrument` object."""

        # Set default tag, inst_id, and Instrument module
        self.tag = tag.lower()
        self.inst_id = inst_id.lower()
        self.inst_module = inst_module

        if self.inst_module is None:
            # Use strings to look up module name
            if isinstance(platform, str) and isinstance(name, str):
                self.platform = platform.lower()
                self.name = name.lower()

                # Look to module for instrument functions and defaults
                self._assign_attrs(by_name=True)
            elif (platform is None) and (name is None):
                # Creating "empty" Instrument object with this path
                self.name = ''
                self.platform = ''
                self._assign_attrs()
            else:
                raise ValueError(' '.join(('Inputs platform and name must both',
                                           'be strings, or both None.')))
        else:
            # User has provided a module, assign platform and name here
            for iattr in ['platform', 'name']:
                if hasattr(self.inst_module, iattr):
                    setattr(self, iattr,
                            getattr(self.inst_module, iattr).lower())
                else:
                    raise AttributeError(
                        ''.join(['Supplied module {:}'.format(self.inst_module),
                                 ' is missing required attribute: ', iattr]))

            # Look to supplied module for instrument functions and non-default
            # attribute values
            self._assign_attrs()

        # More reasonable defaults for optional parameters
        self.clean_level = (clean_level.lower() if clean_level is not None
                            else pysat.params['clean_level'])

        # Assign strict_time_flag
        self.strict_time_flag = strict_time_flag

        # Assign directory format information, which tells pysat how to look in
        # sub-directories for files.
        if directory_format is not None:
            # assign_func sets some instrument defaults, but user inputs
            # take precedence
            self.directory_format = directory_format

        # The value provided by the user or the Instrument may be either
        # a string or a function
        if self.directory_format is not None:
            if callable(self.directory_format):
                self.directory_format = self.directory_format(tag, inst_id)
        else:
            # Value not provided by user or developer. Use stored value.
            self.directory_format = pysat.params['directory_format']

        # Assign the file format string, if provided by user. This enables
        # users to temporarily put in a new string template for files that may
        # not match the standard names obtained from the download routine.
        if file_format is not None:
            self.file_format = file_format

        # Check to make sure value is reasonable
        if self.file_format is not None:
            # Check if it is an iterable string.  If it isn't formatted
            # properly, raise a ValueError
            if(not isinstance(self.file_format, str)
               or (self.file_format.find("{") < 0)
               or (self.file_format.find("}") < 0)):
                raise ValueError(''.join(['file format set to default, ',
                                          'supplied string must be iterable ',
                                          '[{:}]'.format(self.file_format)]))

        # set up empty data and metadata
        # check if pandas or xarray format
        if self.pandas_format:
            self._null_data = pds.DataFrame(None)
            self._data_library = pds.DataFrame
        else:
            self._null_data = xr.Dataset(None)
            self._data_library = xr.Dataset

        # assign null data for user selected data type
        self.data = self._null_data.copy()

        # Create Meta instance with appropriate labels.  Meta class methods will
        # use Instrument definition of MetaLabels over the Metadata declaration
        self.meta_labels = labels
        self.meta = pysat.Meta(labels=self.meta_labels)
        self.meta.mutable = False

        # Nano-kernel processing variables. Feature processes data on each load.
        self.custom_functions = []
        self.custom_args = []
        self.custom_kwargs = []

        # Process provided user input for custom methods, if provided.
        if custom is not None:
            # Required keys.
            req_key = 'function'

            for cust in custom:
                # Check if required keys present in input.
                if req_key not in cust:
                    estr = ''.join(('Input dict to custom is missing the ',
                                    'required key: ', req_key))
                    raise ValueError(estr)

                # Set the custom kwargs
                cust_kwargs = dict()
                for ckey in cust.keys():
                    if ckey != req_key:
                        cust_kwargs[ckey] = cust[ckey]

                # Inputs have been checked, add to Instrument object.
                self.custom_attach(cust['function'], **cust_kwargs)

        # Create arrays to store data around loaded day. This enables padding
        # across day breaks with minimal loads
        self._next_data = self._null_data.copy()
        self._next_data_track = []
        self._prev_data = self._null_data.copy()
        self._prev_data_track = []
        self._curr_data = self._null_data.copy()

        # Initialize the padding
        if isinstance(pad, (dt.timedelta, pds.DateOffset)) or pad is None:
            self.pad = pad
        elif isinstance(pad, dict):
            self.pad = pds.DateOffset(**pad)
        else:
            raise ValueError(' '.join(['pad must be a dict, NoneType,',
                                       'datetime.timedelta, or',
                                       'pandas.DateOffset instance.']))

        # Store kwargs, passed to standard routines first
        self.kwargs = {}
        self.kwargs_supported = {}
        self.kwargs_reserved = _reserved_keywords.copy()
        saved_keys = []

        # Expected function keywords
        exp_keys = ['list_files', 'load', 'preprocess', 'download',
                    'list_remote_files', 'clean', 'init']
        for fkey in exp_keys:
            func_name = _kwargs_keys_to_func_name(fkey)
            func = getattr(self, func_name)

            # Get dict of supported keywords and values
            default_kwargs = _get_supported_keywords(func)

            # Confirm there are no reserved keywords present
            for kwarg in kwargs.keys():
                if kwarg in self.kwargs_reserved:
                    estr = ''.join(('Reserved keyword "', kwarg, '" is not ',
                                    'allowed at instantiation.'))
                    raise ValueError(estr)

            # Check if kwargs are in list
            good_kwargs = [ckey for ckey in kwargs.keys()
                           if ckey in default_kwargs]

            # Store appropriate user supplied keywords for this function
            self.kwargs[fkey] = {gkey: kwargs[gkey] for gkey in good_kwargs}

            # Store all supported keywords for user edification
            self.kwargs_supported[fkey] = default_kwargs

            # Store keys to support check that all user supplied
            # keys are used.
            saved_keys.extend(default_kwargs.keys())

        # Test for user supplied keys that are not used
        missing_keys = []
        for custom_key in kwargs:
            if custom_key not in saved_keys and (custom_key not in exp_keys):
                missing_keys.append(custom_key)

        if len(missing_keys) > 0:
            raise ValueError('unknown keyword{:s} supplied: {:}'.format(
                '' if len(missing_keys) == 1 else 's', missing_keys))

        # Instantiate the Files class
        temporary_file_list = not temporary_file_list

        if ignore_empty_files is None:
            ignore_empty_files = pysat.params['ignore_empty_files']
        if update_files is None:
            update_files = pysat.params['update_files']

        self.files = pysat.Files(self, directory_format=self.directory_format,
                                 update_files=update_files,
                                 file_format=self.file_format,
                                 write_to_disk=temporary_file_list,
                                 ignore_empty_files=ignore_empty_files)

        # Set bounds for iteration. self.bounds requires the Files class, and
        # setting bounds to (None, None) loads the default bounds.
        self.bounds = (None, None)
        self.date = None
        self._fid = None
        self.yr = None
        self.doy = None
        self._load_by_date = False

        # Initialize orbit support
        if orbit_info is None:
            if self.orbit_info is None:
                # If default info not provided, use class defaults
                self.orbit_info = dict()
        else:
            self.orbit_info = orbit_info
        self.orbits = pysat.Orbits(self, **self.orbit_info)

        # Create empty placeholder for the meta translation table, which
        # provides information about how to label metadata for netcdf export.
        # If None, pysat metadata labels will be used instead.
        self._meta_translation_table = None

        # Create a placeholder for a post-processing function to be applied
        # to the metadata dictionary before export. If None, no post-processing
        # will occur
        self._export_meta_post_processing = None

        # Start with a daily increment for loading
        self.load_step = dt.timedelta(days=1)

        # Run instrument init function, a basic pass function is used if the
        # user doesn't supply the init function
        self._init_rtn(**self.kwargs['init'])

        # Store base attributes, used in particular by Meta class
        self._base_attr = dir(self)

    def __eq__(self, other):
        """Perform equality check.

        Parameters
        ----------
        other : any
            Other object to compare for equality

        Returns
        -------
        bool
            True if objects are identical, False if they are not.

        """

        # Check if other is the same class (Instrument). Exit early if not.
        if not isinstance(other, self.__class__):
            return False

        # Check if both objects are the same data type. Exit early if not.
        if self.pandas_format != other.pandas_format:
            return False

        # Both the same data type, do both have data?
        if self.empty and other.empty:
            # This check needed to establish next check
            pass
        elif self.empty or other.empty:
            # Only one has data, exit early.
            return False

        # If data is the same, check other attributes. Partial functions
        # required their own path for equality, string comparisons!
        partial_funcs = ['_init_rtn', '_clean_rtn', '_preprocess_rtn',
                         '_list_files_rtn', '_download_rtn',
                         '_list_remote_files_rtn', '_load_rtn']

        # If the type is the same then check everything that is attached to
        # the Instrument object. Includes attributes, methods, variables, etc.
        checks = []
        key_check = []
        for key in self.__dict__.keys():
            if key not in ['data', '_null_data', '_next_data',
                           '_curr_data', '_prev_data']:
                key_check.append(key)
                if key in other.__dict__.keys():
                    if key in partial_funcs:
                        # Partial function comparison doesn't work directly.
                        try:
                            checks.append(str(self.__dict__[key])
                                          == str(other.__dict__[key]))
                        except AttributeError:
                            # If an item missing a required attribute
                            return False

                    else:
                        # General check for everything else.
                        checks.append(np.all(self.__dict__[key]
                                             == other.__dict__[key]))

                else:
                    # Both objects don't have the same attached objects
                    return False
            else:
                # Data comparison area. Established earlier both have data.
                if self.pandas_format:
                    try:
                        # Check is sensitive to the index labels. Errors
                        # if index is not identical.
                        checks.append(np.all(self.__dict__[key]
                                             == other.__dict__[key]))
                    except ValueError:
                        return False

                else:
                    checks.append(xr.Dataset.equals(self.data,
                                                    other.data))

        # Confirm that other Instrument object doesn't have extra terms
        for key in other.__dict__.keys():
            if key not in self.__dict__.keys():
                return False

        # Confirm all checks are True
        test_data = np.all(checks)

        return test_data

    def __repr__(self):
        """Print the basic Instrument properties."""

        # Create string for custom attached methods
        cstr = '['
        for func, arg, kwarg in zip(self.custom_functions, self.custom_args,
                                    self.custom_kwargs):
            tstr = "".join(("'function': {sfunc}, 'args': {sargs}, ",
                            "'kwargs': {kargs}"))
            tstr = tstr.format(sfunc=repr(func), sargs=repr(arg),
                               kargs=repr(kwarg))
            cstr = "".join((cstr, '{', tstr, '}, '))
        cstr += ']'

        # Deconstruct the kwargs
        in_kwargs = dict()

        for sort_key in self.kwargs.keys():
            for meth_key in self.kwargs[sort_key]:
                in_kwargs[meth_key] = self.kwargs[sort_key][meth_key]

        # Get the inst_module string
        if self.inst_module is None:
            istr = "None"
        else:
            istr = getattr(self.inst_module, "__name__")

        # Create string for other parts Instrument instantiation
        out_str = "".join(["pysat.Instrument(platform='", self.platform,
                           "', name='", self.name, "', tag='", self.tag,
                           "', inst_id='", self.inst_id,
                           "', clean_level='", self.clean_level,
                           "', pad={:}, orbit_info=".format(self.pad),
                           "{:}, ".format(self.orbit_info),
                           "inst_module=", istr, ", custom=", cstr,
                           ", **{:}".format(in_kwargs), ")"])

        return out_str

    def __str__(self):
<<<<<<< HEAD
        """Print the basic Instrument properties with more info."""
=======
        """Descriptively print the basic Instrument properties."""
>>>>>>> 0b7120a6

        # Get the basic Instrument properties
        output_str = 'pysat Instrument object\n'
        output_str += '-----------------------\n'
        output_str += "Platform: '{:s}'\n".format(self.platform)
        output_str += "Name: '{:s}'\n".format(self.name)
        output_str += "Tag: '{:s}'\n".format(self.tag)
        output_str += "Instrument id: '{:s}'\n".format(self.inst_id)

        # Print out the data processing information
        output_str += '\nData Processing\n'
        output_str += '---------------\n'
        output_str += "Cleaning Level: '{:s}'\n".format(self.clean_level)
        output_str += 'Data Padding: {:s}\n'.format(self.pad.__str__())
        for routine in self.kwargs.keys():
            output_str += 'Keyword Arguments Passed to {:s}: '.format(routine)
            output_str += "{:s}\n".format(self.kwargs[routine].__str__())

        num_funcs = len(self.custom_functions)
        output_str += "Custom Functions: {:d} applied\n".format(num_funcs)
        if num_funcs > 0:
            for i, func in enumerate(self.custom_functions):
                output_str += "    {:d}: {:}\n".format(i, func.__repr__())
                if len(self.custom_args[i]) > 0:
                    ostr = "     : Args={:}\n".format(self.custom_args[i])
                    output_str += ostr
                if len(self.custom_kwargs[i]) > 0:
                    ostr = "     : Kwargs={:}\n".format(self.custom_kwargs[i])
                    output_str += ostr
        output_str += '\n'

        # Print out the orbit settings
        if self.orbits.orbit_index is not None:
            output_str += '{:s}\n'.format(self.orbits.__str__())

        # Print the local file information
        output_str += self.files.__str__()

        # Display loaded data
        output_str += '\n\nLoaded Data Statistics\n'
        output_str += '----------------------\n'
        if not self.empty:
            output_str += 'Date: ' + self.date.strftime('%d %B %Y') + '\n'
            output_str += 'DOY: {:03d}\n'.format(self.doy)
            output_str += 'Time range: '
            output_str += self.index[0].strftime('%d %B %Y %H:%M:%S')
            output_str += ' --- '
            output_str += self.index[-1].strftime('%d %B %Y %H:%M:%S\n')
            output_str += 'Number of Times: {:d}\n'.format(len(self.index))
            output_str += 'Number of variables: {:d}\n'.format(
                len(self.variables))

            output_str += '\nVariable Names:\n'
            output_str += utils._core.fmt_output_in_cols(self.variables)

            # Print the short version of the metadata
            output_str += '\n{:s}'.format(self.meta.__str__(long_str=False))
        else:
            output_str += 'No loaded data.\n'

        return output_str

    def __getitem__(self, key):
        """Access data in `pysat.Instrument` object.

        Parameters
        ----------
        key : str, tuple, or dict
            Data variable name, tuple with a slice, or dict used to locate
            desired data

        Note
        ----
<<<<<<< HEAD
        `inst['name']` is equivalent to `inst.data.name`
=======
        inst['name'] is inst.data.name.
>>>>>>> 0b7120a6

        See pandas or xarray .loc and .iloc documentation for more details

        Examples
        --------
        ::

            # By name
            inst['name']
            # By list of names
            inst[['name1', 'name2']]
            # By position
            inst[row_index, 'name']
            # Slicing by row
            inst[row1:row2, 'name']
            # By Date
            inst[datetime, 'name']
            # Slicing by date, inclusive
            inst[datetime1:datetime2, 'name']
            # Slicing by name and row/date
            inst[datetime1:datetime2, 'name1':'name2']

        """

        if self.pandas_format:
            if isinstance(key, str):
                return self.data[key]
            elif isinstance(key, tuple):
                try:
                    # Pass keys directly through
                    return self.data.loc[key[0], key[1]]
                except (KeyError, TypeError) as err1:
                    # TypeError for single integer
                    # KeyError for list, array, slice of integers
                    # Assume key[0] is integer (including list or slice)
                    try:
                        return self.data.loc[self.data.index[key[0]], key[1]]
                    except IndexError as err2:
                        err_message = '\n'.join(("original messages:",
                                                 str(err1), str(err2)))
                        raise ValueError(' '.join(("Check requested indexes,",
                                                   "data may not exist.",
                                                   err_message)))
            else:
                try:
                    # integer based indexing
                    return self.data.iloc[key]
                except (TypeError, ValueError):
                    # If it's not an integer, TypeError is thrown
                    # If it's a list, ValueError is thrown
                    return self.data[key]
        else:
            return self.__getitem_xarray__(key)

    def __getitem_xarray__(self, key):
        """Access data in `pysat.Instrument` object with `xarray.Dataset`.

        Parameters
        ----------
        key : str, tuple, or dict
            Data variable name, tuple with a slice, or dict used to locate
            desired data

        Returns
        -------
        xr.Dataset
            Dataset of with only the desired values

        Note
        ----
        inst['name'] is inst.data.name

        See xarray .loc and .iloc documentation for more details

        Examples
        --------
        ::

            # By name
            inst['name']
            # By position
            inst[row_index, 'name']
            # Slicing by row
            inst[row1:row2, 'name']
            # By Date
            inst[datetime, 'name']
            # Slicing by date, inclusive
            inst[datetime1:datetime2, 'name']
            # Slicing by name and row/date
            inst[datetime1:datetime2, 'name1':'name2']

        """
        if 'Epoch' in self.data.indexes:
            epoch_name = 'Epoch'
        elif 'time' in self.data.indexes:
            epoch_name = 'time'
        else:
            return xr.Dataset(None)

        if isinstance(key, tuple):
            if len(key) == 2:
                # Support slicing time, variable name
                try:
                    return self.data.isel(indexers={epoch_name: key[0]})[key[1]]
                except (TypeError, KeyError):
                    try:
                        return self.data.sel(indexers={epoch_name:
                                                       key[0]})[key[1]]
                    except TypeError:
                        # Construct dataset from names
                        return self.data[self.variables[key[1]]]
                except ValueError as verr:
                    # This may be multidimensional indexing, where the mutliple
                    # dimensions are contained within an iterable object
                    var_name = key[-1]

                    # If this is not true, raise the original error
                    if len(key[0]) != len(self[var_name].dims):
                        raise ValueError(verr)

                    # Construct a dictionary with dimensions as keys and the
                    # indexes to select for each dimension as values
                    indict = dict()
                    for i, dim in enumerate(self[var_name].dims):
                        indict[dim] = key[0][i]

                    return self.data[var_name][indict]
            else:
                # Multidimensional indexing where the multple dimensions are
                # not contained within another object
                var_name = key[-1]

                # Ensure the dimensions are appropriate
                if len(key) - 1 != len(self[var_name].dims):
                    raise ValueError("indices don't match data dimensions")

                # Construct a dictionary with dimensions as keys and the
                # indexes to select for each dimension as values
                indict = dict()
                for i, dim in enumerate(self[var_name].dims):
                    indict[dim] = key[i]

                return self.data[var_name][indict]
        else:
            try:
                # Grab a particular variable by name
                return self.data[key]
            except (TypeError, KeyError):
                # If that didn't work, likely need to use `isel` or `sel`
                try:
                    # Try to get all data variables, but for a subset of time
                    # using integer indexing
                    return self.data.isel(indexers={epoch_name: key})
                except (TypeError, KeyError):
                    # Try to get a subset of time, using label based indexing
                    return self.data.sel(indexers={epoch_name: key})

    def __setitem__(self, key, new):
        """Set data in `pysat.Instrument` object.

        Parameters
        ----------
        key : str, tuple, dict
            String label, or dict or tuple of indices for new data
        new : dict, pandas.DataFrame, or xarray.Dataset
            New data as a dict (assigned with key 'data'), DataFrame, or
            Dataset

        Examples
        --------
        ::

            # Simple Assignment, default metadata assigned
            # 'long_name' = 'name'
            # 'units' = ''
            inst['name'] = newData
            # Assignment with Metadata
            inst['name'] = {'data':new_data,
                            'long_name':long_name,
                            'units':units}

        Note
        ----
        If no metadata provided and if metadata for 'name' not already stored
        then default meta information is also added,
        long_name = 'name', and units = ''.

        """

        # add data to main pandas.DataFrame, depending upon the input
        # aka slice, and a name
        if self.pandas_format:
            if isinstance(key, tuple):
                try:
                    # Pass directly through to loc
                    # This line raises a FutureWarning if key[0] is a slice
                    # The future behavior is TypeError, which is already
                    # handled correctly below
                    self.data.loc[key[0], key[1]] = new
                except (KeyError, TypeError):
                    # TypeError for single integer, slice (pandas 2.0)
                    # KeyError for list, array
                    # Assume key[0] is integer (including list or slice)
                    self.data.loc[self.data.index[key[0]], key[1]] = new
                self.meta[key[1]] = {}
                return
            elif not isinstance(new, dict):
                # make it a dict to simplify downstream processing
                new = {'data': new}

            # input dict must have data in 'data',
            # the rest of the keys are presumed to be metadata
            in_data = new.pop('data')
            if hasattr(in_data, '__iter__'):
                if isinstance(in_data, pds.DataFrame):
                    pass
                    # filter for elif
                elif isinstance(next(iter(in_data), None), pds.DataFrame):
                    # Input is a list_like of frames, denoting higher order data
                    if ('meta' not in new) and (key not in self.meta.keys_nD()):
                        # Create an empty Meta instance but with variable names.
                        # This will ensure the correct defaults for all
                        # subvariables.  Meta can filter out empty metadata as
                        # needed, the check above reduces the need to create
                        # Meta instances
                        ho_meta = pysat.Meta(labels=self.meta_labels)
                        ho_meta[in_data[0].columns] = {}
                        self.meta[key] = ho_meta

            # assign data and any extra metadata
            self.data[key] = in_data
            self.meta[key] = new

        else:
            # xarray format chosen for Instrument object
            if not isinstance(new, dict):
                new = {'data': new}
            in_data = new.pop('data')

            if 'Epoch' in self.data.indexes:
                epoch_name = 'Epoch'
            elif 'time' in self.data.indexes:
                epoch_name = 'time'
            else:
                raise ValueError(' '.join(('Unsupported time index name,',
                                           '"Epoch" or "time".')))

            if isinstance(key, tuple):
                # user provided more than one thing in assignment location
                # something like, index integers and a variable name
                # self[idx, 'variable'] = stuff
                # or, self[idx1, idx2, idx3, 'variable'] = stuff
                # construct dictionary of dimensions and locations for
                # xarray standards
                indict = {}
                for i, dim in enumerate(self[key[-1]].dims):
                    indict[dim] = key[i]
                try:
                    # Try loading as values
                    self.data[key[-1]].loc[indict] = in_data
                except (TypeError, KeyError):
                    # Try loading indexed as integers
                    self.data[key[-1]][indict] = in_data

                self.meta[key[-1]] = new
                return
            elif isinstance(key, str):
                # Assigning basic variables

                if isinstance(in_data, xr.DataArray):
                    # If xarray input, take as is
                    self.data[key] = in_data
                elif len(np.shape(in_data)) == 1:
                    # If not an xarray input, but still iterable, then we
                    # go through to process the 1D input
                    if len(in_data) == len(self.index):
                        # 1D input has the correct length for storage along
                        # 'Epoch'
                        self.data[key] = (epoch_name, in_data)
                    elif len(in_data) == 1:
                        # only provided a single number in iterable, make that
                        # the input for all times
                        self.data[key] = (epoch_name,
                                          [in_data[0]] * len(self.index))
                    elif len(in_data) == 0:
                        # Provided an empty iterable, make everything NaN
                        self.data[key] = (epoch_name,
                                          [np.nan] * len(self.index))
                elif len(np.shape(in_data)) == 0:
                    # Not an iterable input, rather a single number.  Make
                    # that number the input for all times
                    self.data[key] = (epoch_name, [in_data] * len(self.index))
                else:
                    # Multidimensional input that is not an xarray.  The user
                    # needs to provide everything that is required for success
                    if isinstance(in_data, tuple):
                        self.data[key] = in_data
                    else:
                        raise ValueError(' '.join(('Must provide dimensions',
                                                   'for xarray multidim',
                                                   'data using input tuple.')))

            elif hasattr(key, '__iter__'):
                # Multiple input strings (keys) are provided, but not in tuple
                # form.  Recurse back into this function, setting each input
                # individually
                for keyname in key:
                    self.data[keyname] = in_data[keyname]

            # Attach metadata
            self.meta[key] = new

        return

    def __iter__(self):
<<<<<<< HEAD
        """Iterate instrument object by loading subsequent days or files.
=======
        """Load data for subsequent days or files.
>>>>>>> 0b7120a6

        Note
        ----
        Limits of iteration, and iteration type (date/file)
        set by `bounds` attribute.

        Default bounds are the first and last dates from files on local system.

        Examples
        --------
        ::

            inst = pysat.Instrument(platform=platform, name=name, tag=tag)
            start = dt.datetime(2009, 1, 1)
            stop = dt.datetime(2009, 1, 31)
            inst.bounds = (start, stop)
            for inst in inst:
                print('Another day loaded', inst.date)

        """

        if self._iter_type == 'file':
            width = self._iter_width
            for fname in self._iter_list:
                # Without a copy, a = [inst for inst in inst] leads to
                # every item being the last day loaded.
                # With the copy, behavior is as expected. Making a copy
                # of an empty object is going to be faster than a full one.
                self.data = self._null_data
                local_inst = self.copy()
                # load range of files
                # get location for second file, width of 1 loads only one file
                nfid = self.files.get_index(fname) + width - 1
                local_inst.load(fname=fname, stop_fname=self.files[nfid])
                yield local_inst

        elif self._iter_type == 'date':
            # Iterate over dates. A list of dates is generated whenever
            # bounds are set
            for date in self._iter_list:
                # Use a copy trick, starting with null data in object
                self.data = self._null_data
                local_inst = self.copy()

                # Set the user-specified range of dates
                end_date = date + self._iter_width

                # Load the range of dates
                local_inst.load(date=date, end_date=end_date)
                yield local_inst

        # Add last loaded data/metadata from local_inst into the original object
        # Making copy here to ensure there are no left over references
        # to the local_inst object in the loop that would interfere with
        # garbage collection. Don't want to make a copy of underlying data.
        local_inst_data = local_inst.data
        local_inst.data = local_inst._null_data
        self.data = local_inst_data
        self.meta = local_inst.meta.copy()

    # -----------------------------------------------------------------------
    # Define all hidden methods

    def _empty(self, data=None):
<<<<<<< HEAD
        """Boolean flag reflecting lack of data.
=======
        """Determine whether or not data has been loaded.
>>>>>>> 0b7120a6

        Parameters
        ----------
        data : NoneType, pds.DataFrame, or xr.Dataset
            Data object

        Returns
        -------
        bool
            True if there is no Instrument data, False if there is data

        """

        if data is None:
            data = self.data
        if self.pandas_format:
            return data.empty
        else:
            if 'time' in data.indexes:
                return len(data.indexes['time']) == 0
            elif 'Epoch' in data.indexes:
                return len(data.indexes['Epoch']) == 0
            else:
                return True

    def _index(self, data=None):
<<<<<<< HEAD
        """Time index of loaded data.
=======
        """Retrieve the time index for the loaded data.
>>>>>>> 0b7120a6

        Parameters
        ----------
        data : NoneType, pds.DataFrame, or xr.Dataset
            Data object

        Returns
        -------
        pds.Series
            Series containing the time indeces for the Instrument data

        """
        if data is None:
            data = self.data

        if self.pandas_format:
            return data.index
        else:
            if 'time' in data.indexes:
                return data.indexes['time']
            elif 'Epoch' in data.indexes:
                return data.indexes['Epoch']
            else:
                return pds.Index([])

    def _pass_method(*args, **kwargs):
<<<<<<< HEAD
        """Pass through for updatable Instrument methods (default method)."""

=======
        """Empty default method for updatable Instrument methods."""
>>>>>>> 0b7120a6
        pass

    def _assign_attrs(self, by_name=False):
        """Assign all external instrument attributes to the Instrument object.

        Parameters
        ----------
        by_name : boolean
            If True, uses self.platform and self.name to load the Instrument,
            if False uses inst_module. (default=False)

        Raises
        ------
        KeyError
            If unknown platform or name supplied
        ImportError
            If there was an error importing the instrument module
        AttributeError
            If a required Instrument method is missing

        Note
        ----
        methods
            init, preprocess, and clean
        functions
            load, list_files, download, and list_remote_files
        attributes
            directory_format, file_format, multi_file_day, orbit_info, and
            pandas_format
        test attributes
            _download_test, _download_test_travis, and _password_req

        """
        # Declare the standard Instrument methods and attributes
        inst_methods = {'required': ['init', 'clean'],
                        'optional': ['preprocess']}
        inst_funcs = {'required': ['load', 'list_files', 'download'],
                      'optional': ['list_remote_files']}
        inst_attrs = {'directory_format': None, 'file_format': None,
                      'multi_file_day': False, 'orbit_info': None,
                      'pandas_format': True}
        test_attrs = {'_test_download': True, '_test_download_travis': True,
                      '_password_req': False}

        # Set method defaults
        for mname in [mm for val in inst_methods.values() for mm in val]:
            local_name = _kwargs_keys_to_func_name(mname)
            setattr(self, local_name, self._pass_method)

        # Set function defaults
        for mname in [mm for val in inst_funcs.values() for mm in val]:
            local_name = _kwargs_keys_to_func_name(mname)
            setattr(self, local_name, _pass_func)

        # Set attribute defaults
        for iattr in inst_attrs.keys():
            setattr(self, iattr, inst_attrs[iattr])

        # Set test defaults
        for iattr in test_attrs.keys():
            setattr(self, iattr, test_attrs[iattr])

        # Get the instrument module information, returning with defaults
        # if none is supplied
        if by_name:
            # pysat platform is reserved for modules within pysat.instruments
            if self.platform == 'pysat':
                # Look within pysat
                self.inst_module = importlib.import_module(
                    ''.join(('.', self.platform, '_', self.name)),
                    package='pysat.instruments')
            else:
                # Not a native pysat.Instrument.  First, get the supporting
                # instrument module from the pysat registry.
                user_modules = pysat.params['user_modules']
                if self.platform not in user_modules.keys():
                    raise KeyError('unknown platform supplied: {:}'.format(
                        self.platform))

                if self.name not in user_modules[self.platform].keys():
                    raise KeyError(''.join(['unknown name supplied: ',
                                            self.name, ' not assigned to the ',
                                            self.platform, ' platform']))

                mod = user_modules[self.platform][self.name]

                # Import the registered module.  Though modules are checked to
                # ensure they may be imported when registered, something may
                # have changed on the system since it was originally checked.
                try:
                    self.inst_module = importlib.import_module(mod)
                except ImportError as ierr:
                    estr = ' '.join(('unable to locate or import module for',
                                     'platform {:}, name {:}'))
                    estr = estr.format(self.platform, self.name)
                    logger.error(estr)
                    raise ImportError(ierr)
        elif self.inst_module is None:
            # No module or name info, default pass functions assigned
            return

        # Check if tag and inst_id are appropriate for the module
        if self.inst_id not in self.inst_module.inst_ids.keys():
            inst_id_str = ', '.join([ikey.__repr__() for ikey
                                     in self.inst_module.inst_ids.keys()])
            estr = ''.join(("'", self.inst_id, "' is not one of the supported ",
                            'inst_ids. Supported inst_ids are: ',
                            inst_id_str, '.'))
            raise ValueError(estr)

        if self.tag not in self.inst_module.inst_ids[self.inst_id]:
            tag_str = ', '.join([tkey.__repr__() for tkey
                                 in self.inst_module.inst_ids[self.inst_id]])
            estr = ''.join(("'", self.tag, "' is not one of the supported ",
                            'tags. Supported tags are: ', tag_str, '.'))
            raise ValueError(estr)

        # Assign the Instrument methods
        missing = list()
        for mstat in inst_methods.keys():
            for mname in inst_methods[mstat]:
                if hasattr(self.inst_module, mname):
                    local_name = _kwargs_keys_to_func_name(mname)
                    # Remote functions are not attached as methods unless
                    # cast that way, specifically
                    # https://stackoverflow.com/questions/972/
                    #         adding-a-method-to-an-existing-object-instance
                    local_method = types.MethodType(getattr(self.inst_module,
                                                            mname), self)
                    setattr(self, local_name, local_method)
                else:
                    missing.append(mname)
                    if mstat == "required":
                        raise AttributeError(
                            "".join(['A `', mname, '` method is required',
                                     ' for every Instrument']))

        if len(missing) > 0:
            logger.debug('Missing Instrument methods: {:}'.format(missing))

        # Assign the Instrument functions
        missing = list()
        for mstat in inst_funcs.keys():
            for mname in inst_funcs[mstat]:
                if hasattr(self.inst_module, mname):
                    local_name = _kwargs_keys_to_func_name(mname)
                    setattr(self, local_name, getattr(self.inst_module, mname))
                else:
                    missing.append(mname)
                    if mstat == "required":
                        raise AttributeError(
                            "".join(['A `', mname, '` function is required',
                                     ' for every Instrument']))

        if len(missing) > 0:
            logger.debug('Missing Instrument methods: {:}'.format(missing))

        # Look for instrument default parameters
        missing = list()
        for iattr in inst_attrs.keys():
            if hasattr(self.inst_module, iattr):
                setattr(self, iattr, getattr(self.inst_module, iattr))
            else:
                missing.append(iattr)

        if len(missing) > 0:
            logger.debug(''.join(['These Instrument attributes kept their ',
                                  'default  values: {:}'.format(missing)]))

        # Check for download flags for tests
        missing = list()
        for iattr in test_attrs.keys():
            # Check and see if this instrument has the desired test flag
            if hasattr(self.inst_module, iattr):
                local_attr = getattr(self.inst_module, iattr)

                # Test to see that this attribute is set for the desired
                # inst_id and tag
                if self.inst_id in local_attr.keys():
                    if self.tag in local_attr[self.inst_id].keys():
                        # Update the test attribute value
                        setattr(self, iattr, local_attr[self.inst_id][self.tag])
                    else:
                        missing.append(iattr)
                else:
                    missing.append(iattr)
            else:
                missing.append(iattr)

        if len(missing) > 0:
            logger.debug(''.join(['These Instrument test attributes kept their',
                                  ' default  values: {:}'.format(missing)]))
        return

    def _load_data(self, date=None, fid=None, inc=None, load_kwargs=None):
        """Load data for an instrument on given date or filename index.

        Parameters
        ----------
        date : dt.datetime or NoneType
            file date (default=None)
        fid : int or NoneType
            filename index value (default=None)
        inc : dt.timedelta or int
            Increment of files or dates to load, starting from the
            root date or fid (default=None)
        load_kwargs : dict
            Dictionary of keywords that may be options for specific instruments.
            If None, uses `self.kwargs['load']`. (default=None)

        Returns
        -------
        data : pds.DataFrame or xr.Dataset
            pysat data
        meta : pysat.Meta
            pysat meta data
        """
        # Set default load_kwargs
        if load_kwargs is None:
            load_kwargs = self.kwargs['load']

        date = utils.time.filter_datetime_input(date)
        if fid is not None:
            # get filename based off of index value
            # inclusive loading on filenames
            fname = self.files[fid:(fid + inc + 1)]
        elif date is not None:
            fname = self.files[date:(date + inc)]
        else:
            raise ValueError('Must supply either a date or file id number.')

        if len(fname) > 0:
            load_fname = [os.path.join(self.files.data_path, f) for f in fname]
            try:
                data, mdata = self._load_rtn(load_fname, tag=self.tag,
                                             inst_id=self.inst_id,
                                             **load_kwargs)

                # ensure units and name are named consistently in new Meta
                # object as specified by user upon Instrument instantiation
                mdata.accept_default_labels(self.meta)
                bad_datetime = False
            except pds.errors.OutOfBoundsDatetime:
                bad_datetime = True
                data = self._null_data.copy()
                mdata = pysat.Meta(labels=self.meta_labels)

        else:
            bad_datetime = False
            data = self._null_data.copy()
            mdata = pysat.Meta(labels=self.meta_labels)

        output_str = '{platform} {name} {tag} {inst_id}'
        output_str = output_str.format(platform=self.platform,
                                       name=self.name, tag=self.tag,
                                       inst_id=self.inst_id)

        # Check that data and metadata are the data types we expect
        if not isinstance(data, self._data_library):
            raise TypeError(' '.join(('Data returned by instrument load',
                            'routine must be a', self._data_library)))
        if not isinstance(mdata, pysat.Meta):
            raise TypeError('Metadata returned must be a pysat.Meta object')

        # Let user know whether or not data was returned
        ind = data.index if self.pandas_format else data.indexes
        if len(ind) > 0:
            if date is not None:
                output_str = ' '.join(('Returning', output_str, 'data for',
                                       date.strftime('%d %B %Y')))
            else:
                if len(fname) == 1:
                    # this check was zero
                    output_str = ' '.join(('Returning', output_str,
                                           'data from', fname[0]))
                else:
                    output_str = ' '.join(('Returning', output_str,
                                           'data from', fname[0], '::',
                                           fname[-1]))
        else:
            # no data signal
            if date is not None:
                if bad_datetime:
                    output_str = ' '.join(('Bad datetime for', output_str,
                                           date.strftime('%d %B %Y')))
                else:
                    output_str = ' '.join(('No', output_str, 'data for',
                                           date.strftime('%d %B %Y')))
            else:
                if len(fname) == 1:
                    output_str = ' '.join(('No', output_str, 'data for',
                                           fname[0]))
                elif len(fname) == 0:
                    output_str = ' '.join(('No', output_str, 'valid',
                                           'filenames found'))
                else:
                    output_str = ' '.join(('No', output_str, 'data for',
                                           fname[0], '::',
                                           fname[-1]))

        # Remove extra spaces, if any are present
        output_str = " ".join(output_str.split())
        logger.info(output_str)
        return data, mdata

    def _load_next(self):
        """Load the next days data (or file) without incrementing the date.

        Returns
        -------
        data : (pds.DataFrame or xr.Dataset)
            pysat data
        meta : (pysat.Meta)
            pysat meta data

        Note
        ----
        Repeated calls will not advance date/file and will produce the same
        data.

        Uses info stored in object to either increment the date,
        or the file. Looks for self._load_by_date flag.

        """
        if self._load_by_date:
            next_date = self.date + self.load_step
            return self._load_data(date=next_date, inc=self.load_step)
        else:
            next_id = self._fid + self.load_step + 1
            return self._load_data(fid=next_id, inc=self.load_step)

    def _load_prev(self):
        """Load the previous days data (or file) without decrementing the date.

        Returns
        -------
        data : (pds.DataFrame or xr.Dataset)
            pysat data
        meta : (pysat.Meta)
            pysat meta data

        Note
        ----
        Repeated calls will not decrement date/file and will produce the same
        data

        Uses info stored in object to either decrement the date,
        or the file. Looks for self._load_by_date flag.

        """

        if self._load_by_date:
            prev_date = self.date - self.load_step
            return self._load_data(date=prev_date, inc=self.load_step)
        else:
            prev_id = self._fid - self.load_step - 1
            return self._load_data(fid=prev_id, inc=self.load_step)

    def _set_load_parameters(self, date=None, fid=None):
        """Set the necesssary load attributes.

        Parameters
        ----------
        date : (dt.datetime.date object or NoneType)
            file date
        fid : (int or NoneType)
            filename index value

        """
        # Filter supplied data so that it is only year, month, and day and
        # then store as part of instrument object.  Filtering is performed
        # by the class property `self.date`
        self.date = date
        self._fid = fid

        if date is not None:
            year, doy = utils.time.getyrdoy(date)
            self.yr = year
            self.doy = doy
            self._load_by_date = True
        else:
            self.yr = None
            self.doy = None
            self._load_by_date = False

    def _get_var_type_code(self, coltype):
        """Determine the two-character type code for a given variable type.

        Parameters
        ----------
        coltype : type or np.dtype
            The type of the variable

        Returns
        -------
        str
            The variable type code for the given type

        Raises
        ------
        TypeError
            When coltype is unknown

        Note
        ----
        Understands np.dtype, numpy int, uint, and float variants, and
        str subclasses

        """
        var_types = {np.int64: 'i8', np.int32: 'i4', np.int16: 'i2',
                     np.int8: 'i1', np.uint64: 'u8', np.uint32: 'u4',
                     np.uint16: 'u2', np.uint8: 'u1', np.float64: 'f8',
                     np.float32: 'f4'}

        if isinstance(coltype, np.dtype):
            var_type = coltype.kind + str(coltype.itemsize)
            return var_type
        else:
            if coltype in var_types.keys():
                return var_types[coltype]
            elif issubclass(coltype, str):
                return 'S1'
            else:
                raise TypeError('Unknown Variable Type' + str(coltype))

    def _get_data_info(self, data):
<<<<<<< HEAD
        """Determine data type and other options.
=======
        """Support file writing by determining data type and other options.
>>>>>>> 0b7120a6

        Parameters
        ----------
        data : pandas object
            Data to be written

        Returns
        -------
        data : pandas object
            Data that was supplied, reformatted if necessary
        data_type : type
            Type for data values
        datetime_flag : bool
            True if data is np.datetime64, False otherwise

        """
        # Get the data type
        data_type = data.dtype

        # Check for object type
        if data_type != np.dtype('O'):
            # Simple data, not an object

            if data_type == np.dtype('<M8[ns]'):
                data_type = np.int64
                datetime_flag = True
            else:
                datetime_flag = False
        else:
            # We're dealing with a more complicated object. Iterate
            # over elements until we hit something that is something,
            # and not NaN
            data_type = type(data.iloc[0])
            for i in np.arange(len(data)):
                if len(data.iloc[i]) > 0:
                    data_type = type(data.iloc[i])
                    if not isinstance(data_type, float) \
                            or (not isinstance(data_type, np.floating)):
                        break
            datetime_flag = False

        return data, data_type, datetime_flag

    def _filter_netcdf4_metadata(self, mdata_dict, coltype, remove=False,
                                 export_nan=None):
        """Filter metadata properties to be consistent with netCDF4.

        Parameters
        ----------
        mdata_dict : dict
            Dictionary equivalent to Meta object info
        coltype : type
            Type provided by _get_data_info
        remove : bool
            Removes FillValue and associated parameters disallowed for strings
            (default=False)
        export_nan : list or NoneType
            Metadata parameters allowed to be NaN (default=None)

        Returns
        -------
        dict
            Modified as needed for netCDf4

        Note
        ----
        Remove forced to True if coltype consistent with a string type

        Metadata values that are NaN and not listed in export_nan are
        filtered out.

        """

        # Remove any metadata with a value of NaN not present in export_nan
        filtered_dict = mdata_dict.copy()
        for key, value in mdata_dict.items():
            try:
                if np.isnan(value):
                    if key not in export_nan:
                        filtered_dict.pop(key)
            except TypeError:
                # If a TypeError thrown, it's not NaN
                pass
        mdata_dict = filtered_dict

        # Coerce boolean types to integers
        for key in mdata_dict:
            if type(mdata_dict[key]) == bool:
                mdata_dict[key] = int(mdata_dict[key])
        if coltype == str:
            remove = True
            warnings.warn('FillValue is not an acceptable '
                          'parameter for strings - it will be removed')

        # Make sure _FillValue is the same type as the data
        if '_FillValue' in mdata_dict.keys():
            if remove:
                mdata_dict.pop('_FillValue')
            else:
                if not np.can_cast(mdata_dict['_FillValue'], coltype):
                    if 'FieldNam' in mdata_dict:
                        estr = ' '.join(('FillValue for {a:s} ({b:s}) cannot',
                                         'be safely casted to {c:s} Casting',
                                         'anyways. This may result in',
                                         'unexpected behavior'))
                        estr.format(a=mdata_dict['FieldNam'],
                                    b=str(mdata_dict['_FillValue']),
                                    c=coltype)
                        warnings.warn(estr)
                    else:
                        estr = ' '.join(('FillValue {a:s} cannot be safely',
                                         'casted to {b:s}. Casting anyways.',
                                         'This may result in unexpected',
                                         'behavior'))
                        estr.format(a=str(mdata_dict['_FillValue']),
                                    b=coltype)

        # check if load routine actually returns meta
        if self.meta.data.empty:
            self.meta[self.variables] = {self.meta.labels.name: self.variables,
                                         self.meta.labels.units:
                                         [''] * len(self.variables)}

        # Make sure FillValue is the same type as the data
        if 'FillVal' in mdata_dict.keys():
            if remove:
                mdata_dict.pop('FillVal')
            else:
                mdata_dict['FillVal'] = np.array(
                    mdata_dict['FillVal']).astype(coltype)

        return mdata_dict

    # -----------------------------------------------------------------------
    # Define all accessible methods

    @property
    def bounds(self):
        """Boundaries for iterating over instrument object by date or file.

        Parameters
        ----------
        start : datetime object, filename, or NoneType
            start of iteration, if None uses first data date.
            list-like collection also accepted. (default=None)
        stop :  datetime object, filename, or None
            stop of iteration, inclusive. If None uses last data date.
            list-like collection also accepted. (default=None)
        step : str, int, or NoneType
            Step size used when iterating from start to stop. Use a
            Pandas frequency string ('3D', '1M') when setting bounds by date,
            an integer when setting bounds by file. Defaults to a single
            day/file (default='1D', 1).
        width : pandas.DateOffset, int, or NoneType
            Data window used when loading data within iteration. Defaults to a
            single day/file if not assigned. (default=dt.timedelta(days=1),
            1)

        Note
        ----
        Both start and stop must be the same type (date, or filename) or None.
        Only the year, month, and day are used for date inputs.

        Examples
        --------
        ::

            import datetime as dt
            import pandas as pds
            import pysat

            inst = pysat.Instrument(platform=platform,
                                    name=name,
                                    tag=tag)
            start = dt.datetime(2009, 1, 1)
            stop = dt.datetime(2009, 1, 31)

            # Defaults to stepping by a single day and a data loading window
            # of one day/file.
            inst.bounds = (start, stop)

            # Set bounds by file. Iterates a file at a time.
            inst.bounds = ('filename1', 'filename2')

            # Create a more complicated season, multiple start and stop dates.
            start2 = dt.datetetime(2010,1,1)
            stop2 = dt.datetime(2010,2,14)
            inst.bounds = ([start, start2], [stop, stop2])

            # Iterate via a non-standard step size of two days.
            inst.bounds = ([start, start2], [stop, stop2], '2D')

            # Load more than a single day/file at a time when iterating
            inst.bounds = ([start, start2], [stop, stop2], '2D',
                           dt.timedelta(days=3))

        """

        return (self._iter_start, self._iter_stop, self._iter_step,
                self._iter_width)

    @bounds.setter
    def bounds(self, value=None):
        # Set the bounds property.  See property docstring for details

        if value is None:
            # User wants defaults
            value = (None, None, None, None)

        if len(value) < 2:
            raise ValueError(' '.join(('Must supply both a start and stop',
                                       'date/file. Supply None if you want the',
                                       'first/last possible.')))
        elif len(value) == 2:
            # Includes start and stop only
            self._iter_step = None
            self._iter_width = None
        elif len(value) == 3:
            # Also includes step size
            self._iter_step = value[2]
            self._iter_width = None
        elif len(value) == 4:
            # Also includes loading window (data width)
            self._iter_step = value[2]
            self._iter_width = value[3]
        else:
            raise ValueError('Too many input arguments.')

        # Pull out start and stop times now that other optional items have
        # been checked out.
        start = value[0]
        stop = value[1]

        if (start is None) and (stop is None):
            # Set default using first and last file date
            self._iter_start = [self.files.start_date]
            self._iter_stop = [self.files.stop_date]
            self._iter_type = 'date'
            if self._iter_step is None:
                self._iter_step = '1D'
            if self._iter_width is None:
                self._iter_width = dt.timedelta(days=1)
            if self._iter_start[0] is not None:
                # There are files. Use those dates.
                ustops = [istop - self._iter_width + dt.timedelta(days=1)
                          for istop in self._iter_stop]
                ufreq = self._iter_step
                self._iter_list = utils.time.create_date_range(self._iter_start,
                                                               ustops,
                                                               freq=ufreq)
            else:
                # Instrument has no files
                self._iter_list = []
        else:
            # User provided some inputs, ensure always a 1D list
            starts = pysat.utils.listify(start)
            stops = pysat.utils.listify(stop)

            # check equal number of elements
            if len(starts) != len(stops):
                estr = ' '.join(('Both start and stop must have the same',
                                 'number of elements'))
                raise ValueError(estr)

            # check everything is the same type
            base = type(starts[0])
            for lstart, lstop in zip(starts, stops):
                etype = type(lstop)
                check1 = not isinstance(lstart, etype)
                check2 = not isinstance(lstart, base)
                if check1 or check2:
                    # Method allows for inputs like inst.bounds = (start, None)
                    # and bounds will fill the None with actual start or stop.
                    # Allow for a Nonetype only if length is one.
                    if len(starts) == 1 and (start is None):
                        # we are good on type change, start is None, no error
                        break
                    elif len(stops) == 1 and (stop is None):
                        # we are good on type change, stop is None, no error
                        break
                    raise ValueError(' '.join(('Start and stop items must all',
                                               'be of the same type')))

            # set bounds based upon passed data type
            if isinstance(starts[0], str) or isinstance(stops[0], str):
                # one of the inputs is a string
                self._iter_type = 'file'
                # could be (string, None) or (None, string)
                # replace None with first/last, as appropriate
                if starts[0] is None:
                    starts = [self.files[0]]
                if stops[0] is None:
                    stops = [self.files[-1]]
                # Default step size
                if self._iter_step is None:
                    self._iter_step = 1
                # Default window size
                if self._iter_width is None:
                    self._iter_width = 1

                self._iter_list = []
                for istart, istop in zip(starts, stops):
                    # Ensure istart begins before istop. Get the index of
                    # the file start/stop times from main file list.
                    start_idx = self.files.get_index(istart)
                    stop_idx = self.files.get_index(istop)
                    if stop_idx < start_idx:
                        estr = ' '.join(('Bounds must be in increasing date',
                                         'order.', istart, 'occurs after',
                                         istop))
                        raise ValueError(estr)
                    itemp = self.files.get_file_array([istart], [istop])
                    # downselect based upon step size
                    itemp = itemp[::self._iter_step]
                    # Make sure iterations don't go past last day
                    # get index of last in iteration list
                    iter_idx = self.files.get_index(itemp[-1])
                    # don't let loaded data go past stop bound
                    if iter_idx + self._iter_width - 1 > stop_idx:
                        i = np.ceil((self._iter_width - 1) / self._iter_step)
                        i = -np.int64(i)
                        self._iter_list.extend(itemp[:i])
                    else:
                        self._iter_list.extend(itemp)

            elif isinstance(starts[0], dt.datetime) or isinstance(stops[0],
                                                                  dt.datetime):
                # One of the inputs is a date
                self._iter_type = 'date'

                if starts[0] is None:
                    # Start and stop dates on self.files already filtered
                    # to include only year, month, and day
                    starts = [self.files.start_date]
                if stops[0] is None:
                    stops = [self.files.stop_date]
                # Default step size
                if self._iter_step is None:
                    self._iter_step = '1D'
                # Default window size
                if self._iter_width is None:
                    self._iter_width = dt.timedelta(days=1)

                # Create list-like of dates for iteration
                starts = utils.time.filter_datetime_input(starts)
                stops = utils.time.filter_datetime_input(stops)
                freq = self._iter_step
                width = self._iter_width

                # Ensure inputs are in reasonable date order
                for start, stop in zip(starts, stops):
                    if start > stop:
                        estr = ' '.join(('Bounds must be set in increasing',
                                         'date order.',
                                         start.strftime('%d %B %Y'),
                                         'is later than',
                                         stop.strftime('%d %B %Y')))
                        raise ValueError(estr)

                # account for width of load. Don't extend past bound.
                ustops = [stop - width + dt.timedelta(days=1)
                          for stop in stops]
                self._iter_list = utils.time.create_date_range(starts,
                                                               ustops,
                                                               freq=freq)
                # go back to time index
                self._iter_list = pds.DatetimeIndex(self._iter_list)

            else:
                raise ValueError(' '.join(('Input is not a known type, string',
                                           'or datetime')))
            self._iter_start = starts
            self._iter_stop = stops

        return

    @property
    def empty(self):
        """Boolean flag reflecting lack of data, True if there is no data.
        """
        return self._empty()

    @property
    def date(self):
        """Date for loaded data."""
        return self._date

    @date.setter
    def date(self, new_date):
        # Set the date property, see property docstring for details
        self._date = utils.time.filter_datetime_input(new_date)

    @property
    def index(self):
<<<<<<< HEAD
        """Return time index of loaded data."""
=======
        """Time index of the loaded data."""
>>>>>>> 0b7120a6
        return self._index()

    @property
    def variables(self):
<<<<<<< HEAD
        """Return list of variables within loaded data."""
=======
        """List of variables for the loaded data."""
>>>>>>> 0b7120a6

        if self.pandas_format:
            return self.data.columns
        else:
            return list(self.data.variables.keys())

    def copy(self):
        """Create a deep copy of the entire Instrument object.

        Returns
        -------
        pysat.Instrument

        """
        # Copy doesn't work with module objects. Store module and files class,
        # set module variable/files to `None`, make the copy, reassign the
        # saved modules.
        saved_module = self.inst_module

        # The files/orbits class copy() not invoked with deepcopy
        saved_files = self.files
        saved_orbits = self.orbits

        self.inst_module = None
        self.files = None
        self.orbits = None

        # Copy non-problematic parameters
        inst_copy = copy.deepcopy(self)

        # Restore links to the instrument support functions module
        inst_copy.inst_module = saved_module
        self.inst_module = saved_module

        # Reattach files and copy
        inst_copy.files = saved_files.copy()
        self.files = saved_files

        # Reattach orbits and copy
        inst_copy.orbits = saved_orbits.copy()
        self.orbits = saved_orbits

        # Support a copy if a user does something like,
        # self.orbits.inst.copy(), or
        # self.files.inst_info['inst'].copy()
        if not isinstance(inst_copy, weakref.ProxyType):
            inst_copy.files.inst_info['inst'] = weakref.proxy(inst_copy)
            inst_copy.orbits.inst = weakref.proxy(inst_copy)
        else:
            inst_copy.files.inst_info['inst'] = inst_copy
            inst_copy.orbits.inst = inst_copy

        return inst_copy

    def concat_data(self, new_data, prepend=False, **kwargs):
<<<<<<< HEAD
        """Concat new_data to self.data for xarray or pandas as needed.
=======
        """Concatonate data to self.data for xarray or pandas as needed.
>>>>>>> 0b7120a6

        Parameters
        ----------
        new_data : pandas.DataFrame, xarray.Dataset, or list of such objects
            New data objects to be concatonated
        prepend : bool
            If True, assign new data before existing data; if False append new
            data (default=False)
        **kwargs : dict
            Optional keyword arguments passed to pds.concat or xr.concat

        Note
        ----
        For pandas, sort=False is passed along to the underlying
        pandas.concat method. If sort is supplied as a keyword, the
        user provided value is used instead.  Recall that sort orders the
        data columns, not the data values or the index.

        For xarray, dim=Instrument.index.name is passed along to xarray.concat
        except if the user includes a value for dim as a keyword argument.

        """
        # Order the data to be concatonated in a list
        if not isinstance(new_data, list):
            new_data = [new_data]

        if prepend:
            new_data.append(self.data)
        else:
            new_data.insert(0, self.data)

        # Retrieve the appropriate concatonation function
        if self.pandas_format:
            # Specifically do not sort unless otherwise specified
            if 'sort' not in kwargs:
                kwargs['sort'] = False
            concat_func = pds.concat
        else:
            # Specify the dimension, if not otherwise specified
            if 'dim' not in kwargs:
                kwargs['dim'] = self.index.name
            concat_func = xr.concat

        # Assign the concatonated data to the instrument
        self.data = concat_func(new_data, **kwargs)
        return

    def custom_attach(self, function, at_pos='end', args=None, kwargs=None):
        """Attach a function to custom processing queue.

        Custom functions are applied automatically whenever `.load()`
        command called.

        Parameters
        ----------
        function : str or function object
            name of function or function object to be added to queue
        at_pos : str or int
            Accepts string 'end' or a number that will be used to determine
            the insertion order if multiple custom functions are attached
            to an Instrument object. (default='end').
        args : list, tuple, or NoneType
            Ordered arguments following the instrument object input that are
            required by the custom function (default=None)
        kwargs : dict or NoneType
            Dictionary of keyword arguments required by the custom function
            (default=None)

        Note
        ----
        Functions applied using `custom_attach` may add, modify, or use
        the data within Instrument inside of the function, and so should not
        return anything.

        """
        if args is None:
            args = []
        if kwargs is None:
            kwargs = {}

        # Test the positioning input
        pos_list = list(np.arange(0, len(self.custom_functions), 1))
        pos_list.append('end')

        if at_pos not in pos_list:
            logger.warning(''.join(['unknown position specified, including ',
                                    'function at end of current list']))
            at_pos = 'end'

        # Convert string to function object, if necessary
        if isinstance(function, str):
            function = eval(function)

        # If the position is 'end' or greater
        if (at_pos == 'end') | (at_pos == len(self.custom_functions)):
            # store function object
            self.custom_functions.append(function)
            self.custom_args.append(args)
            self.custom_kwargs.append(kwargs)
        else:
            # user picked a specific location to insert
            self.custom_functions.insert(at_pos, function)
            self.custom_args.insert(at_pos, args)
            self.custom_kwargs.insert(at_pos, kwargs)

        return

    def custom_apply_all(self):
        """Apply all of the custom functions to the satellite data object.

        Raises
        ------
        ValueError
            Raised when function returns any value

        Note
        ----
        This method does not generally need to be invoked directly by users.

        """

        if len(self.custom_functions) > 0:
            for func, arg, kwarg in zip(self.custom_functions,
                                        self.custom_args,
                                        self.custom_kwargs):
                if not self.empty:
                    # Custom functions do nothing or modify loaded data. Methods
                    # are run on Instrument object directly and any changes to
                    # object by the method are retained. No data may be returned
                    # by method itself.
                    null_out = func(self, *arg, **kwarg)
                    if null_out is not None:
                        raise ValueError(''.join(('Custom functions should not',
                                                  ' return any information via',
                                                  ' return. Information may ',
                                                  'only be propagated back by',
                                                  ' modifying supplied pysat ',
                                                  'object.')))
        return

    def custom_clear(self):
        """Clear the custom function list."""
        self.custom_functions = []
        self.custom_args = []
        self.custom_kwargs = []
        return

    def today(self):
<<<<<<< HEAD
        """Retrieve today's date (UTC), with no hour, minute, second, etc.
=======
        """Get today's date (UTC), with no hour, minute, second, etc.
>>>>>>> 0b7120a6

        Returns
        -------
        today_utc: datetime
            Today's date in UTC

        """
        return utils.time.today()

    def tomorrow(self):
<<<<<<< HEAD
        """Retrieve tomorrow's date (UTC), with no hour, minute, second, etc.
=======
        """Get tomorrow's date (UTC), with no hour, minute, second, etc.
>>>>>>> 0b7120a6

        Returns
        -------
        datetime
            Tomorrow's date in UTC

        """

        return self.today() + dt.timedelta(days=1)

    def yesterday(self):
<<<<<<< HEAD
        """Retrieve yesterday's date (UTC), with no hour, minute, second, etc.
=======
        """Get yesterday's date (UTC), with no hour, minute, second, etc.
>>>>>>> 0b7120a6

        Returns
        -------
        datetime
            Yesterday's date in UTC

        """

        return self.today() - dt.timedelta(days=1)

    def next(self, verifyPad=False):
        """Iterate forward through the data loaded in Instrument object.

        Bounds of iteration and iteration type (day/file) are set by
        `bounds` attribute.

        Parameters
        ----------
        verifyPad : bool
            Passed to `self.load()`. If True, then padded data within
            the load method will be retained. (default=False)

        Note
        ----
        If there were no previous calls to load then the
        first day(default)/file will be loaded.

        """

        # make sure we can iterate
        if len(self._iter_list) == 0:
            # nothing to potentially iterate over
            raise StopIteration(''.join(('File list is empty. ',
                                         'Nothing to be done.')))

        if self._iter_type == 'date':
            if self.date is not None:
                # data is already loaded in .data
                idx, = np.where(self.date == self._iter_list)
                if len(idx) == 0:
                    estr = ''.join(('Unable to find loaded date ',
                                    'in the supported iteration list. ',
                                    'Please check the Instrument bounds, ',
                                    '`self.bounds` for supported iteration',
                                    'ranges.'))
                    raise StopIteration(estr)
                elif idx[-1] >= len(self._iter_list) - 1:
                    # gone to far!
                    raise StopIteration('Outside the set date boundaries.')
                else:
                    # not going past the last day, safe to move forward
                    date = self._iter_list[idx[0] + 1]
                    end_date = date + self._iter_width
            else:
                # no data currently loaded, start at the beginning
                date = self._iter_list[0]
                end_date = date + self._iter_width
            # perform load
            self.load(date=date, end_date=end_date, verifyPad=verifyPad)

        elif self._iter_type == 'file':
            first = self.files.get_index(self._iter_list[0])
            last = self.files.get_index(self._iter_list[-1])
            step = self._iter_step
            width = self._iter_width
            if self._fid is not None:
                # data already loaded in .data
                if (self._fid < first) | (self._fid + step > last):
                    raise StopIteration('Outside the set file boundaries.')
                else:
                    # step size already accounted for in the list of files
                    # get location of current file in iteration list
                    idx = None
                    fname = self.files[self._fid]
                    for i, name in enumerate(self._iter_list):
                        if name == fname:
                            idx = i
                            break
                    if idx is None:
                        estr = ''.join(('Unable to find loaded filename ',
                                        'in the supported iteration list. ',
                                        'Please check the Instrument bounds, ',
                                        '`self.bounds` for supported iteration',
                                        'ranges.'))
                        raise StopIteration(estr)
                    fname = self._iter_list[idx + 1]
            else:
                # no data loaded yet, start with the first file
                fname = self._iter_list[0]

            # load range of files at a time
            # get location for second file. Note a width of 1 loads single file
            nfid = self.files.get_index(fname) + width - 1
            self.load(fname=fname, stop_fname=self.files[nfid],
                      verifyPad=verifyPad)

        return

    def prev(self, verifyPad=False):
        """Iterate backwards through the data in Instrument object.

        Bounds of iteration and iteration type (day/file)
        are set by `bounds` attribute.

        Parameters
        ----------
        verifyPad : bool
            Passed to `self.load()`. If True, then padded data within
            the load method will be retained. (default=False)

        Note
        ----
        If there were no previous calls to load then the first day (default) or
        file will be loaded.

        """
        # Make sure we can iterate
        if len(self._iter_list) == 0:
            # Nothing to potentially iterate over
            raise StopIteration(''.join(('File list is empty. ',
                                         'Nothing to be done.')))

        if self._iter_type == 'date':
            if self.date is not None:
                # Some data has already been loaded in self.data
                idx, = np.where(self._iter_list == self.date)
                if len(idx) == 0:
                    estr = ''.join(('Unable to find loaded date ',
                                    'in the supported iteration list. ',
                                    'Please check the Instrument bounds, ',
                                    '`self.bounds` for supported iteration',
                                    'ranges.'))
                    raise StopIteration(estr)
                elif idx[0] == 0:
                    # We have gone too far!
                    raise StopIteration('Outside the set date boundaries.')
                else:
                    # not on first day, safe to move backward
                    date = self._iter_list[idx[0] - 1]
                    end_date = self._iter_list[idx[0] - 1] + self._iter_width
                    self.load(date=date, end_date=end_date, verifyPad=verifyPad)
            else:
                # No data currently loaded, start at the end
                end_date = self._iter_list[-1] + self._iter_width
                date = self._iter_list[-1]
                self.load(date=date, end_date=end_date, verifyPad=verifyPad)

        elif self._iter_type == 'file':
            first = self.files.get_index(self._iter_list[0])
            last = self.files.get_index(self._iter_list[-1])
            step = self._iter_step
            width = self._iter_width
            if self._fid is not None:
                if (self._fid - step < first) or (self._fid > last):
                    raise StopIteration('Outside the set file boundaries.')
                else:
                    # Find location of the desired file
                    idx = None
                    fname = self.files[self._fid]
                    for i, name in enumerate(self._iter_list):
                        if name == fname:
                            idx = i
                            break
                    if idx is None:
                        estr = ''.join(('Unable to find loaded filename ',
                                        'in the supported iteration list. ',
                                        'Please check the Instrument bounds, ',
                                        '`self.bounds` for supported iteration',
                                        'ranges.'))
                        raise StopIteration(estr)
                    fname = self._iter_list[idx - 1]
            else:
                fname = self._iter_list[-1]

            nfid = self.files.get_index(fname) + width - 1
            self.load(fname=fname, stop_fname=self.files[nfid],
                      verifyPad=verifyPad)

        return

    def rename(self, var_names, lowercase_data_labels=False):
        """Rename variable within both data and metadata.

        Parameters
        ----------
        var_names : dict or map-like
            Existing var_names are keys, values are new var_names
        lowercase_data_labels : bool
            If True, the labels applied to inst.data are forced to lowercase.
            The supplied case in var_names is retained within inst.meta.

        Examples
        --------
        ::

            # standard renaming
            new_var_names = {'old_name': 'new_name',
                         'old_name2':, 'new_name2'}
            inst.rename(new_var_names)


        If using a pandas DataFrame as the underlying data object,
        to rename higher-order variables supply a modified dictionary.
        Note that this rename will be invoked individually for all
        times in the dataset.
        ::

            # applies to higher-order datasets
            # that are loaded into pandas
            # general example
            new_var_names = {'old_name': 'new_name',
                             'old_name2':, 'new_name2',
                             'col_name': {'old_ho_name': 'new_ho_name'}}
            inst.rename(new_var_names)

            # specific example
            inst = pysat.Instrument('pysat', 'testing2D')
            inst.load(2009, 1)
            var_names = {'uts': 'pysat_uts',
                     'profiles': {'density': 'pysat_density'}}
            inst.rename(var_names)


        pysat supports differing case for variable labels across the
        data and metadata objects attached to an Instrument. Since
        metadata is case-preserving (on assignment) but case-insensitive,
        the labels used for data are always valid for metadata. This
        feature may be used to provide friendlier variable names within
        pysat while also maintaining external format compatibility
        when writing files.
        ::

            # example with lowercase_data_labels
            inst = pysat.Instrument('pysat', 'testing2D')
            inst.load(2009, 1)
            var_names = {'uts': 'Pysat_UTS',
                     'profiles': {'density': 'PYSAT_density'}}
            inst.rename(var_names, lowercase_data_labels=True)

            # note that 'Pysat_UTS' was applied to data as 'pysat_uts'
            print(inst['pysat_uts'])

            # case is retained within inst.meta, though
            # data access to meta is case insensitive
            print('True meta variable name is ', inst.meta['pysat_uts'].name)

            # Note that the labels in meta may be used when creating a file
            # thus 'Pysat_UTS' would be found in the resulting file
            inst.to_netcdf4('./test.nc', preserve_meta_case=True)

            # load in file and check
            raw = netCDF4.Dataset('./test.nc')
            print(raw.variables['Pysat_UTS'])


        """

        if self.pandas_format:
            # Check for standard rename variables as well as
            # renaming for higher order variables
            fdict = {}  # filtered old variable names
            hdict = {}  # higher order variable names

            # keys for existing higher order data labels
            ho_keys = [a for a in self.meta.keys_nD()]
            lo_keys = [a for a in self.meta.keys()]

            # iterate, collect normal variables
            # rename higher order variables
            for vkey in var_names:
                # original name, new name
                oname, nname = vkey, var_names[vkey]
                if oname not in ho_keys:
                    if oname in lo_keys:
                        # within low order (standard) variable name keys
                        # may be renamed directly
                        fdict[oname] = nname
                    else:
                        # not in standard or higher order variable name keys
                        estr = ' '.join((oname, ' is not',
                                         'a known variable.'))
                        raise ValueError(estr)
                else:
                    # Variable name is in higher order list
                    if isinstance(nname, dict):
                        # Changing a variable name within a higher order object
                        label = [k for k in nname.keys()][0]
                        hdict[label] = nname[label]
                        # ensure variable is there
                        if label not in self.meta[oname]['children']:
                            estr = ''.join((label, ' is not a known ',
                                            'higher-order variable under ',
                                            oname, '.'))
                            raise ValueError(estr)
                        # Check for lowercase flag
                        if lowercase_data_labels:
                            gdict = {}
                            gdict[label] = nname[label].lower()
                        else:
                            gdict = hdict
                        # Change variables for frame at each time
                        for i in np.arange(len(self.index)):
                            # within data itself
                            self[i, oname].rename(columns=gdict,
                                                  inplace=True)

                        # Change metadata, once per variable only hdict used as
                        # it retains user provided case
                        self.meta.ho_data[oname].data.rename(hdict,
                                                             inplace=True)
                        # Clear out dict for next loop
                        hdict.pop(label)
                    else:
                        # Changing the outer 'column' label
                        fdict[oname] = nname

            # Rename regular variables, single go check for lower case data
            # labels first
            if lowercase_data_labels:
                gdict = {}
                for fkey in fdict:
                    gdict[fkey] = fdict[fkey].lower()
            else:
                gdict = fdict

            # Change variable names for attached data object
            self.data.rename(columns=gdict, inplace=True)

        else:
            # xarray renaming: account for lowercase data labels first
            if lowercase_data_labels:
                gdict = {}
                for vkey in var_names:
                    gdict[vkey] = var_names[vkey].lower()
            else:
                gdict = var_names
            self.data = self.data.rename(gdict)

            # Set up dictionary for renaming metadata variables
            fdict = var_names

        # Update normal metadata parameters in a single go.  The case must
        # always be preserved in Meta object
        new_fdict = {}
        for fkey in fdict:
            case_old = self.meta.var_case_name(fkey)
            new_fdict[case_old] = fdict[fkey]
        self.meta.data.rename(index=new_fdict, inplace=True)

        return

    def generic_meta_translator(self, input_meta):
<<<<<<< HEAD
        """Translate the metadata contained in an object into a dictionary.
=======
        """Convert the metadata contained in an object into a dictionary.
>>>>>>> 0b7120a6

        Parameters
        ----------
        input_meta : pysat.Meta
            The metadata object to translate

        Returns
        -------
        export_dict : dict
            A dictionary of the metadata for each variable of an output file

        """
        export_dict = {}
        if self._meta_translation_table is not None:
            # Create a translation table for the actual values of the meta
            # labels. The instrument specific translation table only stores the
            # names of the attributes that hold the various meta labels
            translation_table = {}
            for key in self._meta_translation_table:
                translation_table[getattr(self, key)] = \
                    self._meta_translation_table[key]
        else:
            translation_table = None

        # First Order Data
        for key in input_meta.data.index:
            if translation_table is None:
                export_dict[key] = input_meta.data.loc[key].to_dict()
            else:
                # Translate each key if a translation is provided
                export_dict[key] = {}
                meta_dict = input_meta.data.loc[key].to_dict()
                for orig_key in meta_dict:
                    if orig_key in translation_table:
                        for translated_key in translation_table[orig_key]:
                            export_dict[key][translated_key] = \
                                meta_dict[orig_key]
                    else:
                        export_dict[key][orig_key] = meta_dict[orig_key]

        # Higher Order Data
        for key in input_meta.ho_data:
            if key not in export_dict:
                export_dict[key] = {}
            for ho_key in input_meta.ho_data[key].data.index:
                new_key = '_'.join((key, ho_key))
                if translation_table is None:
                    export_dict[new_key] = \
                        input_meta.ho_data[key].data.loc[ho_key].to_dict()
                else:
                    # Translate each key if a translation is provided
                    export_dict[new_key] = {}
                    meta_dict = \
                        input_meta.ho_data[key].data.loc[ho_key].to_dict()
                    for orig_key in meta_dict:
                        if orig_key in translation_table:
                            for translated_key in translation_table[orig_key]:
                                export_dict[new_key][translated_key] = \
                                    meta_dict[orig_key]
                        else:
                            export_dict[new_key][orig_key] = \
                                meta_dict[orig_key]
        return export_dict

    def load(self, yr=None, doy=None, end_yr=None, end_doy=None, date=None,
             end_date=None, fname=None, stop_fname=None, verifyPad=False,
             **kwargs):
        """Load the instrument data and metadata.

        Parameters
        ----------
        yr : int
            Year for desired data. pysat will load all files with an
            associated date between yr, doy and yr, doy + 1 (default=None)
        doy : int
            Day of year for desired data. Must be present with yr input.
            (default=None)
        end_yr : int
            Used when loading a range of dates, from yr, doy to end_yr, end_doy
            based upon the dates associated with the Instrument's files. Date
            range is inclusive for yr, doy but exclusive for end_yr, end_doy.
            (default=None)
        end_doy : int
            Used when loading a range of dates, from yr, doy to end_yr, end_doy
            based upon the dates associated with the Instrument's files. Date
            range is inclusive for yr, doy but exclusive for end_yr, end_doy.
            (default=None)
        date : dt.datetime
            Date to load data. pysat will load all files with an associated
            date between date and date + 1 day (default=None)
        end_date : dt.datetime
            Used when loading a range of data from `date` to `end_date` based
            upon the dates associated with the Instrument's files. Date range
            is inclusive for date but exclusive for end_date. (default=None)
        fname : str or NoneType
            Filename to be loaded (default=None)
        stop_fname : str or NoneType
            Used when loading a range of filenames from `fname` to `stop_fname`,
            inclusive. (default=None)
        verifyPad : bool
            If True, padding data not removed for debugging. Padding
            parameters are provided at Instrument instantiation. (default=False)
        **kwargs : dict
            Dictionary of keywords that may be options for specific instruments.

        Raises
        ------
        TypeError
            For incomplete or incorrect input
        ValueError
            For input incompatible with Instrument set-up

        Note
        ----
        Loads data for a chosen instrument into .data. Any functions chosen
        by the user and added to the custom processing queue (.custom.attach)
        are automatically applied to the data before it is available to
        user in .data.

        A mixed combination of `.load()` keywords such as `yr` and `date` are
        not allowed.

        `end` kwargs have exclusive ranges (stop before the condition is
        reached), while `stop` kwargs have inclusive ranges (stop once the
        condition is reached).

        Examples
        --------
        ::

            import datetime as dt
            import pysat

            inst = pysat.Instrument('pysat', 'testing')

            # load a single day by year and day of year
            inst.load(2009, 1)

            # load a single day by date
            date = dt.datetime(2009, 1, 1)
            inst.load(date=date)

            # load a single file, first file in this example
            inst.load(fname=inst.files[0])

            # load a range of days, data between
            # Jan. 1st (inclusive) - Jan. 3rd (exclusive)
            inst.load(2009, 1, 2009, 3)

            # same procedure using datetimes
            date = dt.datetime(2009, 1, 1)
            end_date = dt.datetime(2009, 1, 3)
            inst.load(date=date, end_date=end_date)

            # same procedure using filenames
            # note the change in index due to inclusive slicing on filenames!
            inst.load(fname=inst.files[0], stop_fname=inst.files[1])

        """
        # Add the load kwargs from initialization those provided on input
        for lkey in self.kwargs['load'].keys():
            # Only use the initialized kwargs if a request hasn't been
            # made to alter it in the method call
            if lkey not in kwargs.keys():
                kwargs[lkey] = self.kwargs['load'][lkey]

        # Set options used by loading routine based upon user input
        if (yr is not None) and (doy is not None):
            if doy < 1 or (doy > 366):
                estr = ''.join(('Day of year (doy) is only valid between and ',
                                'including 1-366.'))
                raise ValueError(estr)

            # Verify arguments make sense, in context
            _check_load_arguments_none([fname, stop_fname, date, end_date],
                                       raise_error=True)
            # Convert yr/doy to a date
            date = dt.datetime.strptime("{:.0f} {:.0f}".format(yr, doy),
                                        "%Y %j")
            self._set_load_parameters(date=date, fid=None)

            if (end_yr is not None) and (end_doy is not None):
                if end_doy < 1 or (end_doy > 366):
                    estr = ''.join(('Day of year (end_doy) is only valid ',
                                    'between and including 1-366.'))
                    raise ValueError(estr)
                end_date = dt.datetime.strptime(
                    "{:.0f} {:.0f}".format(end_yr, end_doy), "%Y %j")
                self.load_step = end_date - date
            elif (end_yr is not None) or (end_doy is not None):
                estr = ''.join(('Both end_yr and end_doy must be set, ',
                                'or neither.'))
                raise ValueError(estr)
            else:
                # Increment end by a day if none supplied
                self.load_step = dt.timedelta(days=1)

            curr = self.date

        elif date is not None:
            # Verify arguments make sense, in context
            _check_load_arguments_none([fname, stop_fname, yr, doy, end_yr,
                                        end_doy], raise_error=True)

            # Ensure date portion from user is only year, month, day
            self._set_load_parameters(date=date, fid=None)
            date = utils.time.filter_datetime_input(date)

            # Increment after determining the desired step size
            if end_date is not None:
                # Support loading a range of dates
                self.load_step = end_date - date
            else:
                # Defaults to single day load
                self.load_step = dt.timedelta(days=1)
            curr = date

        elif fname is not None:
            # Verify arguments make sense, in context
            _check_load_arguments_none([yr, doy, end_yr, end_doy, date,
                                        end_date], raise_error=True)

            # Date will have to be set later by looking at the data
            self._set_load_parameters(date=None,
                                      fid=self.files.get_index(fname))

            # Check for loading by file range
            if stop_fname is not None:
                # Get index for both files so the delta may be computed
                idx1 = self.files.get_index(fname)
                idx2 = self.files.get_index(stop_fname)
                diff = idx2 - idx1
                if diff < 0:
                    estr = ''.join(('`stop_fname` must occur at a later date ',
                                    'than `fname`. Swapping filename inputs ',
                                    'will resolve the error.'))
                    raise ValueError(estr)
                else:
                    self.load_step = diff
            else:
                # Increment one file at a time
                self.load_step = 0
            curr = self._fid.copy()

        elif _check_load_arguments_none([yr, doy, end_yr, end_doy, date,
                                         end_date, fname, stop_fname]):
            # Empty call, treat as if all data requested
            if self.multi_file_day:
                estr = ''.join(('`load()` is not supported with multi_file_day',
                                '=True.'))
                raise ValueError(estr)
            if self.pad is not None:
                estr = ' '.join(('`load()` is not supported with data padding',
                                 'enabled.'))
                raise ValueError(estr)

            date = self.files.files.index[0]
            end_date = self.files.files.index[-1] + dt.timedelta(days=1)

            self._set_load_parameters(date=date, fid=None)
            curr = date
            self.load_step = end_date - date
        else:
            estr = 'Unknown or incomplete input combination.'
            raise TypeError(estr)

        self.orbits._reset()

        # If `pad` or `multi_file_day` is True, need to load three days/files
        loop_pad = self.pad if self.pad is not None else dt.timedelta(seconds=0)

        # Check for constiency between loading range and data padding, if any
        if self.pad is not None:
            if self._load_by_date:
                tdate = dt.datetime(2009, 1, 1)
                if tdate + self.load_step < tdate + loop_pad:
                    estr = ''.join(('Data padding window must be shorter than ',
                                    'data loading window. Load a greater ',
                                    'range of data or shorten the padding.'))
                    raise ValueError(estr)
            else:
                # Loading by file
                wstr = ''.join(('Using a data padding window ',
                                'when loading by file can produce unexpected ',
                                'results whenever the padding window ',
                                'is longer than the range of data in a file. ',
                                'Improving the breadth of the padding window ',
                                'is planned for the future.'))
                logger.warning(wstr)

        if (self.pad is not None) or self.multi_file_day:
            if self._empty(self._next_data) and self._empty(self._prev_data):
                # Data has not already been loaded for previous and next days
                # load data for all three
                logger.info('Initializing three day/file window')

                # Using current date or fid
                self._prev_data, self._prev_meta = self._load_prev()
                self._curr_data, self._curr_meta = self._load_data(
                    date=self.date, fid=self._fid, inc=self.load_step,
                    load_kwargs=kwargs)
                self._next_data, self._next_meta = self._load_next()
            else:
                if self._next_data_track == curr:
                    # Moving forward in time
                    del self._prev_data
                    self._prev_data = self._curr_data
                    self._prev_meta = self._curr_meta
                    self._curr_data = self._next_data
                    self._curr_meta = self._next_meta
                    self._next_data, self._next_meta = self._load_next()
                elif self._prev_data_track == curr:
                    # Moving backward in time
                    del self._next_data
                    self._next_data = self._curr_data
                    self._next_meta = self._curr_meta
                    self._curr_data = self._prev_data
                    self._curr_meta = self._prev_meta
                    self._prev_data, self._prev_meta = self._load_prev()
                else:
                    # Jumped in time/or switched from filebased to date based
                    # access
                    del self._prev_data
                    del self._curr_data
                    del self._next_data
                    self._prev_data, self._prev_meta = self._load_prev()
                    self._curr_data, self._curr_meta = self._load_data(
                        date=self.date, fid=self._fid, inc=self.load_step,
                        load_kwargs=kwargs)
                    self._next_data, self._next_meta = self._load_next()

            # Make sure datetime indices for all data is monotonic
            if not self._index(self._prev_data).is_monotonic_increasing:
                self._prev_data.sort_index(inplace=True)
            if not self._index(self._curr_data).is_monotonic_increasing:
                self._curr_data.sort_index(inplace=True)
            if not self._index(self._next_data).is_monotonic_increasing:
                self._next_data.sort_index(inplace=True)

            # Make tracking indexes consistent with new loads
            if self._load_by_date:
                self._next_data_track = curr + self.load_step
                self._prev_data_track = curr - self.load_step
            else:
                # File and date loads have to be treated differently
                # due to change in inclusive/exclusive range end
                # treatment. Loading by file is inclusive.
                self._next_data_track = curr + self.load_step + 1
                self._prev_data_track = curr - self.load_step - 1

            # Attach data to object
            if not self._empty(self._curr_data):
                # The data being added isn't empty, so copy the data values
                # and the meta data values
                self.data = self._curr_data.copy()
                self.meta = self._curr_meta.copy()
            else:
                # If a new default/empty Meta is added here then it creates
                # a bug by potentially overwriting existing, good meta data
                # with an empty Meta object. For example, this will happen if
                # a multi-day analysis ends on a day with no data.
                # Do not re-introduce this issue.
                self.data = self._null_data.copy()

            # Load by file or by date, as specified
            if self._load_by_date:
                # Multi-file days can extend past a single day, only want data
                # from a specific date if loading by day.  Set up times for
                # the possible data padding coming up.
                first_time = self.date
                first_pad = self.date - loop_pad
                last_time = self.date + self.load_step
                last_pad = self.date + self.load_step + loop_pad
                want_last_pad = False
            elif (not self._load_by_date) and (not self.multi_file_day):
                # Loading by file, can't be a multi_file-day flag situation
                first_time = self._index(self._curr_data)[0]
                first_pad = first_time - loop_pad
                last_time = self._index(self._curr_data)[-1]
                last_pad = last_time + loop_pad
                want_last_pad = True
            else:
                raise ValueError(" ".join(("Can't have multi_file_day and load",
                                           "by file.")))

            # Pad data based upon passed parameter
            if (not self._empty(self._prev_data)) & (not self.empty):
                stored_data = self.data  # .copy()
                temp_time = copy.deepcopy(self.index[0])

                # Pad data using access mechanisms that works for both pandas
                # and xarray
                self.data = self._prev_data.copy()

                # __getitem__ used below to get data from instrument object.
                # Details for handling pandas and xarray are different and
                # handled by __getitem__
                self.data = self[first_pad:temp_time]
                if not self.empty:
                    if self.index[-1] == temp_time:
                        self.data = self[:-1]
                    self.concat_data(stored_data, prepend=False)
                else:
                    self.data = stored_data

            if (not self._empty(self._next_data)) & (not self.empty):
                stored_data = self.data  # .copy()
                temp_time = copy.deepcopy(self.index[-1])

                # Pad data using access mechanisms that work foro both pandas
                # and xarray
                self.data = self._next_data.copy()
                self.data = self[temp_time:last_pad]
                if not self.empty:
                    if (self.index[0] == temp_time):
                        self.data = self[1:]
                    self.concat_data(stored_data, prepend=True)
                else:
                    self.data = stored_data

            self.data = self[first_pad:last_pad]

            # Want exclusive end slicing behavior from above
            if not self.empty:
                if (self.index[-1] == last_pad) & (not want_last_pad):
                    self.data = self[:-1]

        # If self.pad is False, load single day
        else:
            self.data, meta = self._load_data(date=self.date, fid=self._fid,
                                              inc=self.load_step,
                                              load_kwargs=kwargs)
            if not self.empty:
                self.meta = meta

                # If only some metadata included, define the remaining variables
                warn_default = False
                for var in self.variables:
                    if var not in self.meta:
                        default_warn = "".join(["Metadata set to defaults, as",
                                                " they were missing in the ",
                                                "Instrument"])
                        warn_default = True
                        self.meta[var] = {self.meta.labels.name: var,
                                          self.meta.labels.notes: default_warn}

                if warn_default:
                    warnings.warn(default_warn, stacklevel=2)

        # Check if load routine actually returns meta
        if self.meta.data.empty:
            self.meta[self.variables] = {self.meta.labels.name: self.variables}

        # If loading by file set the yr, doy, and date
        if not self._load_by_date:
            if self.pad is not None:
                temp = first_time
            else:
                temp = self.index[0]
            self.date = dt.datetime(temp.year, temp.month, temp.day)
            self.yr, self.doy = utils.time.getyrdoy(self.date)

        # Ensure data is unique and monotonic. Check occurs after all the data
        # padding loads, or individual load. Thus, it can potentially check
        # issues with padding or with raw data
        if not (self.index.is_monotonic_increasing and self.index.is_unique):
            message = ''
            if not self.index.is_unique:
                message = ' '.join((message, 'Loaded data is not unique.'))
            if not self.index.is_monotonic_increasing:
                message = ' '.join((message, 'Loaded data is not',
                                   'monotonically increasing. '))
            if self.strict_time_flag:
                raise ValueError(' '.join((message, 'To continue to use data,'
                                           'set inst.strict_time_flag=False',
                                           'before loading data')))
            else:
                warnings.warn(message, stacklevel=2)

        # Apply the instrument preprocess routine, if data present
        if not self.empty:
            # Does not require self as input, as it is a partial func
            self._preprocess_rtn(**self.kwargs['preprocess'])

        # Clean data, if data is present and cleaning requested
        if (not self.empty) & (self.clean_level != 'none'):
            self._clean_rtn(**self.kwargs['clean'])

        # Apply custom functions via the nanokernel in self.custom
        if not self.empty:
            self.custom_apply_all()

        # Remove the excess data padding, if any applied
        if (self.pad is not None) & (not self.empty) & (not verifyPad):
            self.data = self[first_time: last_time]
            if not self.empty:
                if (self.index[-1] == last_time) & (not want_last_pad):
                    self.data = self[:-1]

        # Transfer any extra attributes in meta to the Instrument object
        self.meta.transfer_attributes_to_instrument(self)
        self.meta.mutable = False
        sys.stdout.flush()
        return

    def remote_file_list(self, start=None, stop=None, **kwargs):
<<<<<<< HEAD
        """List remote files for chosen instrument.
=======
        """Retrieve a time-series of remote files for chosen instrument.
>>>>>>> 0b7120a6

        Parameters
        ----------
        start : dt.datetime or NoneType
            Starting time for file list. A None value will start with the first
            file found. (default=None)
        stop : dt.datetime or NoneType
            Ending time for the file list.  A None value will stop with the last
            file found. (default=None)
        **kwargs : dict
            Dictionary of keywords that may be options for specific instruments.
            The keyword arguments 'user' and 'password' are expected for remote
            databases requiring sign in or registration.

        Returns
        -------
        pds.Series
            pandas Series of filenames indexed by date and time

        Note
        ----
        Default behaviour is to return all files.  User may additionally
        specify a given year, year/month, or year/month/day combination to
        return a subset of available files.

        """

        # Add the function kwargs
        kwargs["start"] = start
        kwargs["stop"] = stop

        # Add the user-supplied kwargs
        rtn_key = 'list_remote_files'
        if rtn_key in self.kwargs.keys():
            for user_key in self.kwargs[rtn_key].keys():
                # Don't overwrite kwargs supplied directly to this routine
                if user_key not in kwargs.keys():
                    kwargs[user_key] = self.kwargs[rtn_key][user_key]

        # Return the function call
        return self._list_remote_files_rtn(self.tag, self.inst_id, **kwargs)

    def remote_date_range(self, start=None, stop=None, **kwargs):
<<<<<<< HEAD
        """Retrieve first and last date for remote data.
=======
        """Determine first and last available dates for remote data.
>>>>>>> 0b7120a6

        Parameters
        ----------
        start : dt.datetime or NoneType
            Starting time for file list. A None value will start with the first
            file found. (default=None)
        stop : dt.datetime or NoneType
            Ending time for the file list.  A None value will stop with the last
            file found. (default=None)
        **kwargs : dict
            Dictionary of keywords that may be options for specific instruments.
            The keyword arguments 'user' and 'password' are expected for remote
            databases requiring sign in or registration.

        Returns
        -------
        List
            First and last datetimes obtained from remote_file_list

        Note
        ----
        Default behaviour is to search all files.  User may additionally
        specify a given year, year/month, or year/month/day combination to
        return a subset of available files.

        """

        files = self.remote_file_list(start=start, stop=stop, **kwargs)
        return [files.index[0], files.index[-1]]

    def download_updated_files(self, **kwargs):
<<<<<<< HEAD
        """Download updated files by comparing remote list with local list.
=======
        """Download new files after comparing available remote and local files.
>>>>>>> 0b7120a6

        Parameters
        ----------
        **kwargs : dict
            Dictionary of keywords that may be options for specific instruments

        Note
        ----
        Data will be downloaded to pysat_data_dir/patform/name/tag

        If Instrument bounds are set to defaults they are updated
        after files are downloaded.

        """

        # get list of remote files
        remote_files = self.remote_file_list()
        if remote_files.empty:
            logger.warning(' '.join(('No remote files found. Unable to',
                                     'download latest data.')))
            return

        # Get current list of local files
        self.files.refresh()
        local_files = self.files.files

        # Compare local and remote files. First look for dates that are in
        # remote but not in local
        new_dates = []
        for date in remote_files.index:
            if date not in local_files:
                new_dates.append(date)

        # Now compare filenames between common dates as it may be a new version
        # or revision.  This will have a problem with filenames that are
        # faking daily data from monthly.
        for date in local_files.index:
            if date in remote_files.index:
                if remote_files[date] != local_files[date]:
                    new_dates.append(date)
        logger.info(' '.join(('Found {} files that'.format(len(new_dates)),
                              'are new or updated.')))

        # Download date for dates in new_dates (also includes new names)
        self.download(date_array=new_dates, **kwargs)

    def download(self, start=None, stop=None, date_array=None,
                 **kwargs):
        """Download data for given Instrument object from start to stop.

        .. deprecated:: 3.2.0
           `freq`, which sets the step size for downloads, will be removed in
            the 3.2.0+ release.

        Parameters
        ----------
        start : pandas.datetime or NoneType
            Start date to download data, or yesterday if None is provided.
            (default=None)
        stop : pandas.datetime or NoneType
            Stop date (inclusive) to download data, or tomorrow if None is
            provided (default=None)
        date_array : list-like or NoneType
            Sequence of dates to download date for. Takes precedence over
            start and stop inputs (default=None)
        **kwargs : dict
            Dictionary of keywords that may be options for specific instruments.
            The keyword arguments 'user' and 'password' are expected for remote
            databases requiring sign in or registration. 'freq' temporarily
            ingested through this input option.

        Note
        ----
        Data will be downloaded to pysat_data_dir/patform/name/tag

        If Instrument bounds are set to defaults they are updated
        after files are downloaded.

        See Also
        --------
        pandas.DatetimeIndex

        """
        # Test for deprecated kwargs
        if 'freq' in kwargs.keys():
            warnings.warn("".join(["`pysat.Instrument.download` kwarg `freq` ",
                                   "has been deprecated and will be removed ",
                                   "in pysat 3.2.0+. Use `date_array` for ",
                                   "non-daily frequencies instead."]),
                          DeprecationWarning, stacklevel=2)
            freq = kwargs['freq']
            del kwargs['freq']
        else:
            freq = 'D'

        # Make sure directories are there, otherwise create them
        try:
            os.makedirs(self.files.data_path)
        except OSError as err:
            if err.errno != errno.EEXIST:
                # Ok if directories already exist, otherwise exit with an
                # error that includes the message from original error.
                msg = ''.join(('There was a problem creating the path: ',
                               self.files.data_path,
                               ', to store downloaded data for ', self.platform,
                               self.name, '. ', err.message))
                raise ValueError(msg)

        if start is None and stop is None and date_array is None:
            # Defaults for downloads are set here rather than in the method
            # signature since method defaults are only set once! If an
            # Instrument object persists longer than a day then the download
            # defaults would no longer be correct. Dates are always correct in
            # this setup.
            logger.info(''.join(['Downloading the most recent data by ',
                                 'default (yesterday through tomorrow).']))
            start = self.yesterday()
            stop = self.tomorrow()
        elif stop is None and date_array is None:
            stop = start + dt.timedelta(days=1)

        logger.info('Downloading data to: {}'.format(self.files.data_path))

        if date_array is None:
            # Create range of dates for downloading data.  Make sure dates are
            # whole days
            start = utils.time.filter_datetime_input(start)
            stop = utils.time.filter_datetime_input(stop)
            date_array = utils.time.create_date_range(start, stop, freq=freq)

        # Add necessary kwargs to the optional kwargs
        kwargs['tag'] = self.tag
        kwargs['inst_id'] = self.inst_id
        kwargs['data_path'] = self.files.data_path
        for kwarg in self.kwargs['download']:
            if kwarg not in kwargs:
                kwargs[kwarg] = self.kwargs['download'][kwarg]

        # Download the data, if enough data is requested
        if len(date_array) > 0:
            self._download_rtn(date_array, **kwargs)

            # Get the current file date range
            first_date = self.files.start_date
            last_date = self.files.stop_date

            logger.info('Updating pysat file list')
            self.files.refresh()

            # If instrument object has default bounds, update them
            if len(self.bounds[0]) == 1:
                # Get current bounds
                curr_bound = self.bounds
                if self._iter_type == 'date':
                    if(curr_bound[0][0] == first_date
                       and curr_bound[1][0] == last_date):
                        logger.info('Updating instrument object bounds by date')
                        self.bounds = (self.files.start_date,
                                       self.files.stop_date, curr_bound[2],
                                       curr_bound[3])
                if self._iter_type == 'file':
                    # Account for the fact the file datetimes may not land
                    # exactly at start or end of a day.
                    dsel1 = slice(first_date, first_date
                                  + dt.timedelta(hours=23, minutes=59,
                                                 seconds=59))
                    dsel2 = slice(last_date, last_date
                                  + dt.timedelta(hours=23, minutes=59,
                                                 seconds=59))
                    if(curr_bound[0][0] == self.files[dsel1][0]
                       and curr_bound[1][0] == self.files[dsel2][-1]):
                        logger.info('Updating instrument object bounds by file')
                        dsel1 = slice(self.files.start_date,
                                      self.files.start_date
                                      + dt.timedelta(hours=23, minutes=59,
                                                     seconds=59))
                        dsel2 = slice(self.files.stop_date, self.files.stop_date
                                      + dt.timedelta(hours=23, minutes=59,
                                                     seconds=59))
                        self.bounds = (self.files[dsel1][0],
                                       self.files[dsel2][-1],
                                       curr_bound[2], curr_bound[3])
        else:
            logger.warning(''.join(['Requested download over an empty date ',
                                    'range: {:} to {:}'.format(start, stop)]))

        return

    def to_netcdf4(self, fname=None, base_instrument=None, epoch_name='Epoch',
                   zlib=False, complevel=4, shuffle=True,
                   preserve_meta_case=False, export_nan=None,
                   unlimited_time=True):
        """Store loaded data into a netCDF4 file.

        Parameters
        ----------
        fname : str
            Full path to save instrument object to
        base_instrument : pysat.Instrument
            Class used as a comparison, only attributes that are present with
            self and not on base_instrument are written to netCDF
        epoch_name : str
            Label in file for datetime index of Instrument object
        zlib : bool
            Flag for engaging zlib compression (True - compression on)
        complevel : int
            An integer flag between 1 and 9 describing the level of compression
            desired. Ignored if zlib=False. (default=4)
        shuffle : bool
            The HDF5 shuffle filter will be applied before compressing the data.
            This significantly improves compression. Ignored if zlib=False.
            (default=True)
        preserve_meta_case : bool
            Flag specifying the case of the meta data variable strings. If True,
            then the variable strings within the MetaData object (which
            preserves case) are used to name variables in the written netCDF
            file. If False, then the variable strings used to access data from
            the pysat.Instrument object are used instead. (default=False)
        export_nan : list or NoneType
             By default, the metadata variables where a value of NaN is allowed
             and written to the netCDF4 file is maintained by the Meta object
             attached to the pysat.Instrument object. A list supplied here
             will override the settings provided by Meta, and all parameters
             included will be written to the file. If not listed
             and a value is NaN then that attribute simply won't be included in
             the netCDF4 file. (default=None)
        unlimited_time : bool
             Flag specifying whether or not the epoch/time dimension should be
             unlimited; it is when the flag is True. (default=True)

        Note
        ----
        Stores 1-D data along dimension 'epoch' - the date time index.

        Stores higher order data (e.g. dataframes within series) separately

         - The name of the main variable column is used to prepend subvariable
           names within netCDF, var_subvar_sub
         - A netCDF4 dimension is created for each main variable column
           with higher order data; first dimension Epoch
         - The index organizing the data stored as a dimension variable
         - from_netcdf4 uses the variable dimensions to reconstruct data
           structure

        All attributes attached to instrument meta are written to netCDF attrs
        with the exception of 'Date_End', 'Date_Start', 'File', 'File_Date',
        'Generation_Date', and 'Logical_File_ID'. These are defined within
        to_netCDF at the time the file is written, as per the adopted standard,
        SPDF ISTP/IACG Modified for NetCDF. Atrributes 'Conventions' and
        'Text_Supplement' are given default values if not present.

        """

        # Check export nans first
        if export_nan is None:
            export_nan = self.meta._export_nan

        # Base_instrument used to define the standard attributes attached
        # to the instrument object. Any additional attributes added
        # to the main input Instrument will be written to the netCDF4
        base_instrument = Instrument() if base_instrument is None \
            else base_instrument

        # Begin processing metadata for writing to the file. Look to see if
        # user supplied a list of export keys corresponding to internally
        # tracked metadata within pysat
        export_meta = self.generic_meta_translator(self.meta)
        if self._meta_translation_table is None:
            # Didn't find a translation table, using the strings
            # attached to the supplied pysat.Instrument object
            export_name_labels = [self.meta.labels.name]
            export_units_labels = [self.meta.labels.units]
            export_desc_labels = [self.meta.labels.desc]
            export_notes_labels = [self.meta.labels.notes]
        else:
            # User supplied labels in translation table
            export_name_labels = self._meta_translation_table['name']
            export_units_labels = self._meta_translation_table['units']
            export_desc_labels = self._meta_translation_table['desc']
            export_notes_labels = self._meta_translation_table['notes']
            logger.info(' '.join(('Using Metadata Translation Table:',
                                  str(self._meta_translation_table))))

        # Apply instrument specific post-processing to the export_meta
        if hasattr(self._export_meta_post_processing, '__call__'):
            export_meta = self._export_meta_post_processing(export_meta)

        # Check if there are multiple variables with same characters
        # but with different case
        lower_variables = [var.lower() for var in self.variables]
        unique_lower_variables = np.unique(lower_variables)
        if len(unique_lower_variables) != len(lower_variables):
            raise ValueError(' '.join(('There are multiple variables with the',
                                       'same name but different case which',
                                       'results in a loss of metadata. Please',
                                       'make the names unique.')))

        # General process for writing data:
        # 1) take care of the EPOCH information,
        # 2) iterate over the variable colums in Instrument.data and check
        #    the type of data,
        #    - if 1D column:
        #      A) do simple write (type is not an object)
        #      B) if it is an object, then check if writing strings
        #      C) if not strings, write object
        #    - if column is a Series of Frames, write as 2D variables
        # 3) metadata must be filtered before writing to netCDF4, since
        #    string variables can't have a fill value
        with netCDF4.Dataset(fname, mode='w', format='NETCDF4') as out_data:
            # Specify the number of items, to reduce function calls
            num = len(self.index)

            # write out the datetime index
            if unlimited_time:
                out_data.createDimension(epoch_name, None)
            else:
                out_data.createDimension(epoch_name, num)
            cdfkey = out_data.createVariable(epoch_name, 'i8',
                                             dimensions=(epoch_name),
                                             zlib=zlib,
                                             complevel=complevel,
                                             shuffle=shuffle)

            # grab existing metadata for Epoch or create suitable info
            if epoch_name in self.meta:
                new_dict = export_meta[self.meta.var_case_name(epoch_name)]
            else:
                # create empty shell
                new_dict = {}

            # update required and basic information if not present
            for export_name_label in export_name_labels:
                if export_name_label not in new_dict:
                    new_dict[export_name_label] = epoch_name

            for export_units_label in export_units_labels:
                if export_units_label not in new_dict:
                    new_dict[export_units_label] = \
                        'Milliseconds since 1970-1-1 00:00:00'

            for export_desc_label in export_desc_labels:
                if export_desc_label not in new_dict:
                    new_dict[export_desc_label] = \
                        'Milliseconds since 1970-1-1 00:00:00'

            for export_notes_label in export_notes_labels:
                if export_notes_label not in new_dict:
                    new_dict[export_notes_label] = ''

            new_dict['calendar'] = 'standard'
            new_dict['Format'] = 'i8'
            new_dict['Var_Type'] = 'data'
            if self.index.is_monotonic_increasing:
                new_dict['MonoTon'] = 'increase'
            elif self.index.is_monotonic_decreasing:
                new_dict['MonoTon'] = 'decrease'
            new_dict['Time_Base'] = 'Milliseconds since 1970-1-1 00:00:00'
            new_dict['Time_Scale'] = 'UTC'
            new_dict = self._filter_netcdf4_metadata(new_dict, np.int64,
                                                     export_nan=export_nan)
            # attach metadata
            cdfkey.setncatts(new_dict)

            # Attach the time index to the data
            cdfkey[:] = (self.index.values.astype(np.int64)
                         * 1.E-6).astype(np.int64)

            # iterate over all of the columns in the Instrument dataframe
            # check what kind of data we are dealing with, then store
            for key in self.variables:
                # get information on type data we are dealing with
                # data is data in proer type( multiformat support)
                # coltype is the direct type, np.int64
                # and datetime_flag lets you know if the data is full of time
                # information
                if preserve_meta_case:
                    # use the variable case stored in the MetaData object
                    case_key = self.meta.var_case_name(key)
                else:
                    # use variable names used by user when working with data
                    case_key = key

                data, coltype, datetime_flag = self._get_data_info(self[key])

                # operate on data based upon type
                if self[key].dtype != np.dtype('O'):
                    # not an object, normal basic 1D data
                    cdfkey = out_data.createVariable(case_key,
                                                     coltype,
                                                     dimensions=(epoch_name),
                                                     zlib=zlib,
                                                     complevel=complevel,
                                                     shuffle=shuffle)

                    # attach any meta data, after filtering for standards
                    try:
                        # attach dimension metadata
                        new_dict = export_meta[case_key]
                        new_dict['Depend_0'] = epoch_name
                        new_dict['Display_Type'] = 'Time Series'
                        new_dict['Format'] = self._get_var_type_code(coltype)
                        new_dict['Var_Type'] = 'data'
                        new_dict = self._filter_netcdf4_metadata(
                            new_dict, coltype, export_nan=export_nan)
                        cdfkey.setncatts(new_dict)
                    except KeyError as err:
                        logger.info(' '.join((str(err), '\n',
                                              ' '.join(('Unable to find'
                                                        'MetaData for',
                                                        key)))))
                    # assign data
                    if datetime_flag:
                        # datetime is in nanoseconds, storing milliseconds
                        cdfkey[:] = (data.values.astype(coltype)
                                     * 1.0E-6).astype(coltype)
                    else:
                        # not datetime data, just store as is
                        cdfkey[:] = data.values.astype(coltype)

                # back to main check on type of data to write
                else:
                    # It is a Series of objects.  First, figure out what the
                    # individual object typess are.  Then, act as needed.

                    # Use info in coltype to get real datatype of object
                    if (coltype == str):
                        cdfkey = out_data.createVariable(case_key,
                                                         coltype,
                                                         dimensions=epoch_name,
                                                         zlib=zlib,
                                                         complevel=complevel,
                                                         shuffle=shuffle)
                        # Attach any meta data
                        try:
                            # Attach dimension metadata
                            new_dict = export_meta[case_key]
                            new_dict['Depend_0'] = epoch_name
                            new_dict['Display_Type'] = 'Time Series'
                            new_dict['Format'] = self._get_var_type_code(
                                coltype)
                            new_dict['Var_Type'] = 'data'

                            # No FillValue or FillVal allowed for strings
                            new_dict = self._filter_netcdf4_metadata(
                                new_dict, coltype, remove=True,
                                export_nan=export_nan)

                            # Really attach metadata now
                            cdfkey.setncatts(new_dict)
                        except KeyError:
                            logger.info(' '.join(('Unable to find MetaData for',
                                                  key)))

                        # Time to actually write the data now
                        cdfkey[:] = data.values

                    # Still dealing with an object, not just a Series of
                    # strings.  Maps to `if` check on coltypes, being
                    # string-based.
                    else:
                        # Presuming a series with a dataframe or series in each
                        # location start by collecting some basic info on
                        # dimensions sizes, names, then create corresponding
                        # netCDF4 dimensions total dimensions stored for object
                        # are epoch plus ones created below
                        dims = np.shape(self[key].iloc[0])
                        obj_dim_names = []
                        if len(dims) == 1:
                            # generally working with higher dimensional data
                            # pad dimensions so that the rest of the code works
                            # for either a Series or a Frame
                            dims = (dims[0], 0)
                        for i, dim in enumerate(dims[:-1]):
                            # don't need to go over last dimension value,
                            # it covers number of columns (if a frame)
                            obj_dim_names.append(case_key)
                            out_data.createDimension(obj_dim_names[-1], dim)

                        # create simple tuple with information needed to create
                        # the right dimensions for variables that will
                        # be written to file
                        var_dim = tuple([epoch_name] + obj_dim_names)

                        # We need to do different things if a series or
                        # dataframe stored
                        try:
                            # start by assuming it is a dataframe
                            # get list of subvariables
                            iterable = self[key].iloc[0].columns

                            # store our newfound knowledge, we are dealing with
                            # a series of DataFrames
                            is_frame = True
                        except AttributeError:
                            # turns out data is Series of Series
                            # which doesn't have columns
                            iterable = [self[key].iloc[0].name]
                            is_frame = False

                        # find location within main variable that actually
                        # has subvariable data (not just empty frame/series)
                        # so we can determine what the real underlying data
                        # types are
                        good_data_loc = 0
                        for jjj in np.arange(len(self.data)):
                            if len(self.data[key].iloc[0]) > 0:
                                data_loc = jjj
                                break

                        # found a place with data, if there is one
                        # now iterate over the subvariables, get data info
                        # create netCDF4 variables and store the data
                        # stored name is variable_subvariable
                        for col in iterable:
                            if is_frame:
                                # we are working with a dataframe so
                                # multiple subvariables stored under a single
                                # main variable heading
                                idx = self[key].iloc[good_data_loc][col]
                                data, coltype, _ = self._get_data_info(idx)
                                cdfkey = out_data.createVariable(
                                    '_'.join((case_key, col)), coltype,
                                    dimensions=var_dim, zlib=zlib,
                                    complevel=complevel, shuffle=shuffle)

                                # attach any meta data
                                try:
                                    new_dict = export_meta['_'.join((case_key,
                                                                     col))]
                                    new_dict['Depend_0'] = epoch_name
                                    new_dict['Depend_1'] = obj_dim_names[-1]
                                    new_dict['Display_Type'] = 'Spectrogram'
                                    new_dict['Format'] = \
                                        self._get_var_type_code(coltype)
                                    new_dict['Var_Type'] = 'data'
                                    new_dict = self._filter_netcdf4_metadata(
                                        new_dict, coltype,
                                        export_nan=export_nan)
                                    cdfkey.setncatts(new_dict)
                                except KeyError as err:
                                    logger.info(' '.join((str(err), '\n',
                                                          'Unable to find',
                                                          'MetaData for',
                                                          ', '.join((key,
                                                                     col)))))

                                # Attach data.  It may be slow to repeatedly
                                # call the store method as well astype method
                                # below collect data into a numpy array, then
                                # write the full array in one go
                                temp_cdf_data = np.zeros(
                                    (num, dims[0])).astype(coltype)
                                for i in range(num):
                                    temp_cdf_data[i, :] = \
                                        self[key].iloc[i][col].values

                                # Write data
                                cdfkey[:, :] = temp_cdf_data.astype(coltype)

                            else:
                                # We are dealing with a Series.  Get
                                # information from within the series
                                idx = self[key].iloc[good_data_loc]
                                data, coltype, _ = self._get_data_info(idx)
                                cdfkey = out_data.createVariable(
                                    case_key + '_data', coltype,
                                    dimensions=var_dim, zlib=zlib,
                                    complevel=complevel, shuffle=shuffle)

                                # Attach any meta data
                                try:
                                    new_dict = export_meta[case_key]
                                    new_dict['Depend_0'] = epoch_name
                                    new_dict['Depend_1'] = obj_dim_names[-1]
                                    new_dict['Display_Type'] = 'Spectrogram'
                                    new_dict['Format'] = \
                                        self._get_var_type_code(coltype)
                                    new_dict['Var_Type'] = 'data'
                                    new_dict = self._filter_netcdf4_metadata(
                                        new_dict, coltype,
                                        export_nan=export_nan)

                                    # Really attach metadata now
                                    cdfkey.setncatts(new_dict)
                                except KeyError as err:
                                    logger.info(' '.join((str(err), '\n',
                                                          'Unable to find ',
                                                          'MetaData for,',
                                                          key)))
                                # attach data
                                temp_cdf_data = np.zeros(
                                    (num, dims[0])).astype(coltype)
                                for i in range(num):
                                    temp_cdf_data[i, :] = self[i, key].values
                                # write data
                                cdfkey[:, :] = temp_cdf_data.astype(coltype)

                        # We are done storing the actual data for the given
                        # higher order variable. Now we need to store the index
                        # for all of that fancy data.

                        # Get index information
                        idx = good_data_loc
                        data, coltype, datetime_flag = self._get_data_info(
                            self[key].iloc[idx].index)

                        # Create dimension variable for to store index in
                        # netCDF4
                        cdfkey = out_data.createVariable(case_key, coltype,
                                                         dimensions=var_dim,
                                                         zlib=zlib,
                                                         complevel=complevel,
                                                         shuffle=shuffle)

                        # Work with metadata
                        new_dict = export_meta[case_key]
                        new_dict['Depend_0'] = epoch_name
                        new_dict['Depend_1'] = obj_dim_names[-1]
                        new_dict['Display_Type'] = 'Time Series'
                        new_dict['Format'] = self._get_var_type_code(coltype)
                        new_dict['Var_Type'] = 'data'

                        if datetime_flag:
                            for export_name_label in export_name_labels:
                                new_dict[export_name_label] = epoch_name
                            for export_units_label in export_units_labels:
                                new_dict[export_units_label] = \
                                    'Milliseconds since 1970-1-1 00:00:00'
                            new_dict = self._filter_netcdf4_metadata(
                                new_dict, coltype, export_nan=export_nan)

                            # Set metadata dict
                            cdfkey.setncatts(new_dict)

                            # Set data
                            temp_cdf_data = np.zeros((num,
                                                      dims[0])).astype(coltype)
                            for i in range(num):
                                temp_cdf_data[i, :] = self[i, key].index.values
                            cdfkey[:, :] = (temp_cdf_data.astype(coltype)
                                            * 1.E-6).astype(coltype)

                        else:
                            if self[key].iloc[data_loc].index.name is not None:
                                for export_name_label in export_name_labels:
                                    new_dict[export_name_label] = \
                                        self[key].iloc[data_loc].index.name
                            else:
                                for export_name_label in export_name_labels:
                                    new_dict[export_name_label] = key
                            new_dict = self._filter_netcdf4_metadata(
                                new_dict, coltype, export_nan=export_nan)

                            # Assign metadata dict
                            cdfkey.setncatts(new_dict)

                            # Set data
                            temp_cdf_data = np.zeros(
                                (num, dims[0])).astype(coltype)
                            for i in range(num):
                                temp_cdf_data[i, :] = \
                                    self[key].iloc[i].index.astype(str)
                            cdfkey[:, :] = temp_cdf_data.astype(coltype)

            # Store any non standard attributes. Compare this Instrument's
            # attributes to base object
            base_attrb = dir(base_instrument)
            this_attrb = dir(self)

            # Filter out any 'private' attributes (those that start with a '_')
            adict = {}
            for key in this_attrb:
                if key not in base_attrb:
                    if key[0] != '_':
                        adict[key] = self.__getattribute__(key)

            # Add additional metadata to conform to standards
            adict['pysat_version'] = pysat.__version__
            if 'Conventions' not in adict:
                adict['Conventions'] = 'SPDF ISTP/IACG Modified for NetCDF'
            if 'Text_Supplement' not in adict:
                adict['Text_Supplement'] = ''

            # Remove any attributes with the names below.
            # pysat is responible for including them in the file.
            items = ['Date_End', 'Date_Start', 'File', 'File_Date',
                     'Generation_Date', 'Logical_File_ID']
            for item in items:
                if item in adict:
                    _ = adict.pop(item)

            adict['Date_End'] = dt.datetime.strftime(
                self.index[-1], '%a, %d %b %Y,  %Y-%m-%dT%H:%M:%S.%f')
            adict['Date_End'] = adict['Date_End'][:-3] + ' UTC'

            adict['Date_Start'] = dt.datetime.strftime(
                self.index[0], '%a, %d %b %Y,  %Y-%m-%dT%H:%M:%S.%f')
            adict['Date_Start'] = adict['Date_Start'][:-3] + ' UTC'
            adict['File'] = os.path.split(fname)
            adict['File_Date'] = self.index[-1].strftime(
                '%a, %d %b %Y,  %Y-%m-%dT%H:%M:%S.%f')
            adict['File_Date'] = adict['File_Date'][:-3] + ' UTC'
            adict['Generation_Date'] = dt.datetime.utcnow().strftime('%Y%m%d')
            adict['Logical_File_ID'] = os.path.split(fname)[-1].split('.')[:-1]

            # check for binary types, convert when found
            for key in adict.keys():
                if adict[key] is None:
                    adict[key] = ''
                elif isinstance(adict[key], bool):
                    adict[key] = int(adict[key])

            # attach attributes
            out_data.setncatts(adict)
        return


# ----------------------------------------------------------------------------
#   Utilities and variables supporting the Instrument Object

# Hidden variable to store pysat reserved keywords. Defined here, since these
# values are used by both the Instrument class and a function defined below.
# In release 3.2.0+ `freq` will be removed.
_reserved_keywords = ['fnames', 'inst_id', 'tag', 'date_array',
                      'data_path', 'format_str', 'supported_tags',
                      'start', 'stop', 'freq']


def _kwargs_keys_to_func_name(kwargs_key):
    """Convert from self.kwargs key name to the function/method name.

    Parameters
    ----------
    kwargs_key : str
        Key from self.kwargs dictionary

    Returns
    -------
    func_name : str
        Name of method or function associated with the input key

    """

    func_name = '_{:s}_rtn'.format(kwargs_key)
    return func_name


def _get_supported_keywords(local_func):
<<<<<<< HEAD
    """Retrieve a dict of supported keywords.
=======
    """Get a dict of supported keywords.
>>>>>>> 0b7120a6

    Parameters
    ----------
    local_func : function, method, or functools.partial
        Method used to load data within pysat

    Returns
    -------
    out_dict : dict
        dict of supported keywords and default values

    Note
    ----
    If the input is a partial function then the list of keywords returned only
    includes keywords that have not already been set as part of the
    functools.partial instantiation.

    """
    global _reserved_keywords

    # Account for keywords that are treated by Instrument as args
    pre_kws = _reserved_keywords.copy()

    # Check if this is a partial function
    if isinstance(local_func, functools.partial):
        # get keyword arguments already applied to function
        existing_kws = local_func.keywords

        # pull out python function portion
        local_func = local_func.func
    else:
        existing_kws = {}

    # account for keywords already set since input was a partial function
    pre_kws.extend(existing_kws.keys())

    # Get the lists of arguments and defaults
    # The args and kwargs are both in the args list, and args are placed first
    #
    # modified from code on
    # https://stackoverflow.com/questions/196960/
    # can-you-list-the-keyword-arguments-a-function-receives
    sig = inspect.getfullargspec(local_func)
    func_args = list(sig.args)

    # Recast the function defaults as a list instead of NoneType or tuple.
    # inspect returns func_defaults=None when there are no defaults
    if sig.defaults is None:
        func_defaults = []
    else:
        func_defaults = [dval for dval in sig.defaults]

    # Remove arguments from the start of the func_args list
    while len(func_args) > len(func_defaults):
        func_args.pop(0)

    # Remove pre-existing keywords from output. Start by identifying locations
    pop_list = [i for i, arg in enumerate(func_args) if arg in pre_kws]

    # Remove pre-selected by cycling backwards through the list of indices
    for i in pop_list[::-1]:
        func_args.pop(i)
        func_defaults.pop(i)

    # Create the output dict
    out_dict = {akey: func_defaults[i] for i, akey in enumerate(func_args)}

    return out_dict


def _pass_func(*args, **kwargs):
<<<<<<< HEAD
    """Pass through for updatable Instrument methods (default function)."""

=======
    """Empty, default function for updateable Instrument methods."""
>>>>>>> 0b7120a6
    pass


def _check_load_arguments_none(args, raise_error=False):
    """Ensure all arguments are None.

    Parameters
    ----------
    args : iterable object
        Variables that are to checked to ensure None
    raise_error : bool
        A flag that if True, will raise a ValueError if any one value in `args`
        is not None (default=False)

    Returns
    -------
    all_none : bool
        Flag that is True if all `args` values are None and False otherwise

    Raises
    ------
    ValueError
        If any one value in `args` is not None and `raise_error` is True

    Note
    ----
    Used to support .load method checks that arguments that should be
    None are None, while also keeping the .load method readable.


    """

    all_none = True
    for arg in args:
        if arg is not None:
            all_none = False
            if raise_error:
                estr = ''.join(('An inconsistent set of inputs have been ',
                                'supplied as input. Please double-check that ',
                                'only date, filename, or year/day of year ',
                                'combinations are provided.'))
                raise ValueError(estr)

    return all_none<|MERGE_RESOLUTION|>--- conflicted
+++ resolved
@@ -607,11 +607,7 @@
         return out_str
 
     def __str__(self):
-<<<<<<< HEAD
-        """Print the basic Instrument properties with more info."""
-=======
         """Descriptively print the basic Instrument properties."""
->>>>>>> 0b7120a6
 
         # Get the basic Instrument properties
         output_str = 'pysat Instrument object\n'
@@ -685,11 +681,7 @@
 
         Note
         ----
-<<<<<<< HEAD
         `inst['name']` is equivalent to `inst.data.name`
-=======
-        inst['name'] is inst.data.name.
->>>>>>> 0b7120a6
 
         See pandas or xarray .loc and .iloc documentation for more details
 
@@ -1005,11 +997,7 @@
         return
 
     def __iter__(self):
-<<<<<<< HEAD
-        """Iterate instrument object by loading subsequent days or files.
-=======
         """Load data for subsequent days or files.
->>>>>>> 0b7120a6
 
         Note
         ----
@@ -1074,11 +1062,7 @@
     # Define all hidden methods
 
     def _empty(self, data=None):
-<<<<<<< HEAD
-        """Boolean flag reflecting lack of data.
-=======
         """Determine whether or not data has been loaded.
->>>>>>> 0b7120a6
 
         Parameters
         ----------
@@ -1105,11 +1089,7 @@
                 return True
 
     def _index(self, data=None):
-<<<<<<< HEAD
-        """Time index of loaded data.
-=======
         """Retrieve the time index for the loaded data.
->>>>>>> 0b7120a6
 
         Parameters
         ----------
@@ -1136,12 +1116,7 @@
                 return pds.Index([])
 
     def _pass_method(*args, **kwargs):
-<<<<<<< HEAD
-        """Pass through for updatable Instrument methods (default method)."""
-
-=======
         """Empty default method for updatable Instrument methods."""
->>>>>>> 0b7120a6
         pass
 
     def _assign_attrs(self, by_name=False):
@@ -1568,11 +1543,7 @@
                 raise TypeError('Unknown Variable Type' + str(coltype))
 
     def _get_data_info(self, data):
-<<<<<<< HEAD
-        """Determine data type and other options.
-=======
         """Support file writing by determining data type and other options.
->>>>>>> 0b7120a6
 
         Parameters
         ----------
@@ -1967,20 +1938,12 @@
 
     @property
     def index(self):
-<<<<<<< HEAD
-        """Return time index of loaded data."""
-=======
         """Time index of the loaded data."""
->>>>>>> 0b7120a6
         return self._index()
 
     @property
     def variables(self):
-<<<<<<< HEAD
-        """Return list of variables within loaded data."""
-=======
         """List of variables for the loaded data."""
->>>>>>> 0b7120a6
 
         if self.pandas_format:
             return self.data.columns
@@ -2036,11 +1999,7 @@
         return inst_copy
 
     def concat_data(self, new_data, prepend=False, **kwargs):
-<<<<<<< HEAD
-        """Concat new_data to self.data for xarray or pandas as needed.
-=======
         """Concatonate data to self.data for xarray or pandas as needed.
->>>>>>> 0b7120a6
 
         Parameters
         ----------
@@ -2189,11 +2148,7 @@
         return
 
     def today(self):
-<<<<<<< HEAD
-        """Retrieve today's date (UTC), with no hour, minute, second, etc.
-=======
         """Get today's date (UTC), with no hour, minute, second, etc.
->>>>>>> 0b7120a6
 
         Returns
         -------
@@ -2204,11 +2159,7 @@
         return utils.time.today()
 
     def tomorrow(self):
-<<<<<<< HEAD
-        """Retrieve tomorrow's date (UTC), with no hour, minute, second, etc.
-=======
         """Get tomorrow's date (UTC), with no hour, minute, second, etc.
->>>>>>> 0b7120a6
 
         Returns
         -------
@@ -2220,11 +2171,7 @@
         return self.today() + dt.timedelta(days=1)
 
     def yesterday(self):
-<<<<<<< HEAD
-        """Retrieve yesterday's date (UTC), with no hour, minute, second, etc.
-=======
         """Get yesterday's date (UTC), with no hour, minute, second, etc.
->>>>>>> 0b7120a6
 
         Returns
         -------
@@ -2577,11 +2524,7 @@
         return
 
     def generic_meta_translator(self, input_meta):
-<<<<<<< HEAD
-        """Translate the metadata contained in an object into a dictionary.
-=======
         """Convert the metadata contained in an object into a dictionary.
->>>>>>> 0b7120a6
 
         Parameters
         ----------
@@ -3088,11 +3031,7 @@
         return
 
     def remote_file_list(self, start=None, stop=None, **kwargs):
-<<<<<<< HEAD
-        """List remote files for chosen instrument.
-=======
         """Retrieve a time-series of remote files for chosen instrument.
->>>>>>> 0b7120a6
 
         Parameters
         ----------
@@ -3136,11 +3075,7 @@
         return self._list_remote_files_rtn(self.tag, self.inst_id, **kwargs)
 
     def remote_date_range(self, start=None, stop=None, **kwargs):
-<<<<<<< HEAD
-        """Retrieve first and last date for remote data.
-=======
         """Determine first and last available dates for remote data.
->>>>>>> 0b7120a6
 
         Parameters
         ----------
@@ -3172,11 +3107,7 @@
         return [files.index[0], files.index[-1]]
 
     def download_updated_files(self, **kwargs):
-<<<<<<< HEAD
-        """Download updated files by comparing remote list with local list.
-=======
         """Download new files after comparing available remote and local files.
->>>>>>> 0b7120a6
 
         Parameters
         ----------
@@ -3925,11 +3856,7 @@
 
 
 def _get_supported_keywords(local_func):
-<<<<<<< HEAD
-    """Retrieve a dict of supported keywords.
-=======
     """Get a dict of supported keywords.
->>>>>>> 0b7120a6
 
     Parameters
     ----------
@@ -4001,12 +3928,7 @@
 
 
 def _pass_func(*args, **kwargs):
-<<<<<<< HEAD
-    """Pass through for updatable Instrument methods (default function)."""
-
-=======
     """Empty, default function for updateable Instrument methods."""
->>>>>>> 0b7120a6
     pass
 
 
