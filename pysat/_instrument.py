# -*- coding: utf-8 -*-
import copy
import datetime as dt
import errno
import functools
import importlib
import inspect
import os
import sys
import types
import warnings

import netCDF4
import numpy as np
import pandas as pds
import xarray as xr

import pysat
from pysat import utils
from pysat import user_modules
from pysat import logger


# main class for users
class Instrument(object):
    """Download, load, manage, modify and analyze science data.

    Parameters
    ----------
    platform : string
        name of platform/satellite.
    name : string
        name of instrument.
    tag : string, optional
        identifies particular subset of instrument data.
    inst_id : string, optional
        identity within constellation
    clean_level : {'clean','dusty','dirty','none'}, optional
        level of data quality
    pad : pandas.DateOffset, or dictionary, optional
        Length of time to pad the begining and end of loaded data for
        time-series processing. Extra data is removed after applying all
        custom functions. Dictionary, if supplied, is simply passed to
        pandas DateOffset.
    orbit_info : dict
        Orbit information, {'index':index, 'kind':kind, 'period':period}.
        See pysat.Orbits for more information.
    inst_module : module
        Provide instrument module directly, takes precedence over platform/name
        (default=None)
    update_files : boolean
        If True, immediately query filesystem for instrument files and store.
        Otherwise, assume nothing has changed from the last time files were
        loaded (default=False)
    temporary_file_list : boolean
        If true, the list of Instrument files will not be written to disk.
        Prevents a race condition when running multiple pysat processes.
        (default=False)
    strict_time_flag : boolean
        If true, pysat will check data to ensure times are unique and
        monotonically increasing. (default=True)
    multi_file_day : boolean or NoneType
        Set to True if Instrument data files for a day are spread across
        multiple files and data for day n could be found in a file
        with a timestamp of day n-1 or n+1.  (default=None)
    manual_org : bool
        if True, then pysat will look directly in pysat data directory
        for data files and will not use default /platform/name/tag
    directory_format : str
        directory naming structure in string format. Variables such as
        platform, name, and tag will be filled in as needed using python
        string formatting. The default directory structure would be
        expressed as '{platform}/{name}/{tag}'
    file_format : str or NoneType
        File naming structure in string format.  Variables such as year,
        month, and inst_id will be filled in as needed using python string
        formatting.  The default file format structure is supplied in the
        instrument list_files routine. (default=None)
    ignore_empty_files : boolean
        if True, the list of files found will be checked to
        ensure the filesizes are greater than zero. Empty files are
<<<<<<< HEAD
        removed from the stored list of files.
    units_label : str
        String used to label units in storage. Defaults to 'units'.
    name_label : str
        String used to label long_name in storage. Defaults to 'name'.
    notes_label : str
       label to use for notes in storage. Defaults to 'notes'
    desc_label : str
       label to use for variable descriptions in storage. Defaults to 'desc'
    plot_label : str
       label to use to label variables in plots. Defaults to 'label'
    axis_label : str
        label to use for axis on a plot. Defaults to 'axis'
    scale_label : str
       label to use for plot scaling type in storage. Defaults to 'scale'
    min_label : str
       label to use for typical variable value min limit in storage.
       Defaults to 'value_min'
    max_label : str
       label to use for typical variable value max limit in storage.
       Defaults to 'value_max'
    fill_label : str
        label to use for fill values. Defaults to 'fill' but some
        implementations will use 'FillVal'
    custom : list or None
        List of dictionaries containing everything needed to attach
        custom methods to the Instrument object via `custom_attach`.
        [{'function': method, 'kind': str, 'args': [args],
          'kwargs': {'keyword': val}}]
        Methods are added and executed in list order.
=======
        removed from the stored list of files. (default=False)
    labels : dict
        Dict where keys are the label attribute names and the values are tuples
        that have the label values and value types in that order.
        (default={'units': ('units', str), 'name': ('long_name', str),
                  'notes': ('notes', str), 'desc': ('desc', str),
                  'plot': ('plot', str), 'axis': ('axis', str),
                  'scale': ('scale', str), 'min_val': ('value_min', float),
                  'max_val': ('value_max', float), 'fill_val': ('fill', float)})
>>>>>>> a501918a

    Attributes
    ----------
    bounds : (datetime/filename/None, datetime/filename/None)
        bounds for loading data, supply array_like for a season with gaps.
        Users may provide as a tuple or tuple of lists, but the attribute is
        stored as a tuple of lists for consistency
    custom_functions : list
        List of functions to be applied by instrument nano-kernel
    custom_kind : list
        List of strings indicating type of custom function, 'modify', 'add', or
        'pass'
    custom_args : list
        List of lists containing arguments to be passed to particular
        custom function
    custom_kwargs : list
        List of dictionaries with keywords and values to be passed
        to a custom function
    data : pandas.DataFrame
        loaded science data
    date : pandas.datetime
        date for loaded data
    doy : int
        day of year for loaded data
    files : pysat.Files
        interface to instrument files
<<<<<<< HEAD
    kwargs : dictionary
        keyword arguments passed to the standard Instrument routines
=======
    labels : pysat.MetaLabels
        Class containing Meta data labels
    meta_labels : dict
        Dict containing defaults for new Meta data labels
>>>>>>> a501918a
    meta : pysat.Meta
        interface to instrument metadata, similar to netCDF 1.6
    orbits : pysat.Orbits
        interface to extracting data orbit-by-orbit
    yr : int
        year for loaded data

    Note
    ----
<<<<<<< HEAD
    pysat attempts to load the module platform_name.py located in
    the pysat/instruments directory. This module provides the underlying
    functionality to download, load, and clean instrument data.
    Alternatively, the module may be supplied directly
    using keyword inst_module.
=======
    Pysat attempts to load the module platform_name.py located in the
    pysat/instruments directory. This module provides the underlying
    functionality to download, load, and clean instrument data. Alternatively,
    the module may be supplied directly using keyword inst_module.
>>>>>>> a501918a

    Examples
    --------
    ::

        # 1-second mag field data
        vefi = pysat.Instrument(platform='cnofs',
                                name='vefi',
                                tag='dc_b',
                                clean_level='clean')
        start = dt.datetime(2009,1,1)
        stop = dt.datetime(2009,1,2)
        vefi.download(start, stop)
        vefi.load(date=start)
        print(vefi['dB_mer'])
        print(vefi.meta['db_mer'])

        # 1-second thermal plasma parameters
        ivm = pysat.Instrument(platform='cnofs',
                               name='ivm',
                               tag='',
                               clean_level='clean')
        ivm.download(start,stop)
        ivm.load(2009,1)
        print(ivm['ionVelmeridional'])

        # Ionosphere profiles from GPS occultation
        cosmic = pysat.Instrument('cosmic',
                                  'gps',
                                  'ionprf',
                                  altitude_bin=3)
        # bins profile using 3 km step
        cosmic.download(start, stop, user=user, password=password)
        cosmic.load(date=start)

        # Nano-kernel functionality enables instrument objects that are
        # 'set and forget'. The functions are always run whenever
        # the instrument load routine is called so instrument objects may
        # be passed safely to other routines and the data will always
        # be processed appropriately.

        # define custom function to modify Instrument in place
        def custom_func(inst, opt_param1=False, opt_param2=False):
            # perform calculations and store in new_data
            inst['new_data'] = new_data
            return None

        inst = pysat.Instrument('pysat', 'testing')
        inst.custom_attach(custom_func, kind='modify',
                           kwargs={'opt_param1': True})

        # define custom function that returns data to be added to Instrument
        def custom_func2(inst, req_param, opt_param=False):
            return ('new_data2', data_to_be_added)

        inst.custom_attach(custom_func2, kind='add', args=[True],
                           kwargs={'opt_param': False})

        # custom methods are applied to data when loaded
        inst.load(date=date)

        print(inst['new_data2'])

    """

    # -----------------------------------------------------------------------
    # Define all magic methods

    def __init__(self, platform=None, name=None, tag=None, inst_id=None,
                 clean_level='clean', update_files=False, pad=None,
                 orbit_info=None, inst_module=None, multi_file_day=None,
                 manual_org=None, directory_format=None, file_format=None,
                 temporary_file_list=False, strict_time_flag=True,
                 ignore_empty_files=False,
<<<<<<< HEAD
                 units_label='units', name_label='long_name',
                 notes_label='notes', desc_label='desc',
                 plot_label='label', axis_label='axis', scale_label='scale',
                 min_label='value_min', max_label='value_max',
                 fill_label='fill', custom=None, **kwargs):
=======
                 labels={'units': ('units', str), 'name': ('long_name', str),
                         'notes': ('notes', str), 'desc': ('desc', str),
                         'plot': ('plot', str), 'axis': ('axis', str),
                         'scale': ('scale', str),
                         'min_val': ('value_min', float),
                         'max_val': ('value_max', float),
                         'fill_val': ('fill', float)}, **kwargs):
>>>>>>> a501918a

        # Set default tag and inst_id
        self.tag = tag.lower() if tag is not None else ''
        self.inst_id = inst_id.lower() if inst_id is not None else ''

        if inst_module is None:
            # use strings to look up module name
            if isinstance(platform, str) and isinstance(name, str):
                self.platform = platform.lower()
                self.name = name.lower()

                # look to module for instrument functions and defaults
                self._assign_attrs(by_name=True)
            elif (platform is None) and (name is None):
                # creating "empty" Instrument object with this path
                self.name = ''
                self.platform = ''
                self._assign_attrs()
            else:
                raise ValueError(' '.join(('Inputs platform and name must both',
                                           'be strings, or both None.')))
        else:
            # user has provided a module, assign platform and name here
            for iattr in ['platform', 'name']:
                if hasattr(inst_module, iattr):
                    setattr(self, iattr, getattr(inst_module, iattr).lower())
                else:
                    raise AttributeError(''.join(['Supplied module ',
                                                  "{:}".format(inst_module),
                                                  'is missing required ',
                                                  'attribute: ', iattr]))

            # Look to supplied module for instrument functions and non-default
            # attribute values
            self._assign_attrs(inst_module=inst_module)

        # more reasonable defaults for optional parameters
        self.clean_level = (clean_level.lower() if clean_level is not None
                            else 'none')

        # assign strict_time_flag
        self.strict_time_flag = strict_time_flag

        # assign directory format information, which tells pysat how to look in
        # sub-directories for files
        if directory_format is not None:
            # assign_func sets some instrument defaults, direct info rules all
            self.directory_format = directory_format.lower()
        elif self.directory_format is not None:
            # value not provided by user, check if there is a value provided by
            # the instrument module, which may be provided as the desired
            # string or a method dependent on tag and inst_id
            if callable(self.directory_format):
                self.directory_format = self.directory_format(tag, inst_id)

        # assign the file format string, if provided by user
        # enables user to temporarily put in a new string template for files
        # that may not match the standard names obtained from download routine
        if file_format is not None:
            self.file_format = file_format

        # check to make sure value is reasonable
        if self.file_format is not None:
            # check if it is an iterable string.  If it isn't formatted
            # properly, raise Error
            if(not isinstance(self.file_format, str)
               or (self.file_format.find("{") < 0)
               or (self.file_format.find("}") < 0)):
                raise ValueError(''.join(['file format set to default, ',
                                          'supplied string must be iterable ',
                                          '[{:}]'.format(self.file_format)]))

        # set up empty data and metadata
        # check if pandas or xarray format
        if self.pandas_format:
            self._null_data = pds.DataFrame(None)
            self._data_library = pds.DataFrame
        else:
            self._null_data = xr.Dataset(None)
            self._data_library = xr.Dataset

        # assign null data for user selected data type
        self.data = self._null_data.copy()

        # Create Meta instance with appropriate labels.  Meta class methods will
        # use Instrument definition of MetaLabels over the Metadata declaration
        self.meta_labels = labels
        self.meta = pysat.Meta(labels=self.meta_labels)
        self.labels = pysat.MetaLabels(metadata=self.meta, **labels)

        # function processing class, processes data on load
        self.custom_functions = []
        self.custom_kind = []
        self.custom_args = []
        self.custom_kwargs = []
        if custom is not None:
            # process user input
            req_keys = ['function', 'kind']
            # optional inputs with default values
            opt_keys = [('args', []), ('kwargs', {})]
            for cust in custom:
                for label in req_keys:
                    if label not in cust:
                        estr = ''.join(('Input dict to custom is missing ',
                                        'a required key: ', label))
                        raise ValueError(estr)
                for label, def_type in opt_keys:
                    if label not in cust:
                        cust[label] = def_type
                self.custom_attach(cust['function'], kind=cust['kind'],
                                   args=cust['args'], kwargs=cust['kwargs'])

        # create arrays to store data around loaded day
        # enables padding across day breaks with minimal loads
        self._next_data = self._null_data.copy()
        self._next_data_track = []
        self._prev_data = self._null_data.copy()
        self._prev_data_track = []
        self._curr_data = self._null_data.copy()

        # If the multi_file_day flag was set update here, otherwise the
        # default will be set by _assign_attrs
        if multi_file_day is not None:
            self.multi_file_day = multi_file_day

        # Initialize the padding
        if isinstance(pad, (dt.timedelta, pds.DateOffset)) or pad is None:
            self.pad = pad
        elif isinstance(pad, dict):
            self.pad = pds.DateOffset(**pad)
        else:
            raise ValueError(' '.join(['pad must be a dict, NoneType,',
                                       'datetime.timedelta, or',
                                       'pandas.DateOffset instance.']))

        # Store kwargs, passed to standard routines first
        self.kwargs = {}
        saved_keys = []
        partial_func = ['list_files', 'download', 'preprocess', 'clean']
        for fkey in ['list_files', 'load', 'preprocess', 'download',
                     'list_remote_files', 'clean']:
            func_name = _kwargs_keys_to_func_name(fkey)
            func = getattr(self, func_name)

            # get dict of supported keywords and values
            default_kwargs = _get_supported_keywords(func)

            # check if kwargs are in list
            good_kwargs = [ckey for ckey in kwargs.keys()
                           if ckey in default_kwargs]

            # store appropriate user supplied keywords for this function
            self.kwargs[fkey] = {gkey: kwargs[gkey] for gkey in good_kwargs}

            # Add in defaults if not already present
            for dkey in default_kwargs.keys():
                if dkey not in good_kwargs:
                    self.kwargs[fkey][dkey] = default_kwargs[dkey]

            # Determine the number of kwargs in this function
            fkwargs = [gkey for gkey in self.kwargs[fkey].keys()]

            # Only save the kwargs if they exist and have not been assigned
            # through partial
            if len(fkwargs) > 0:
                # Store the saved keys
                saved_keys.extend(fkwargs)

                # If the function can't access this dict, use partial
                if fkey in partial_func:
                    pfunc = functools.partial(func, **self.kwargs[fkey])
                    setattr(self, func_name, pfunc)
                    del self.kwargs[fkey]
            else:
                del self.kwargs[fkey]

        # Test for user supplied keys that are not used
        missing_keys = []
        for custom_key in kwargs:
            if custom_key not in saved_keys:
                missing_keys.append(custom_key)

        if len(missing_keys) > 0:
            raise ValueError('unknown keyword{:s} supplied: {:}'.format(
                '' if len(missing_keys) == 1 else 's', missing_keys))

        # instantiate Files class
        manual_org = False if manual_org is None else manual_org
        temporary_file_list = not temporary_file_list
        self.files = pysat.Files(self, manual_org=manual_org,
                                 directory_format=self.directory_format,
                                 update_files=update_files,
                                 file_format=self.file_format,
                                 write_to_disk=temporary_file_list,
                                 ignore_empty_files=ignore_empty_files)

        # set bounds for iteration
        # self.bounds requires the Files class
        # setting (None,None) loads default bounds
        self.bounds = (None, None)
        self.date = None
        self._fid = None
        self.yr = None
        self.doy = None
        self._load_by_date = False

        # initialize orbit support
        if orbit_info is None:
            if self.orbit_info is None:
                # If default info not provided, set None as default
                orbit_info = {'index': None, 'kind': None, 'period': None}
            else:
                # Default provided by instrument module
                orbit_info = self.orbit_info
        self.orbits = pysat.Orbits(self, **orbit_info)
        self.orbit_info = orbit_info

        # Create empty placeholder for meta translation table
        # gives information about how to label metadata for netcdf export
        # if None, pysat metadata labels will be used
        self._meta_translation_table = None

        # Create a placeholder for a post-processing function to be applied
        # to the metadata dictionary before export. If None, no post-processing
        # will occur
        self._export_meta_post_processing = None

        # start with a daily increment for loading
        self.load_step = dt.timedelta(days=1)

        # Run instrument init function, a basic pass function is used if the
        # user doesn't supply the init function
        self._init_rtn()

        # store base attributes, used in particular by Meta class
        self._base_attr = dir(self)

    def __repr__(self):
        """ Print the basic Instrument properties"""

        # create string for custom attached methods
        cstr = '['
        for func, kind, arg, kwarg in zip(self.custom_functions,
                                          self.custom_kind, self.custom_args,
                                          self.custom_kwargs):
            tstr = "".join(("'function': {sfunc}, 'kind': '{skind}', ",
                            "'args': {sargs}, 'kwargs': {kargs}"))
            tstr = tstr.format(sfunc=repr(func), skind=kind, sargs=repr(arg),
                               kargs=repr(kwarg))
            cstr = "".join((cstr, '{', tstr, '}, '))
        cstr += ']'

        # create string for other parts Instrument instantiation
        out_str = "".join(["Instrument(platform='", self.platform, "', name='",
                           self.name, "', inst_id='", self.inst_id,
                           "', clean_level='", self.clean_level,
                           "', pad={:}, orbit_info=".format(self.pad),
                           "{:}, ".format(self.orbit_info),
                           "custom=", cstr,
                           ", **{:}".format(self.kwargs),
                           ")"])

        return out_str

    def __str__(self):
        """ Descriptively print the basic Instrument properties"""

        # Get the basic Instrument properties
        output_str = 'pysat Instrument object\n'
        output_str += '-----------------------\n'
        output_str += "Platform: '{:s}'\n".format(self.platform)
        output_str += "Name: '{:s}'\n".format(self.name)
        output_str += "Tag: '{:s}'\n".format(self.tag)
        output_str += "Instrument id: '{:s}'\n".format(self.inst_id)

        # Print out the data processing information
        output_str += '\nData Processing\n'
        output_str += '---------------\n'
        output_str += "Cleaning Level: '{:s}'\n".format(self.clean_level)
        output_str += 'Data Padding: {:s}\n'.format(self.pad.__str__())
        for routine in self.kwargs.keys():
            output_str += 'Keyword Arguments Passed to {:s}: '.format(routine)
            output_str += "{:s}\n".format(self.kwargs[routine].__str__())

        num_funcs = len(self.custom_functions)
        output_str += "Custom Functions: {:d} applied\n".format(num_funcs)
        if num_funcs > 0:
            for i, func in enumerate(self.custom_functions):
                output_str += "    {:d}: {:}\n".format(i, func.__repr__())
                if len(self.custom_args[i]) > 0:
                    ostr = "     : Args={:}\n".format(self.custom_args[i])
                    output_str += ostr
                if len(self.custom_kwargs[i]) > 0:
                    ostr = "     : Kwargs={:}\n".format(self.custom_kwargs[i])
                    output_str += ostr
        output_str += '\n'

        # Print out the orbit settings
        if self.orbits.orbit_index is not None:
            output_str += '{:s}\n'.format(self.orbits.__str__())

        # Print the local file information
        output_str += self.files.__str__()

        # Display loaded data
        output_str += '\n\nLoaded Data Statistics\n'
        output_str += '----------------------\n'
        if not self.empty:
            num_vars = len(self.variables)

            output_str += 'Date: ' + self.date.strftime('%d %B %Y') + '\n'
            output_str += 'DOY: {:03d}\n'.format(self.doy)
            output_str += 'Time range: '
            output_str += self.index[0].strftime('%d %B %Y %H:%M:%S')
            output_str += ' --- '
            output_str += self.index[-1].strftime('%d %B %Y %H:%M:%S\n')
            output_str += 'Number of Times: {:d}\n'.format(len(self.index))
            output_str += 'Number of variables: {:d}\n'.format(num_vars)

            output_str += '\nVariable Names:\n'
            output_str += utils._core.fmt_output_in_cols(self.variables)

            # Print the short version of the metadata
            output_str += '\n{:s}'.format(self.meta.__str__(long_str=False))
        else:
            output_str += 'No loaded data.\n'

        return output_str

    def __getitem__(self, key):
        """
        Convenience notation for accessing data; inst['name'] is inst.data.name

        Parameters
        ----------
        key : str, tuple, or dict
            Data variable name, tuple with a slice, or dict used to locate
            desired data

        Note
        ----
        See pandas or xarray .loc and .iloc documentation for more details

        Examples
        --------
        ::

            # By name
            inst['name']
            # By list of names
            inst[['name1', 'name2']]
            # By position
            inst[row_index, 'name']
            # Slicing by row
            inst[row1:row2, 'name']
            # By Date
            inst[datetime, 'name']
            # Slicing by date, inclusive
            inst[datetime1:datetime2, 'name']
            # Slicing by name and row/date
            inst[datetime1:datetime2, 'name1':'name2']

        """

        if self.pandas_format:
            if isinstance(key, str):
                return self.data[key]
            elif isinstance(key, tuple):
                try:
                    # Pass keys directly through
                    return self.data.loc[key[0], key[1]]
                except (KeyError, TypeError):
                    # TypeError for single integer
                    # KeyError for list, array, slice of integers
                    # Assume key[0] is integer (including list or slice)
                    return self.data.loc[self.data.index[key[0]], key[1]]
            else:
                try:
                    # integer based indexing
                    return self.data.iloc[key]
                except (TypeError, ValueError):
                    # If it's not an integer, TypeError is thrown
                    # If it's a list, ValueError is thrown
                    return self.data[key]
        else:
            return self.__getitem_xarray__(key)

    def __getitem_xarray__(self, key):
        """
        Convenience notation for accessing data; inst['name'] is inst.data.name

        Parameters
        ----------
        key : str, tuple, or dict
            Data variable name, tuple with a slice, or dict used to locate
            desired data

        Note
        ----
        See xarray .loc and .iloc documentation for more details

        Examples
        --------
        ::

            # By name
            inst['name']
            # By position
            inst[row_index, 'name']
            # Slicing by row
            inst[row1:row2, 'name']
            # By Date
            inst[datetime, 'name']
            # Slicing by date, inclusive
            inst[datetime1:datetime2, 'name']
            # Slicing by name and row/date
            inst[datetime1:datetime2, 'name1':'name2']

        """
        if 'Epoch' in self.data.indexes:
            epoch_name = 'Epoch'
        elif 'time' in self.data.indexes:
            epoch_name = 'time'
        else:
            return xr.Dataset(None)

        if isinstance(key, tuple):
            if len(key) == 2:
                # support slicing time, variable name
                try:
                    return self.data.isel(indexers={epoch_name: key[0]})[key[1]]
                except (TypeError, KeyError):
                    try:
                        return self.data.sel(indexers={epoch_name:
                                                       key[0]})[key[1]]
                    except TypeError:  # construct dataset from names
                        return self.data[self.variables[key[1]]]
            else:
                # multidimensional indexing
                indict = {}
                for i, dim in enumerate(self[key[-1]].dims):
                    indict[dim] = key[i]

                return self.data[key[-1]][indict]
        else:
            try:
                # grab a particular variable by name
                return self.data[key]
            except (TypeError, KeyError):
                # that didn't work
                try:
                    # get all data variables but for a subset of time
                    # using integer indexing
                    return self.data.isel(indexers={epoch_name: key})
                except (TypeError, KeyError):
                    # subset of time, using label based indexing
                    return self.data.sel(indexers={epoch_name: key})

    def __setitem__(self, key, new):
        """Convenience method for adding data to instrument.

        Parameters
        ----------
        key : str, tuple, dict
            String label, or dict or tuple of indices for new data
        new : dict, pandas.DataFrame, or xarray.Dataset
            New data as a dict (assigned with key 'data'), DataFrame, or
            Dataset

        Examples
        --------
        ::

            # Simple Assignment, default metadata assigned
            # 'long_name' = 'name'
            # 'units' = ''
            inst['name'] = newData
            # Assignment with Metadata
            inst['name'] = {'data':new_data,
                            'long_name':long_name,
                            'units':units}

        Note
        ----
        If no metadata provided and if metadata for 'name' not already stored
        then default meta information is also added,
        long_name = 'name', and units = ''.

        """

        # add data to main pandas.DataFrame, depending upon the input
        # aka slice, and a name
        if self.pandas_format:
            if isinstance(key, tuple):
                try:
                    # Pass directly through to loc
                    # This line raises a FutureWarning, but will be caught
                    # by TypeError, so may not be an issue
                    self.data.loc[key[0], key[1]] = new
                except (KeyError, TypeError):
                    # TypeError for single integer
                    # KeyError for list, array, slice of integers
                    # Assume key[0] is integer (including list or slice)
                    self.data.loc[self.data.index[key[0]], key[1]] = new
                self.meta[key[1]] = {}
                return
            elif not isinstance(new, dict):
                # make it a dict to simplify downstream processing
                new = {'data': new}

            # input dict must have data in 'data',
            # the rest of the keys are presumed to be metadata
            in_data = new.pop('data')
            if hasattr(in_data, '__iter__'):
                if isinstance(in_data, pds.DataFrame):
                    pass
                    # filter for elif
                elif isinstance(next(iter(in_data), None), pds.DataFrame):
                    # Input is a list_like of frames, denoting higher order data
                    if ('meta' not in new) and (key not in self.meta.keys_nD()):
                        # Create an empty Meta instance but with variable names.
                        # This will ensure the correct defaults for all
                        # subvariables.  Meta can filter out empty metadata as
                        # needed, the check above reduces the need to create
                        # Meta instances
                        ho_meta = pysat.Meta(labels=self.meta_labels)
                        ho_meta[in_data[0].columns] = {}
                        self.meta[key] = ho_meta

            # assign data and any extra metadata
            self.data[key] = in_data
            self.meta[key] = new

        else:
            # xarray format chosen for Instrument object
            if not isinstance(new, dict):
                new = {'data': new}
            in_data = new.pop('data')

            if 'Epoch' in self.data.indexes:
                epoch_name = 'Epoch'
            elif 'time' in self.data.indexes:
                epoch_name = 'time'
            else:
                raise ValueError(' '.join(('Unsupported time index name,',
                                           '"Epoch" or "time".')))

            if isinstance(key, tuple):
                # user provided more than one thing in assignment location
                # something like, index integers and a variable name
                # self[idx, 'variable'] = stuff
                # or, self[idx1, idx2, idx3, 'variable'] = stuff
                # construct dictionary of dimensions and locations for
                # xarray standards
                indict = {}
                for i, dim in enumerate(self[key[-1]].dims):
                    indict[dim] = key[i]
                try:
                    self.data[key[-1]].loc[indict] = in_data
                except (TypeError, KeyError):
                    indict[epoch_name] = self.index[indict[epoch_name]]
                    self.data[key[-1]].loc[indict] = in_data
                self.meta[key[-1]] = new
                return
            elif isinstance(key, str):
                # Assigning basic variables

                if isinstance(in_data, xr.DataArray):
                    # If xarray input, take as is
                    self.data[key] = in_data
                elif len(np.shape(in_data)) == 1:
                    # If not an xarray input, but still iterable, then we
                    # go through to process the 1D input
                    if len(in_data) == len(self.index):
                        # 1D input has the correct length for storage along
                        # 'Epoch'
                        self.data[key] = (epoch_name, in_data)
                    elif len(in_data) == 1:
                        # only provided a single number in iterable, make that
                        # the input for all times
                        self.data[key] = (epoch_name,
                                          [in_data[0]] * len(self.index))
                    elif len(in_data) == 0:
                        # Provided an empty iterable, make everything NaN
                        self.data[key] = (epoch_name,
                                          [np.nan] * len(self.index))
                elif len(np.shape(in_data)) == 0:
                    # Not an iterable input, rather a single number.  Make
                    # that number the input for all times
                    self.data[key] = (epoch_name, [in_data] * len(self.index))
                else:
                    # Multidimensional input that is not an xarray.  The user
                    # needs to provide everything that is required for success
                    if isinstance(in_data, tuple):
                        self.data[key] = in_data
                    else:
                        raise ValueError(' '.join(('Must provide dimensions',
                                                   'for xarray multidim',
                                                   'data using input tuple.')))

            elif hasattr(key, '__iter__'):
                # Multiple input strings (keys) are provided, but not in tuple
                # form.  Recurse back into this function, setting each input
                # individually
                for keyname in key:
                    self.data[keyname] = in_data[keyname]

            # Attach metadata
            self.meta[key] = new

        return

    def __iter__(self):
        """Iterates instrument object by loading subsequent days or files.

        Note
        ----
        Limits of iteration, and iteration type (date/file)
        set by `bounds` attribute.

        Default bounds are the first and last dates from files on local system.

        Examples
        --------
        ::

            inst = pysat.Instrument(platform=platform, name=name, tag=tag)
            start = dt.datetime(2009, 1, 1)
            stop = dt.datetime(2009, 1, 31)
            inst.bounds = (start, stop)
            for inst in inst:
                print('Another day loaded', inst.date)

        """

        if self._iter_type == 'file':
            width = self._iter_width
            for fname in self._iter_list:
                # Without a copy, a = [inst for inst in inst] leads to
                # every item being the last day loaded.
                # With the copy, behavior is as expected. Making a copy
                # of an empty object is going to be faster than a full one.
                self.data = self._null_data
                local_inst = self.copy()
                # load range of files
                # get location for second file, width of 1 loads only one file
                nfid = self.files.get_index(fname) + width - 1
                local_inst.load(fname=fname, stop_fname=self.files[nfid])
                yield local_inst

        elif self._iter_type == 'date':
            # iterate over dates
            # list of dates generated whenever bounds are set
            for date in self._iter_list:
                # do copy trick, starting with null data in object
                self.data = self._null_data
                local_inst = self.copy()
                # user specified range of dates
                end_date = date + self._iter_width
                # load range of dates
                local_inst.load(date=date, end_date=end_date)
                yield local_inst

        # Add last loaded data/metadata from local_inst into the original object
        # Making copy here to ensure there are no left over references
        # to the local_inst object in the loop that would interfere with
        # garbage collection. Don't want to make a copy of underlying data.
        local_inst_data = local_inst.data
        local_inst.data = local_inst._null_data
        self.data = local_inst_data
        self.meta = local_inst.meta.copy()

    # -----------------------------------------------------------------------
    # Define all hidden methods

    def _empty(self, data=None):
        """Boolean flag reflecting lack of data

        Parameters
        ----------
        data : NoneType, pds.DataFrame, or xr.Dataset
            Data object

        Returns
        -------
        bool
            True if there is no Instrument data, False if there is data

        """

        if data is None:
            data = self.data
        if self.pandas_format:
            return data.empty
        else:
            if 'time' in data.indexes:
                return len(data.indexes['time']) == 0
            elif 'Epoch' in data.indexes:
                return len(data.indexes['Epoch']) == 0
            else:
                return True

    def _index(self, data=None):
        """Returns time index of loaded data

        Parameters
        ----------
        data : NoneType, pds.DataFrame, or xr.Dataset
            Data object

        Returns
        -------
        pds.Series
            Series containing the time indeces for the Instrument data

        """
        if data is None:
            data = self.data

        if self.pandas_format:
            return data.index
        else:
            if 'time' in data.indexes:
                return data.indexes['time']
            elif 'Epoch' in data.indexes:
                return data.indexes['Epoch']
            else:
                return pds.Index([])

    def _pass_method(*args, **kwargs):
        """ Default method for updatable Instrument methods
        """
        pass

    def _assign_attrs(self, by_name=False, inst_module=None):
        """Assign all external instrument attributes to the Instrument object

        Parameters
        ----------
        by_name : boolean
            If True, uses self.platform and self.name to load the Instrument,
            if False uses inst_module. (default=False)
        inst_module : module or NoneType
            Instrument module or None, if not specified (default=None)

        Raises
        ------
        KeyError
            If unknown platform or name supplied
        ImportError
            If there was an error importing the instrument module
        AttributeError
            If a required Instrument method is missing

        Note
        ----
        methods
            init, preprocess, and clean
        functions
            load, list_files, download, and list_remote_files
        attributes
            directory_format, file_format, multi_file_day, orbit_info, and
            pandas_format
        test attributes
            _download_test, _download_test_travis, and _password_req

        """
        # Declare the standard Instrument methods and attributes
        inst_methods = {'required': ['init', 'clean'],
                        'optional': ['preprocess']}
        inst_funcs = {'required': ['load', 'list_files', 'download'],
                      'optional': ['list_remote_files']}
        inst_attrs = {"directory_format": None, "file_format": None,
                      "multi_file_day": False, "orbit_info": None,
                      "pandas_format": True}
        test_attrs = {'_test_download': True, '_test_download_travis': True,
                      '_password_req': False}

        # Set method defaults
        for mname in [mm for val in inst_methods.values() for mm in val]:
            local_name = _kwargs_keys_to_func_name(mname)
            setattr(self, local_name, self._pass_method)

        # Set function defaults
        for mname in [mm for val in inst_funcs.values() for mm in val]:
            local_name = _kwargs_keys_to_func_name(mname)
            setattr(self, local_name, _pass_func)

        # Set attribute defaults
        for iattr in inst_attrs.keys():
            setattr(self, iattr, inst_attrs[iattr])

        # Set test defaults
        for iattr in test_attrs.keys():
            setattr(self, iattr, test_attrs[iattr])

        # Get the instrument module information, returning with defaults
        # if none is supplied
        if by_name:
            # pysat platform is reserved for modules within pysat.instruments
            if self.platform == 'pysat':
                # look within pysat
                inst = importlib.import_module(
                    ''.join(('.', self.platform, '_', self.name)),
                    package='pysat.instruments')
            else:
                # Not a native pysat.Instrument.  First, get the supporting
                # instrument module from the pysat registry
                if self.platform not in user_modules.keys():
                    raise KeyError('unknown platform supplied: {:}'.format(
                        self.platform))

                if self.name not in user_modules[self.platform].keys():
                    raise KeyError(''.join(['unknown name supplied: ',
                                            self.name, ' not assigned to the ',
                                            self.platform, ' platform']))

                mod = user_modules[self.platform][self.name]

                # Import the registered module.  Though modules are checked to
                # ensure they may be imported when registered, something may
                # have changed on the system since it was originally checked.
                try:
                    inst = importlib.import_module(mod)
                except ImportError as ierr:
                    estr = ' '.join(('unable to locate or import module for',
                                     'platform {:}, name {:}'))
                    estr = estr.format(self.platform, self.name)
                    logger.error(estr)
                    raise ImportError(ierr)
        elif inst_module is not None:
            # User supplied an object with relevant instrument routines
            inst = inst_module
        else:
            # No module or name info, default pass functions assigned
            return

        # Assign the Instrument methods
        missing = list()
        for mstat in inst_methods.keys():
            for mname in inst_methods[mstat]:
                if hasattr(inst, mname):
                    local_name = _kwargs_keys_to_func_name(mname)
                    # Remote functions are not attached as methods unless
                    # cast that way, specifically
                    # https://stackoverflow.com/questions/972/
                    #         adding-a-method-to-an-existing-object-instance
                    local_method = types.MethodType(getattr(inst, mname), self)
                    setattr(self, local_name, local_method)
                else:
                    missing.append(mname)
                    if mstat == "required":
                        raise AttributeError(
                            "".join(['A `', mname, '` method is required',
                                     ' for every Instrument']))

        if len(missing) > 0:
            logger.debug('Missing Instrument methods: {:}'.format(missing))

        # Assign the Instrument functions
        missing = list()
        for mstat in inst_funcs.keys():
            for mname in inst_funcs[mstat]:
                if hasattr(inst, mname):
                    local_name = _kwargs_keys_to_func_name(mname)
                    setattr(self, local_name, getattr(inst, mname))
                else:
                    missing.append(mname)
                    if mstat == "required":
                        raise AttributeError(
                            "".join(['A `', mname, '` function is required',
                                     ' for every Instrument']))

        if len(missing) > 0:
            logger.debug('Missing Instrument methods: {:}'.format(missing))

        # look for instrument default parameters
        missing = list()
        for iattr in inst_attrs.keys():
            if hasattr(inst, iattr):
                setattr(self, iattr, getattr(inst, iattr))
            else:
                missing.append(iattr)

        if len(missing) > 0:
            logger.debug(''.join(['These Instrument attributes kept their ',
                                  'default  values: {:}'.format(missing)]))

        # Check for download flags for tests
        missing = list()
        for iattr in test_attrs.keys():
            # Check and see if this instrument has the desired test flag
            if hasattr(inst, iattr):
                local_attr = getattr(inst, iattr)

                # Test to see that this attribute is set for the desired
                # inst_id and tag
                if self.inst_id in local_attr.keys():
                    if self.tag in local_attr[self.inst_id].keys():
                        # Update the test attribute value
                        setattr(self, iattr, local_attr[self.inst_id][self.tag])
                    else:
                        missing.append(iattr)
                else:
                    missing.append(iattr)
            else:
                missing.append(iattr)

        if len(missing) > 0:
            logger.debug(''.join(['These Instrument test attributes kept their',
                                  ' default  values: {:}'.format(missing)]))
        return

    def _filter_datetime_input(self, date):
        """
        Returns datetime that only includes year, month, and day.

        Parameters
        ----------
        date : NoneType, array-like, or datetime
            Single or sequence of datetime inputs

        Returns
        -------
        out_date: NoneType, datetime, or list of datetimes
            NoneType input yeilds NoneType output, array-like yeilds list,
            datetime object yeilds like.  All datetime output excludes the
            sub-daily temporal increments (keeps only date information).

        Note
        ----
        Checks for timezone information not in UTC

        """

        if date is None:
            out_date = None
        else:
            # Check for timezone information and remove time of day for
            # single datetimes and iterable containers of datetime objects
            if hasattr(date, '__iter__'):
                out_date = []
                for in_date in date:
                    if(in_date.tzinfo is not None
                       and in_date.utcoffset() is not None):
                        in_date = in_date.astimezone(tz=dt.timezone.utc)

                    out_date.append(dt.datetime(in_date.year, in_date.month,
                                                in_date.day))
            else:
                if date.tzinfo is not None and date.utcoffset() is not None:
                    date = date.astimezone(tz=dt.timezone.utc)

                out_date = dt.datetime(date.year, date.month, date.day)

        return out_date

    def _load_data(self, date=None, fid=None, inc=None):
        """
        Load data for an instrument on given date or fid, depending upon input.

        Parameters
        ----------
        date : dt.datetime or NoneType
            file date (default=None)
        fid : int or NoneType
            filename index value (default=None)
        inc : dt.timedelta or int
            Increment of files or dates to load, starting from the
            root date or fid (default=None)

        Returns
        -------
        data : pds.DataFrame or xr.Dataset
            pysat data
        meta : pysat.Meta
            pysat meta data
        """

        date = self._filter_datetime_input(date)
        if fid is not None:
            # get filename based off of index value
            # inclusive loading on filenames
            fname = self.files[fid:(fid + inc + 1)]
        elif date is not None:
            fname = self.files[date:(date + inc)]
        else:
            raise ValueError('Must supply either a date or file id number.')

        if len(fname) > 0:
            load_fname = [os.path.join(self.files.data_path, f) for f in fname]
            try:
                if 'load' in self.kwargs.keys():
                    load_kwargs = self.kwargs['load']
                else:
                    load_kwargs = {}
                data, mdata = self._load_rtn(load_fname, tag=self.tag,
                                             inst_id=self.inst_id,
                                             **load_kwargs)

                # ensure units and name are named consistently in new Meta
                # object as specified by user upon Instrument instantiation
                mdata.accept_default_labels(self.meta)
                bad_datetime = False
            except pds.errors.OutOfBoundsDatetime:
                bad_datetime = True
                data = self._null_data.copy()
                mdata = pysat.Meta(labels=self.meta_labels)

        else:
            bad_datetime = False
            data = self._null_data.copy()
            mdata = pysat.Meta(labels=self.meta_labels)

        output_str = '{platform} {name} {tag} {inst_id}'
        output_str = output_str.format(platform=self.platform,
                                       name=self.name, tag=self.tag,
                                       inst_id=self.inst_id)

        # Check that data and metadata are the data types we expect
        if not isinstance(data, self._data_library):
            raise TypeError(' '.join(('Data returned by instrument load',
                            'routine must be a', self._data_library)))
        if not isinstance(mdata, pysat.Meta):
            raise TypeError('Metadata returned must be a pysat.Meta object')

        # Let user know whether or not data was returned
        ind = data.index if self.pandas_format else data.indexes
        if len(ind) > 0:
            if date is not None:
                output_str = ' '.join(('Returning', output_str, 'data for',
                                       date.strftime('%d %B %Y')))
            else:
                if len(fname) == 1:
                    # this check was zero
                    output_str = ' '.join(('Returning', output_str,
                                           'data from', fname[0]))
                else:
                    output_str = ' '.join(('Returning', output_str,
                                           'data from', fname[0], '::',
                                           fname[-1]))
        else:
            # no data signal
            if date is not None:
                if bad_datetime:
                    output_str = ' '.join(('Bad datetime for', output_str,
                                           date.strftime('%d %B %Y')))
                else:
                    output_str = ' '.join(('No', output_str, 'data for',
                                           date.strftime('%d %B %Y')))
            else:
                if len(fname) == 1:
                    output_str = ' '.join(('No', output_str, 'data for',
                                           fname[0]))
                elif len(fname) == 0:
                    output_str = ' '.join(('No', output_str, 'valid',
                                           'filenames found'))
                else:
                    output_str = ' '.join(('No', output_str, 'data for',
                                           fname[0], '::',
                                           fname[-1]))

        # Remove extra spaces, if any are present
        output_str = " ".join(output_str.split())
        logger.info(output_str)
        return data, mdata

    def _load_next(self):
        """Load the next days data (or file) without incrementing the date

        Returns
        -------
        data : (pds.DataFrame or xr.Dataset)
            pysat data
        meta : (pysat.Meta)
            pysat meta data

        Note
        ----
        Repeated calls will not advance date/file and will produce the same
        data.

        Uses info stored in object to either increment the date,
        or the file. Looks for self._load_by_date flag.

        """
        if self._load_by_date:
            next_date = self.date + self.load_step
            return self._load_data(date=next_date, inc=self.load_step)
        else:
            next_id = self._fid + self.load_step + 1
            return self._load_data(fid=next_id, inc=self.load_step)

    def _load_prev(self):
        """Load the previous days data (or file) without decrementing the date

        Returns
        -------
        data : (pds.DataFrame or xr.Dataset)
            pysat data
        meta : (pysat.Meta)
            pysat meta data

        Note
        ----
        Repeated calls will not decrement date/file and will produce the same
        data

        Uses info stored in object to either decrement the date,
        or the file. Looks for self._load_by_date flag.

        """

        if self._load_by_date:
            prev_date = self.date - self.load_step
            return self._load_data(date=prev_date, inc=self.load_step)
        else:
            prev_id = self._fid - self.load_step - 1
            return self._load_data(fid=prev_id, inc=self.load_step)

    def _set_load_parameters(self, date=None, fid=None):
        """ Set the necesssary load attributes

        Parameters
        ----------
        date : (dt.datetime.date object or NoneType)
            file date
        fid : (int or NoneType)
            filename index value

        """
        # Filter supplied data so that it is only year, month, and day and
        # then store as part of instrument object.  Filtering is performed
        # by the class property `self.date`
        self.date = date
        self._fid = fid

        if date is not None:
            year, doy = utils.time.getyrdoy(date)
            self.yr = year
            self.doy = doy
            self._load_by_date = True
        else:
            self.yr = None
            self.doy = None
            self._load_by_date = False

    def _get_var_type_code(self, coltype):
        """Determines the two-character type code for a given variable type

        Parameters
        ----------
        coltype : type or np.dtype
            The type of the variable

        Returns
        -------
        str
            The variable type code for the given type

        Raises
        ------
        TypeError
            When coltype is unknown

        Note
        ----
        Understands np.dtype, numpy int, uint, and float varients, and
        str subclasses

        """
        var_types = {np.int64: 'i8', np.int32: 'i4', np.int16: 'i2',
                     np.int8: 'i1', np.uint64: 'u8', np.uint32: 'u4',
                     np.uint16: 'u2', np.uint8: 'u1', np.float64: 'f8',
                     np.float32: 'f4'}

        if type(coltype) is np.dtype:
            var_type = coltype.kind + str(coltype.itemsize)
            return var_type
        else:
            if coltype in var_types.keys():
                return var_types[coltype]
            elif issubclass(coltype, str):
                return 'S1'
            else:
                raise TypeError('Unknown Variable Type' + str(coltype))

    def _get_data_info(self, data, netcdf_format):
        """Support file writing by determining data type and other options

        Parameters
        ----------
        data : pandas object
            Data to be written
        netcdf_format : str
            String indicating netCDF3 or netCDF4

        Returns
        -------
        data : pandas object
            Data that was supplied, reformatted if necessary
        data_type : type
            Type for data values
        datetime_flag : bool
            True if data is np.datetime64, False otherwise

        """
        # get type of data
        data_type = data.dtype

        # check if older netcdf_format
        if netcdf_format != 'NETCDF4':
            old_format = True
        else:
            old_format = False

        # Check for object type
        if data_type != np.dtype('O'):
            # Simple data, not an object

            if (data_type == np.int64) and old_format:
                # No 64bit ints in netCDF3
                data = data.astype(np.int32)
                data_type = np.int32

            if data_type == np.dtype('<M8[ns]'):
                if not old_format:
                    data_type = np.int64
                else:
                    data_type = np.float
                datetime_flag = True
            else:
                datetime_flag = False
        else:
            # dealing with a more complicated object
            # iterate over elements until we hit something that is something,
            # and not NaN
            data_type = type(data.iloc[0])
            for i in np.arange(len(data)):
                if len(data.iloc[i]) > 0:
                    data_type = type(data.iloc[i])
                    if not isinstance(data_type, np.float):
                        break
            datetime_flag = False

        return data, data_type, datetime_flag

    def _filter_netcdf4_metadata(self, mdata_dict, coltype, remove=False,
                                 export_nan=None):
        """Filter metadata properties to be consistent with netCDF4.

        Parameters
        ----------
        mdata_dict : dict
            Dictionary equivalent to Meta object info
        coltype : type
            Type provided by _get_data_info
        remove : bool
            Removes FillValue and associated parameters disallowed for strings
            (default=False)
        export_nan : list or NoneType
            Metadata parameters allowed to be NaN (default=None)

        Returns
        -------
        dict
            Modified as needed for netCDf4

        Note
        ----
        Remove forced to True if coltype consistent with a string type

        Metadata values that are NaN and not listed in export_nan are
        filtered out.

        """

        # remove any metadata with a value of nan not present in export_nan
        filtered_dict = mdata_dict.copy()
        for key, value in mdata_dict.items():
            try:
                if np.isnan(value):
                    if key not in export_nan:
                        filtered_dict.pop(key)
            except TypeError:
                # if typerror thrown, it's not nan
                pass
        mdata_dict = filtered_dict

        # Coerce boolean types to integers
        for key in mdata_dict:
            if type(mdata_dict[key]) == bool:
                mdata_dict[key] = int(mdata_dict[key])
        if (coltype == str):
            remove = True
            warnings.warn('FillValue is not an acceptable '
                          'parameter for strings - it will be removed')

        # Make sure _FillValue is the same type as the data
        if '_FillValue' in mdata_dict.keys():
            if remove:
                mdata_dict.pop('_FillValue')
            else:
                if not np.can_cast(mdata_dict['_FillValue'], coltype):
                    if 'FieldNam' in mdata_dict:
                        estr = ' '.join(('FillValue for {a:s} ({b:s}) cannot',
                                         'be safely casted to {c:s} Casting',
                                         'anyways. This may result in',
                                         'unexpected behavior'))
                        estr.format(a=mdata_dict['FieldNam'],
                                    b=str(mdata_dict['_FillValue']),
                                    c=coltype)
                        warnings.warn(estr)
                    else:
                        estr = ' '.join(('FillValue {a:s} cannot be safely',
                                         'casted to {b:s}. Casting anyways.',
                                         'This may result in unexpected',
                                         'behavior'))
                        estr.format(a=str(mdata_dict['_FillValue']),
                                    b=coltype)

        # check if load routine actually returns meta
        if self.meta.data.empty:
            self.meta[self.variables] = {self.labels.name: self.variables,
                                         self.labels.units:
                                         [''] * len(self.variables)}

        # Make sure FillValue is the same type as the data
        if 'FillVal' in mdata_dict.keys():
            if remove:
                mdata_dict.pop('FillVal')
            else:
                mdata_dict['FillVal'] = np.array(
                    mdata_dict['FillVal']).astype(coltype)

        return mdata_dict

    # -----------------------------------------------------------------------
    # Define all accessible methods

    @property
    def bounds(self):
        """Boundaries for iterating over instrument object by date or file.

        Parameters
        ----------
        start : datetime object, filename, or None
            start of iteration, if None uses first data date.
            list-like collection also accepted. (default=None)
        stop :  datetime object, filename, or None
            stop of iteration, inclusive. If None uses last data date.
            list-like collection also accepted. (default=None)
        step : str, int, or None
            Step size used when iterating from start to stop. Use a
            Pandas frequency string ('3D', '1M') when setting bounds by date,
            an integer when setting bounds by file. Defaults to a single
            day/file (default='1D', 1).
        width : pandas.DateOffset, int, or None
            Data window used when loading data within iteration. Defaults to a
            single day/file if not assigned. (default=dt.timedelta(days=1),
            1)

        Note
        ----
        Both start and stop must be the same type (date, or filename) or None.
        Only the year, month, and day are used for date inputs.

        Examples
        --------
        ::
            import datetime as dt
            import pandas as pds
            import pysat

            inst = pysat.Instrument(platform=platform,
                                    name=name,
                                    tag=tag)
            start = dt.datetime(2009, 1, 1)
            stop = dt.datetime(2009, 1, 31)

            # Defaults to stepping by a single day and a data loading window
            # of one day/file.
            inst.bounds = (start, stop)

            # Set bounds by file. Iterates a file at a time.
            inst.bounds = ('filename1', 'filename2')

            # Create a more complicated season, multiple start and stop dates.
            start2 = dt.datetetime(2010,1,1)
            stop2 = dt.datetime(2010,2,14)
            inst.bounds = ([start, start2], [stop, stop2])

            # Iterate via a non-standard step size of two days.
            inst.bounds = ([start, start2], [stop, stop2], '2D')

            # Load more than a single day/file at a time when iterating
            inst.bounds = ([start, start2], [stop, stop2], '2D',
                           dt.timedelta(days=3))

        """

        return (self._iter_start, self._iter_stop, self._iter_step,
                self._iter_width)

    @bounds.setter
    def bounds(self, value=None):
        # Set the bounds property.  See property docstring for details

        if value is None:
            # User wants defaults
            value = (None, None, None, None)

        if len(value) < 2:
            raise ValueError(' '.join(('Must supply both a start and stop',
                                       'date/file. Supply None if you want the',
                                       'first/last possible.')))
        elif len(value) == 2:
            # includes start and stop only
            self._iter_step = None
            self._iter_width = None
        elif len(value) == 3:
            # also includes step size
            self._iter_step = value[2]
            self._iter_width = None
        elif len(value) == 4:
            # also includes loading window (data width)
            self._iter_step = value[2]
            self._iter_width = value[3]
        else:
            raise ValueError('Too many input arguments.')

        # Pull out start and stop times now that other optional items have
        # been checked out.
        start = value[0]
        stop = value[1]

        if (start is None) and (stop is None):
            # Set default using first and last file date
            self._iter_start = [self.files.start_date]
            self._iter_stop = [self.files.stop_date]
            self._iter_type = 'date'
            if self._iter_step is None:
                self._iter_step = '1D'
            if self._iter_width is None:
                self._iter_width = dt.timedelta(days=1)
            if self._iter_start[0] is not None:
                # There are files. Use those dates.
                ustops = [stop - self._iter_width + dt.timedelta(days=1)
                          for stop in self._iter_stop]
                ufreq = self._iter_step
                self._iter_list = utils.time.create_date_range(self._iter_start,
                                                               ustops,
                                                               freq=ufreq)
            else:
                # instrument has no files
                self._iter_list = []
        else:
            # user provided some inputs
            starts = np.asarray([start])
            stops = np.asarray([stop])
            # ensure consistency if list-like already
            if len(starts.shape) > 1:
                starts = starts[0]
            if len(stops.shape) > 1:
                stops = stops[0]

            # check equal number of elements
            if len(starts) != len(stops):
                estr = ' '.join(('Both start and stop must have the same',
                                 'number of elements'))
                raise ValueError(estr)

            # check everything is the same type
            base = type(starts[0])
            for lstart, lstop in zip(starts, stops):
                etype = type(lstop)
                check1 = not isinstance(lstart, etype)
                check2 = not isinstance(lstart, base)
                if check1 or check2:
                    # Method allows for inputs like inst.bounds = (start, None)
                    # and bounds will fill the None with actual start or stop.
                    # Allow for a Nonetype only if length is one.
                    if len(starts) == 1 and (start is None):
                        # we are good on type change, start is None, no error
                        break
                    elif len(stops) == 1 and (stop is None):
                        # we are good on type change, stop is None, no error
                        break
                    raise ValueError(' '.join(('Start and stop items must all',
                                               'be of the same type')))

            # set bounds based upon passed data type
            if isinstance(starts[0], str) or isinstance(stops[0], str):
                # one of the inputs is a string
                self._iter_type = 'file'
                # could be (string, None) or (None, string)
                # replace None with first/last, as appropriate
                if starts[0] is None:
                    starts = [self.files[0]]
                if stops[0] is None:
                    stops = [self.files[-1]]
                # Default step size
                if self._iter_step is None:
                    self._iter_step = 1
                # Default window size
                if self._iter_width is None:
                    self._iter_width = 1

                self._iter_list = []
                for istart, istop in zip(starts, stops):
                    # Ensure istart begins before istop. Get the index of
                    # the file start/stop times from main file list.
                    start_idx = self.files.get_index(istart)
                    stop_idx = self.files.get_index(istop)
                    if stop_idx < start_idx:
                        estr = ' '.join(('Bounds must be in increasing date',
                                         'order.', istart, 'occurs after',
                                         istop))
                        raise ValueError(estr)
                    itemp = self.files.get_file_array([istart], [istop])
                    # downselect based upon step size
                    itemp = itemp[::self._iter_step]
                    # Make sure iterations don't go past last day
                    # get index of last in iteration list
                    iter_idx = self.files.get_index(itemp[-1])
                    # don't let loaded data go past stop bound
                    if iter_idx + self._iter_width - 1 > stop_idx:
                        i = np.ceil((self._iter_width - 1) / self._iter_step)
                        i = -int(i)
                        self._iter_list.extend(itemp[:i])
                    else:
                        self._iter_list.extend(itemp)

            elif isinstance(starts[0], dt.datetime) or isinstance(stops[0],
                                                                  dt.datetime):
                # One of the inputs is a date
                self._iter_type = 'date'

                if starts[0] is None:
                    # Start and stop dates on self.files already filtered
                    # to include only year, month, and day
                    starts = [self.files.start_date]
                if stops[0] is None:
                    stops = [self.files.stop_date]
                # Default step size
                if self._iter_step is None:
                    self._iter_step = '1D'
                # Default window size
                if self._iter_width is None:
                    self._iter_width = dt.timedelta(days=1)

                # Create list-like of dates for iteration
                starts = self._filter_datetime_input(starts)
                stops = self._filter_datetime_input(stops)
                freq = self._iter_step
                width = self._iter_width

                # Ensure inputs are in reasonable date order
                for start, stop in zip(starts, stops):
                    if start > stop:
                        estr = ' '.join(('Bounds must be set in increasing',
                                         'date order.',
                                         start.strftime('%d %B %Y'),
                                         'is later than',
                                         stop.strftime('%d %B %Y')))
                        raise ValueError(estr)

                # account for width of load. Don't extend past bound.
                ustops = [stop - width + dt.timedelta(days=1)
                          for stop in stops]
                self._iter_list = utils.time.create_date_range(starts,
                                                               ustops,
                                                               freq=freq)
                # go back to time index
                self._iter_list = pds.DatetimeIndex(self._iter_list)

            else:
                raise ValueError(' '.join(('Input is not a known type, string',
                                           'or datetime')))
            self._iter_start = starts
            self._iter_stop = stops

        return

    @property
    def empty(self):
        """Boolean flag reflecting lack of data.

        True if there is no Instrument data."""

        if self.pandas_format:
            return self.data.empty
        else:
            if 'time' in self.data.indexes:
                return len(self.data.indexes['time']) == 0
            elif 'Epoch' in self.data.indexes:
                return len(self.data.indexes['Epoch']) == 0
            else:
                return True

    @property
    def date(self):
        """Date for loaded data."""
        return self._date

    @date.setter
    def date(self, new_date):
        # Set the date property, see property docstring for details
        self._date = self._filter_datetime_input(new_date)

    @property
    def index(self):
        """Returns time index of loaded data."""
        return self._index()

    @property
    def variables(self):
        """Returns list of variables within loaded data."""

        if self.pandas_format:
            return self.data.columns
        else:
            return list(self.data.variables.keys())

    def copy(self):
        """Deep copy of the entire Instrument object."""

        return copy.deepcopy(self)

    def concat_data(self, new_data, prepend=False, **kwargs):
        """Concats new_data to self.data for xarray or pandas as needed

        Parameters
        ----------
        new_data : pds.DataFrame, xr.Dataset, or list of such objects
            New data objects to be concatonated
        prepend : boolean
            If True, assign new data before existing data; if False append new
            data (default=False)
        **kwargs : dict
            Optional keyword arguments passed to pds.concat or xr.concat

        Note
        ----
        For pandas, sort=False is passed along to the underlying
        pandas.concat method. If sort is supplied as a keyword, the
        user provided value is used instead.  Recall that sort orders the
        data columns, not the data values or the index.

        For xarray, dim=Instrument.index.name is passed along to xarray.concat
        except if the user includes a value for dim as a keyword argument.

        """
        # Order the data to be concatonated in a list
        if not isinstance(new_data, list):
            new_data = [new_data]

        if prepend:
            new_data.append(self.data)
        else:
            new_data.insert(0, self.data)

        # Retrieve the appropriate concatonation function
        if self.pandas_format:
            # Specifically do not sort unless otherwise specified
            if 'sort' not in kwargs:
                kwargs['sort'] = False
            concat_func = pds.concat
        else:
            # Specify the dimension, if not otherwise specified
            if 'dim' not in kwargs:
                kwargs['dim'] = self.index.name
            concat_func = xr.concat

        # Assign the concatonated data to the instrument
        self.data = concat_func(new_data, **kwargs)
        return

    def custom_attach(self, function, kind='modify', at_pos='end', args=[],
                      kwargs={}):
        """Attach a function to custom processing queue.

        Custom functions are applied automatically whenever `.load()`
        command called.

        Parameters
        ----------
        function : string or function object
            name of function or function object to be added to queue
        kind : str
            Specifies the type of interaction between the custom function and
            the Instrument data.  Accepts one of 'add', 'modify', or 'pass'.
            - add
                Adds data returned from function to instrument object.
                A copy of pysat.Instrument object supplied to routine.
            - modify
                pysat.Instrument object supplied to routine. Any and all
                changes to object are retained.
            - pass
                A copy of pysat.Instrument object is passed to function
                thus no modifications are retained. No data is accepted
                from return.
            (default='modify')
        at_pos : string or int
            Accepts string 'end' or a number that will be used to determine
            the insertion order if multiple custom functions are attached
            to an Instrument object. (default='end').
        args : list or tuple
            Ordered arguments following the instrument object input that are
            required by the custom function (default=[])
        kwargs : dict
            Dictionary of keyword arguments required by the custom function
            (default={})

        Note
        ----
        Allowed `custom_attach` function returns if `kind` is 'add':

            - {'data' : pandas Series/DataFrame/array_like,
               meta_label_string : string/array_like of strings,
               'name' : string/array_like of strings}

            - pandas DataFrame, names of columns are used if not provided

            - pandas Series, Series.name used if not provided in 'name'

            - xarray DataArray, DataArray.name used if not provided in 'name'

            - xarray Dataset, variables names used if not provided in 'name'

            - (string/list of strings, numpy array/list of arrays)

        """

        # Test the positioning input
        pos_list = list(np.arange(0, len(self.custom_functions), 1))
        pos_list.append('end')

        if at_pos not in pos_list:
            logger.warning(''.join(['unknown position specified, including ',
                                    'function at end of current list']))
            at_pos = 'end'

        # Convert string to function object, if necessary
        if isinstance(function, str):
            function = eval(function)

        # If the position is 'end' or greater
        if (at_pos == 'end') | (at_pos == len(self.custom_functions)):
            # store function object
            self.custom_functions.append(function)
            self.custom_args.append(args)
            self.custom_kwargs.append(kwargs)
            self.custom_kind.append(kind.lower())
        else:
            # user picked a specific location to insert
            self.custom_functions.insert(at_pos, function)
            self.custom_args.insert(at_pos, args)
            self.custom_kwargs.insert(at_pos, kwargs)
            self.custom_kind.insert(at_pos, kind)

    def custom_apply_all(self):
        """
        Apply all of the custom functions to the satellite data object.

        This method does not generally need to be invoked directly by users.
        """

        if len(self.custom_functions) > 0:
            for func, arg, kwarg, kind in zip(self.custom_functions,
                                              self.custom_args,
                                              self.custom_kwargs,
                                              self.custom_kind):
                if not self.empty:

                    # Add method. Apply custom functions to an Instrument copy.
                    # Take the returned data and add it to self.
                    if kind == 'add':
                        tempd = self.copy()
                        new_data = func(tempd, *arg, **kwarg)
                        del tempd

                        # Make all returns a dictionary by default.
                        # If the method itself does not return a dictionary,
                        # the returned data is placed in 'data' key.
                        recast_as_dict = False
                        if not isinstance(new_data, dict):
                            new_data = {'data': new_data}
                            # dstr = ''.join(('Data returned should be a dict ',
                            #                 'with data in "data", ',
                            #                 'the keys for the variables to ',
                            #                 'be stored in "name", along with ',
                            #                 'any metadata using appropriate ',
                            #                 'keys stored in self.labels. '))
                            # raise DeprecationWarning(dstr)
                            name = None
                            # Flag if recast to identify if working with
                            # older style data.
                            recast_as_dict = True
                        else:
                            # Check for name
                            if 'name' in new_data:
                                name = new_data.pop('name')
                            else:
                                name = None

                        # pandas.DataFrame returned, add to existing frame.
                        if isinstance(new_data['data'], pds.DataFrame):
                            if name is None:
                                name = new_data['data'].columns

                            self[name] = new_data

                        # pandas.Series or xarray.DataArray returned,
                        # add it as a column.
                        elif isinstance(new_data['data'], (pds.Series,
                                                           xr.DataArray)):
                            if name is None:
                                if new_data['data'].name is not None:
                                    name = new_data['data'].name
                                else:
                                    raise ValueError(
                                        ''.join(['Must assign a name to ',
                                                 'Series or return a ',
                                                 '"name" in dictionary.']))

                            self[name] = new_data

                        # xarray.Dataset returned, merge into existing data.
                        elif isinstance(new_data['data'], xr.Dataset):
                            # First, merge in dataset data
                            xr_data = new_data.pop('data')
                            self.data = xr.merge([self.data, xr_data])

                            # Second, check on names. If not provided, generate
                            # names from dataset itself.
                            if name is None:
                                name = list(xr_data.variables.keys())[1:]
                                # Filter out any indexes variables
                                fnames = [lname for lname in name
                                          if lname not in xr_data.indexes]

                            # Finally, add in the metadata.
                            self.meta[fnames] = new_data

                        # Some kind of iterable was returned. Add using
                        # best effort code.
                        elif hasattr(new_data['data'], '__iter__'):
                            # look for name in returned dict
                            if name is not None:
                                self[name] = new_data
                            elif recast_as_dict:
                                # Falling back to older behavior:
                                # unpack tuple/list that was returned.
                                new_name = new_data['data'][0]
                                new_data = new_data['data'][1]
                                if len(new_data) > 0:
                                    # Check doesn't ensure data for all cases,
                                    # there could be multiple empty arrays
                                    # returned, [[],[]].
                                    if isinstance(new_name, str):
                                        # Only one item to add. Check on
                                        # new_data above is sufficient for this
                                        # case.
                                        self[new_name] = new_data
                                    else:
                                        # Multiple items detected. Add one at
                                        # a time.
                                        for name, data in zip(new_name,
                                                              new_data):
                                            if len(data) > 0:
                                                # Fixes up the incomplete check
                                                # from above
                                                self[name] = data
                                # dstr = ''.join(('Data returned will require ',
                                #                 'a "name" key in the returned ',
                                #                 'dictionary.'))
                                # raise DeprecationWarning(dstr)
                            else:
                                raise ValueError(''.join(('Must include ',
                                                          '"name" in ',
                                                          'returned ',
                                                          'dictionary.')))
                        else:
                            raise ValueError(''.join(("kernel doesn't know ",
                                                      "what to do with ",
                                                      "returned data.")))

                    # Modifying loaded data. Methods run on Instrument object
                    # directly and any changes to object by the method are
                    # retained. No data may be returned by method itself.
                    elif kind == 'modify':
                        null_out = func(self, *arg, **kwarg)
                        if null_out is not None:
                            raise ValueError(''.join(('Modify functions ',
                                                      'should not return ',
                                                      'any information via ',
                                                      'return. Information ',
                                                      'may only be propagated ',
                                                      'back by modifying ',
                                                      'supplied pysat object.'
                                                      )))

                    # Pass function. Method runs on a copy of Instrument,
                    # thus no modifications to Instrument are retained,
                    # and no data is allowed to be returned.
                    elif kind == 'pass':
                        tempd = self.copy()
                        null_out = func(tempd, *arg, **kwarg)
                        del tempd
                        if null_out is not None:
                            raise ValueError(''.join(('Pass functions should ',
                                                      'not return any ',
                                                      'information via ',
                                                      'return.')))

    def custom_clear(self):
        """Clear custom function list."""
        self.custom_functions = []
        self.custom_args = []
        self.custom_kwargs = []
        self.custom_kind = []

    def today(self):
        """Returns today's date (UTC), with no hour, minute, second, etc.

        Returns
        -------
        today_utc: datetime
            Today's date in UTC

        """
        today_utc = self._filter_datetime_input(dt.datetime.utcnow())

        return today_utc

    def tomorrow(self):
        """Returns tomorrow's date (UTC), with no hour, minute, second, etc.

        Returns
        -------
        datetime
            Tomorrow's date in UTC

        """

        return self.today() + dt.timedelta(days=1)

    def yesterday(self):
        """Returns yesterday's date (UTC), with no hour, minute, second, etc.

        Returns
        -------
        datetime
            Yesterday's date in UTC

        """

        return self.today() - dt.timedelta(days=1)

    def next(self, verifyPad=False):
        """Manually iterate through the data loaded in Instrument object.

        Bounds of iteration and iteration type (day/file) are set by
        `bounds` attribute.

        Parameters
        ----------
        verifyPad : bool
            Passed to `self.load()`. If True, then padded data within
            the load method will be retained. (default=False)

        Note
        ----
        If there were no previous calls to load then the
        first day(default)/file will be loaded.

        """

        # make sure we can iterate
        if len(self._iter_list) == 0:
            # nothing to potentially iterate over
            raise StopIteration(''.join(('File list is empty. ',
                                         'Nothing to be done.')))

        if self._iter_type == 'date':
            if self.date is not None:
                # data is already loaded in .data
                idx, = np.where(self.date == self._iter_list)
                if len(idx) == 0:
                    estr = ''.join(('Unable to find loaded date ',
                                    'in the supported iteration list. ',
                                    'Please check the Instrument bounds, ',
                                    '`self.bounds` for supported iteration',
                                    'ranges.'))
                    raise StopIteration(estr)
                elif idx[-1] >= len(self._iter_list) - 1:
                    # gone to far!
                    raise StopIteration('Outside the set date boundaries.')
                else:
                    # not going past the last day, safe to move forward
                    date = self._iter_list[idx[0] + 1]
                    end_date = date + self._iter_width
            else:
                # no data currently loaded, start at the beginning
                date = self._iter_list[0]
                end_date = date + self._iter_width
            # perform load
            self.load(date=date, end_date=end_date, verifyPad=verifyPad)

        elif self._iter_type == 'file':
            first = self.files.get_index(self._iter_list[0])
            last = self.files.get_index(self._iter_list[-1])
            step = self._iter_step
            width = self._iter_width
            if self._fid is not None:
                # data already loaded in .data
                if (self._fid < first) | (self._fid + step > last):
                    raise StopIteration('Outside the set file boundaries.')
                else:
                    # step size already accounted for in the list of files
                    # get location of current file in iteration list
                    idx = None
                    fname = self.files[self._fid]
                    for i, name in enumerate(self._iter_list):
                        if name == fname:
                            idx = i
                            break
                    if idx is None:
                        estr = ''.join(('Unable to find loaded filename ',
                                        'in the supported iteration list. ',
                                        'Please check the Instrument bounds, ',
                                        '`self.bounds` for supported iteration',
                                        'ranges.'))
                        raise StopIteration(estr)
                    fname = self._iter_list[idx + 1]
            else:
                # no data loaded yet, start with the first file
                fname = self._iter_list[0]

            # load range of files at a time
            # get location for second file. Note a width of 1 loads single file
            nfid = self.files.get_index(fname) + width - 1
            self.load(fname=fname, stop_fname=self.files[nfid],
                      verifyPad=verifyPad)

        return

    def prev(self, verifyPad=False):
        """Manually iterate backwards through the data in Instrument object.

        Bounds of iteration and iteration type (day/file)
        are set by `bounds` attribute.

        Parameters
        ----------
        verifyPad : bool
            Passed to `self.load()`. If True, then padded data within
            the load method will be retained. (default=False)

        Note
        ----
        If there were no previous calls to load then the
        first day(default)/file will be loaded.

        """
        # make sure we can iterate
        if len(self._iter_list) == 0:
            # nothing to potentially iterate over
            raise StopIteration(''.join(('File list is empty. ',
                                         'Nothing to be done.')))

        if self._iter_type == 'date':
            if self.date is not None:
                # some data already loaded in .data
                idx, = np.where(self._iter_list == self.date)
                if len(idx) == 0:
                    estr = ''.join(('Unable to find loaded date ',
                                    'in the supported iteration list. ',
                                    'Please check the Instrument bounds, ',
                                    '`self.bounds` for supported iteration',
                                    'ranges.'))
                    raise StopIteration(estr)
                elif idx[0] == 0:
                    # too far!
                    raise StopIteration('Outside the set date boundaries.')
                else:
                    # not on first day, safe to move backward
                    date = self._iter_list[idx[0] - 1]
                    end_date = self._iter_list[idx[0] - 1] + self._iter_width
                    self.load(date=date, end_date=end_date, verifyPad=verifyPad)
            else:
                # no data currently loaded, start at the end
                end_date = self._iter_list[-1] + self._iter_width
                date = self._iter_list[-1]
                self.load(date=date, end_date=end_date, verifyPad=verifyPad)

        elif self._iter_type == 'file':
            first = self.files.get_index(self._iter_list[0])
            last = self.files.get_index(self._iter_list[-1])
            step = self._iter_step
            width = self._iter_width
            if self._fid is not None:
                if (self._fid - step < first) or (self._fid > last):
                    raise StopIteration('Outside the set file boundaries.')
                else:
                    # find location of file
                    idx = None
                    fname = self.files[self._fid]
                    for i, name in enumerate(self._iter_list):
                        if name == fname:
                            idx = i
                            break
                    if idx is None:
                        estr = ''.join(('Unable to find loaded filename ',
                                        'in the supported iteration list. ',
                                        'Please check the Instrument bounds, ',
                                        '`self.bounds` for supported iteration',
                                        'ranges.'))
                        raise StopIteration(estr)
                    fname = self._iter_list[idx - 1]
            else:
                fname = self._iter_list[-1]

            nfid = self.files.get_index(fname) + width - 1
            self.load(fname=fname, stop_fname=self.files[nfid],
                      verifyPad=verifyPad)

        return

    def rename(self, var_names, lowercase_data_labels=False):
        """Renames variable within both data and metadata.

        Parameters
        ----------
        var_names : dict or other map
            Existing var_names are keys, values are new var_names
        lowercase_data_labels : bool
            If True, the labels applied to inst.data are forced to lowercase.
            The supplied case in var_names is retained within inst.meta.

        Examples
        --------
        ..

            # standard renaming
            new_var_names = {'old_name': 'new_name',
                         'old_name2':, 'new_name2'}
            inst.rename(new_var_names)


        If using a pandas DataFrame as the underlying data object,
        to rename higher-order variables supply a modified dictionary.
        Note that this rename will be invoked individually for all
        times in the dataset.
        ..

            # applies to higher-order datasets
            # that are loaded into pandas
            # general example
            new_var_names = {'old_name': 'new_name',
                             'old_name2':, 'new_name2',
                             'col_name': {'old_ho_name': 'new_ho_name'}}
            inst.rename(new_var_names)

            # specific example
            inst = pysat.Instrument('pysat', 'testing2D')
            inst.load(2009, 1)
            var_names = {'uts': 'pysat_uts',
                     'profiles': {'density': 'pysat_density'}}
            inst.rename(var_names)


        pysat supports differing case for variable labels across the
        data and metadata objects attached to an Instrument. Since
        metadata is case-preserving (on assignment) but case-insensitive,
        the labels used for data are always valid for metadata. This
        feature may be used to provide friendlier variable names within
        pysat while also maintaining external format compatibility
        when writing files.
        ..
            # example with lowercase_data_labels
            inst = pysat.Instrument('pysat', 'testing2D')
            inst.load(2009, 1)
            var_names = {'uts': 'Pysat_UTS',
                     'profiles': {'density': 'PYSAT_density'}}
            inst.rename(var_names, lowercase_data_labels=True)

            # note that 'Pysat_UTS' was applied to data as 'pysat_uts'
            print(inst['pysat_uts'])

            # case is retained within inst.meta, though
            # data access to meta is case insensitive
            print('True meta variable name is ', inst.meta['pysat_uts'].name)

            # Note that the labels in meta may be used when creating a file
            # thus 'Pysat_UTS' would be found in the resulting file
            inst.to_netcdf4('./test.nc', preserve_meta_case=True)

            # load in file and check
            raw = netCDF4.Dataset('./test.nc')
            print(raw.variables['Pysat_UTS'])


        """

        if self.pandas_format:
            # Check for standard rename variables as well as
            # renaming for higher order variables
            fdict = {}  # filtered old variable names
            hdict = {}  # higher order variable names

            # keys for existing higher order data labels
            ho_keys = [a for a in self.meta.keys_nD()]
            lo_keys = [a for a in self.meta.keys()]

            # iterate, collect normal variables
            # rename higher order variables
            for vkey in var_names:
                # original name, new name
                oname, nname = vkey, var_names[vkey]
                if oname not in ho_keys:
                    if oname in lo_keys:
                        # within low order (standard) variable name keys
                        # may be renamed directly
                        fdict[oname] = nname
                    else:
                        # not in standard or higher order variable name keys
                        estr = ' '.join((oname, ' is not',
                                         'a known variable.'))
                        raise ValueError(estr)
                else:
                    # variable name is in higher order list
                    if isinstance(nname, dict):
                        # changing a variable name within
                        # higher order object
                        label = [k for k in nname.keys()][0]
                        hdict[label] = nname[label]
                        # ensure variable is there
                        if label not in self.meta[oname]['children']:
                            estr = ''.join((label, ' is not a known ',
                                            'higher-order variable under ',
                                            oname, '.'))
                            raise ValueError(estr)
                        # check for lowercase flag
                        if lowercase_data_labels:
                            gdict = {}
                            gdict[label] = nname[label].lower()
                        else:
                            gdict = hdict
                        # change variables for frame at each time
                        for i in np.arange(len(self.index)):
                            # within data itself
                            self[i, oname].rename(columns=gdict,
                                                  inplace=True)

                        # change metadata, once per variable only
                        # hdict used as it retains user provided case
                        self.meta.ho_data[oname].data.rename(hdict,
                                                             inplace=True)
                        # clear out dict for next loop
                        hdict.pop(label)
                    else:
                        # changing the outer 'column' label
                        fdict[oname] = nname

            # rename regular variables, single go
            # check for lower case data labels first
            if lowercase_data_labels:
                gdict = {}
                for fkey in fdict:
                    gdict[fkey] = fdict[fkey].lower()
            else:
                gdict = fdict

            # change variable names for attached data object
            self.data.rename(columns=gdict, inplace=True)

        else:
            # xarray renaming
            # account for lowercase data labels first
            if lowercase_data_labels:
                gdict = {}
                for vkey in var_names:
                    gdict[vkey] = var_names[vkey].lower()
            else:
                gdict = var_names
            self.data = self.data.rename(gdict)

            # set up dictionary for renaming metadata variables
            fdict = var_names

        # update normal metadata parameters in a single go
        # case must always be preserved in Meta object
        new_fdict = {}
        for fkey in fdict:
            case_old = self.meta.var_case_name(fkey)
            new_fdict[case_old] = fdict[fkey]
        self.meta.data.rename(index=new_fdict, inplace=True)

        return

    def generic_meta_translator(self, input_meta):
        """Translates the metadata contained in an object into a dictionary

        Parameters
        ----------
        input_meta : Meta
            The metadata object to translate

        Returns
        -------
        dict
            A dictionary of the metadata for each variable of an output file
            e.g. netcdf4

        """
        export_dict = {}
        if self._meta_translation_table is not None:
            # Create a translation table for the actual values of the meta
            # labels. The instrument specific translation table only stores the
            # names of the attributes that hold the various meta labels
            translation_table = {}
            for key in self._meta_translation_table:
                translation_table[getattr(self, key)] = \
                    self._meta_translation_table[key]
        else:
            translation_table = None
        # First Order Data
        for key in input_meta.data.index:
            if translation_table is None:
                export_dict[key] = input_meta.data.loc[key].to_dict()
            else:
                # Translate each key if a translation is provided
                export_dict[key] = {}
                meta_dict = input_meta.data.loc[key].to_dict()
                for orig_key in meta_dict:
                    if orig_key in translation_table:
                        for translated_key in translation_table[orig_key]:
                            export_dict[key][translated_key] = \
                                meta_dict[orig_key]
                    else:
                        export_dict[key][orig_key] = meta_dict[orig_key]

        # Higher Order Data
        for key in input_meta.ho_data:
            if key not in export_dict:
                export_dict[key] = {}
            for ho_key in input_meta.ho_data[key].data.index:
                new_key = '_'.join((key, ho_key))
                if translation_table is None:
                    export_dict[new_key] = \
                        input_meta.ho_data[key].data.loc[ho_key].to_dict()
                else:
                    # Translate each key if a translation is provided
                    export_dict[new_key] = {}
                    meta_dict = \
                        input_meta.ho_data[key].data.loc[ho_key].to_dict()
                    for orig_key in meta_dict:
                        if orig_key in translation_table:
                            for translated_key in translation_table[orig_key]:
                                export_dict[new_key][translated_key] = \
                                    meta_dict[orig_key]
                        else:
                            export_dict[new_key][orig_key] = \
                                meta_dict[orig_key]
        return export_dict

    def load(self, yr=None, doy=None, end_yr=None, end_doy=None, date=None,
             end_date=None, fname=None, stop_fname=None, verifyPad=False):
        """Load instrument data into Instrument.data object.

        Parameters
        ----------
        yr : integer
            Year for desired data. pysat will load all files with an
            associated date between yr, doy and yr, doy + 1 (default=None)
        doy : integer
            Day of year for desired data. Must be present with yr input.
            (default=None)
        end_yr : integer
            Used when loading a range of dates, from yr, doy to end_yr, end_doy
            based upon the dates associated with the Instrument's files. Date
            range is inclusive for yr, doy but exclusive for end_yr, end_doy.
            (default=None)
        end_doy : integer
            Used when loading a range of dates, from yr, doy to end_yr, end_doy
            based upon the dates associated with the Instrument's files. Date
            range is inclusive for yr, doy but exclusive for end_yr, end_doy.
            (default=None)
        date : dt.datetime
            Date to load data. pysat will load all files with an associated
            date between date and date + 1 day (default=None)
        end_date : dt.datetime
            Used when loading a range of data from `date` to `end_date` based
            upon the dates associated with the Instrument's files. Date range
            is inclusive for date but exclusive for end_date. (default=None)
        fname : str or NoneType
            Filename to be loaded (default=None)
        stop_fname : str or NoneType
            Used when loading a range of filenames from `fname` to `stop_fname`,
            inclusive. (default=None)
        verifyPad : bool
            If True, padding data not removed for debugging. Padding
            parameters are provided at Instrument instantiation. (default=False)

        Raises
        ------
        TypeError
            For incomplete or incorrect input
        ValueError
            For input incompatible with Instrument set-up

        Note
        ----
        Loads data for a chosen instrument into .data. Any functions chosen
        by the user and added to the custom processing queue (.custom.attach)
        are automatically applied to the data before it is available to
        user in .data.

        A mixed combination of `.load()` keywords such as `yr` and `date` are
        not allowed.

        Note
        -----
            `end` kwargs have exclusive ranges (stop before the condition is
            reached), while `stop` kwargs have inclusive ranges (stop once the
            condition is reached).

        Examples
        --------
        ::
            import datetime as dt
            import pysat

            inst = pysat.Instrument('pysat', 'testing')

            # load a single day by year and day of year
            inst.load(2009, 1)

            # load a single day by date
            date = dt.datetime(2009, 1, 1)
            inst.load(date=date)

            # load a single file, first file in this example
            inst.load(fname=inst.files[0])

            # load a range of days, data between
            # Jan. 1st (inclusive) - Jan. 3rd (exclusive)
            inst.load(2009, 1, 2009, 3)

            # same procedure using datetimes
            date = dt.datetime(2009, 1, 1)
            end_date = dt.datetime(2009, 1, 3)
            inst.load(date=date, end_date=end_date)

            # same procedure using filenames
            # note the change in index due to inclusive slicing on filenames!
            inst.load(fname=inst.files[0], stop_fname=inst.files[1])

        """

        # set options used by loading routine based upon user input
        if (yr is not None) and (doy is not None):
            if doy < 1 or (doy > 366):
                estr = ''.join(('Day of year (doy) is only valid between and ',
                                'including 1-366.'))
                raise ValueError(estr)

            # verify arguments make sense, in context
            _check_load_arguments_none(fname, stop_fname, date, end_date,
                                       raise_error=True)
            # convert yr/doy to a date
            date = dt.datetime.strptime("{:.0f} {:.0f}".format(yr, doy),
                                        "%Y %j")
            self._set_load_parameters(date=date, fid=None)

            if (end_yr is not None) and (end_doy is not None):
                if end_doy < 1 or (end_doy > 366):
                    estr = ''.join(('Day of year (end_doy) is only valid ',
                                    'between and including 1-366.'))
                    raise ValueError(estr)
                end_date = dt.datetime.strptime(
                    "{:.0f} {:.0f}".format(end_yr, end_doy), "%Y %j")
                self.load_step = end_date - date
            elif (end_yr is not None) or (end_doy is not None):
                estr = ''.join(('Both end_yr and end_doy must be set, ',
                                'or neither.'))
                raise ValueError(estr)
            else:
                # increment end by a day if none supplied
                self.load_step = dt.timedelta(days=1)

            curr = self.date

        elif date is not None:
            # Verify arguments make sense, in context
            _check_load_arguments_none(fname, stop_fname, yr, doy, end_yr,
                                       end_doy, raise_error=True)

            # Ensure date portion from user is only year, month, day
            self._set_load_parameters(date=date, fid=None)
            date = self._filter_datetime_input(date)

            # Increment after determining the desird step size
            if end_date is not None:
                # Support loading a range of dates
                self.load_step = end_date - date
            else:
                # Defaults to single day load
                self.load_step = dt.timedelta(days=1)
            curr = date

        elif fname is not None:
            # Verify arguments make sense, in context
            _check_load_arguments_none(yr, doy, end_yr, end_doy, date, end_date,
                                       raise_error=True)
            # Date will have to be set later by looking at the data
            self._set_load_parameters(date=None,
                                      fid=self.files.get_index(fname))

            # Check for loading by file range
            if stop_fname is not None:
                # Get index for both files so the delta may be computed
                idx1 = self.files.get_index(fname)
                idx2 = self.files.get_index(stop_fname)
                diff = idx2 - idx1
                if diff < 0:
                    estr = ''.join(('`stop_fname` must occur at a later date ',
                                    'than `fname`. Swapping filename inputs ',
                                    'will resolve the error.'))
                    raise ValueError(estr)
                else:
                    self.load_step = diff
            else:
                # increment one file at a time
                self.load_step = 0
            curr = self._fid.copy()

        elif _check_load_arguments_none(yr, doy, end_yr, end_doy, date,
                                        end_date, fname, stop_fname):
            # empty call, treat as if all data requested
            if self.multi_file_day:
                estr = ''.join(('`load()` is not supported with multi_file_day',
                                '=True.'))
                raise ValueError(estr)
            if self.pad is not None:
                estr = ' '.join(('`load()` is not supported with data padding',
                                 'enabled.'))
                raise ValueError(estr)

            date = self.files.files.index[0]
            end_date = self.files.files.index[-1] + dt.timedelta(days=1)

            self._set_load_parameters(date=date, fid=None)
            curr = date
            self.load_step = end_date - date
        else:
            estr = 'Unknown or incomplete input combination.'
            raise TypeError(estr)

        self.orbits._reset()

        # if pad  or multi_file_day is true, need to have a three day/file load
        loop_pad = self.pad if self.pad is not None \
            else dt.timedelta(seconds=0)

        # check for constiency between loading range and data padding, if any
        if self.pad is not None:
            if self._load_by_date:
                tdate = dt.datetime(2009, 1, 1)
                if tdate + self.load_step < tdate + loop_pad:
                    estr = ''.join(('Data padding window must be shorter than ',
                                    'data loading window. Load a greater ',
                                    'range of data or shorten the padding.'))
                    raise ValueError(estr)
            else:
                # loading by file
                wstr = ''.join(('Using a data padding window ',
                                'when loading by file can produce unexpected ',
                                'results whenever the padding window ',
                                'is longer than the range of data in a file. ',
                                'Improving the breadth of the padding window ',
                                'is planned for the future.'))
                logger.warning(wstr)

        if (self.pad is not None) or self.multi_file_day:
            if self._empty(self._next_data) and self._empty(self._prev_data):
                # data has not already been loaded for previous and next days
                # load data for all three
                logger.info('Initializing three day/file window')

                # using current date or fid
                self._prev_data, self._prev_meta = self._load_prev()
                self._curr_data, self._curr_meta = \
                    self._load_data(date=self.date, fid=self._fid,
                                    inc=self.load_step)
                self._next_data, self._next_meta = self._load_next()
            else:
                if self._next_data_track == curr:
                    # moving forward in time
                    del self._prev_data
                    self._prev_data = self._curr_data
                    self._prev_meta = self._curr_meta
                    self._curr_data = self._next_data
                    self._curr_meta = self._next_meta
                    self._next_data, self._next_meta = self._load_next()
                elif self._prev_data_track == curr:
                    # moving backward in time
                    del self._next_data
                    self._next_data = self._curr_data
                    self._next_meta = self._curr_meta
                    self._curr_data = self._prev_data
                    self._curr_meta = self._prev_meta
                    self._prev_data, self._prev_meta = self._load_prev()
                else:
                    # jumped in time/or switched from filebased to date based
                    # access
                    del self._prev_data
                    del self._curr_data
                    del self._next_data
                    self._prev_data, self._prev_meta = self._load_prev()
                    self._curr_data, self._curr_meta = \
                        self._load_data(date=self.date, fid=self._fid,
                                        inc=self.load_step)
                    self._next_data, self._next_meta = self._load_next()

            # make sure datetime indices for all data is monotonic
            if not self._index(self._prev_data).is_monotonic_increasing:
                self._prev_data.sort_index(inplace=True)
            if not self._index(self._curr_data).is_monotonic_increasing:
                self._curr_data.sort_index(inplace=True)
            if not self._index(self._next_data).is_monotonic_increasing:
                self._next_data.sort_index(inplace=True)

            # make tracking indexes consistent with new loads
            if self._load_by_date:
                self._next_data_track = curr + self.load_step
                self._prev_data_track = curr - self.load_step
            else:
                # File and date loads have to be treated differently
                # due to change in inclusive/exclusive range end
                # treatment. Loading by file is inclusive.
                self._next_data_track = curr + self.load_step + 1
                self._prev_data_track = curr - self.load_step - 1
            # attach data to object
            if not self._empty(self._curr_data):
                # The data being added isn't empty, so copy the data values
                # and the meta data values
                self.data = self._curr_data.copy()
                self.meta = self._curr_meta.copy()
            else:
                # If a new default/empty Meta is added here then it creates
                # a bug by potentially overwriting existing, good meta data
                # with an empty Meta object. For example, this will happen if
                # a multi-day analysis ends on a day with no data.
                # Do not re-introduce this issue.
                self.data = self._null_data.copy()

            # Load by file or by date, as specified
            if self._load_by_date:
                # Multi-file days can extend past a single day, only want data
                # from a specific date if loading by day.  Set up times for
                # the possible data padding coming up.
                first_time = self.date
                first_pad = self.date - loop_pad
                last_time = self.date + self.load_step
                last_pad = self.date + self.load_step + loop_pad
                want_last_pad = False
            elif (not self._load_by_date) and (not self.multi_file_day):
                # Loading by file, can't be a multi_file-day flag situation
                first_time = self._index(self._curr_data)[0]
                first_pad = first_time - loop_pad
                last_time = self._index(self._curr_data)[-1]
                last_pad = last_time + loop_pad
                want_last_pad = True
            else:
                raise ValueError(" ".join(("Can't have multi_file_day and load",
                                           "by file.")))

            # pad data based upon passed parameter
            if (not self._empty(self._prev_data)) & (not self.empty):
                stored_data = self.data  # .copy()
                temp_time = copy.deepcopy(self.index[0])

                # pad data using access mechanisms that works
                # for both pandas and xarray
                self.data = self._prev_data.copy()

                # __getitem__ used below to get data
                # from instrument object. Details
                # for handling pandas and xarray are different
                # and handled by __getitem__
                self.data = self[first_pad:temp_time]
                if not self.empty:
                    if self.index[-1] == temp_time:
                        self.data = self[:-1]
                    self.concat_data(stored_data, prepend=False)
                else:
                    self.data = stored_data

            if (not self._empty(self._next_data)) & (not self.empty):
                stored_data = self.data  # .copy()
                temp_time = copy.deepcopy(self.index[-1])

                # pad data using access mechanisms that work
                # for both pandas and xarray
                self.data = self._next_data.copy()
                self.data = self[temp_time:last_pad]
                if not self.empty:
                    if (self.index[0] == temp_time):
                        self.data = self[1:]
                    self.concat_data(stored_data, prepend=True)
                else:
                    self.data = stored_data

            self.data = self[first_pad:last_pad]
            # want exclusive end slicing behavior from above
            if not self.empty:
                if (self.index[-1] == last_pad) & (not want_last_pad):
                    self.data = self[:-1]

        # If self.pad is False, load single day
        else:
            self.data, meta = self._load_data(date=self.date, fid=self._fid,
                                              inc=self.load_step)
            if not self.empty:
                self.meta = meta

                # If only some metadata included, define the remaining variables
                warn_default = False
                for var in self.variables:
                    if var not in self.meta:
                        default_warn = "".join(["Metadata set to defaults, as",
                                                " they were missing in the ",
                                                "Instrument"])
                        warn_default = True
                        self.meta[var] = {self.labels.name: var,
                                          self.labels.notes: default_warn}

                if warn_default:
                    warnings.warn(default_warn, stacklevel=2)

        # check if load routine actually returns meta
        if self.meta.data.empty:
            self.meta[self.variables] = {self.labels.name: self.variables}

        # if loading by file set the yr, doy, and date
        if not self._load_by_date:
            if self.pad is not None:
                temp = first_time
            else:
                temp = self.index[0]
            self.date = dt.datetime(temp.year, temp.month, temp.day)
            self.yr, self.doy = utils.time.getyrdoy(self.date)

        # ensure data is unique and monotonic
        # check occurs after all the data padding loads, or individual load
        # thus it can potentially check issues with padding or with raw data
        if not (self.index.is_monotonic_increasing and self.index.is_unique):
            message = ''
            if not self.index.is_unique:
                message = ' '.join((message, 'Loaded data is not unique.'))
            if not self.index.is_monotonic_increasing:
                message = ' '.join((message, 'Loaded data is not',
                                   'monotonically increasing. '))
            if self.strict_time_flag:
                raise ValueError(' '.join((message, 'To continue to use data,'
                                           'set inst.strict_time_flag=False',
                                           'before loading data')))
            else:
                warnings.warn(message, stacklevel=2)

        # Apply the instrument preprocess routine, if data present
        if not self.empty:
            # Does not require self as input, as it is a partial func
            self._preprocess_rtn()

        # Clean data, if data is present and cleaning requested
        if (not self.empty) & (self.clean_level != 'none'):
            self._clean_rtn()

        # Apply custom functions via the nanokernel in self.custom
        if not self.empty:
            self.custom_apply_all()

        # Remove the excess data padding, if any applied
        if (self.pad is not None) & (not self.empty) & (not verifyPad):
            self.data = self[first_time: last_time]
            if not self.empty:
                if (self.index[-1] == last_time) & (not want_last_pad):
                    self.data = self[:-1]

        # transfer any extra attributes in meta to the Instrument object
        self.meta.transfer_attributes_to_instrument(self)
        self.meta.mutable = False
        sys.stdout.flush()
        return

    def remote_file_list(self, start=None, stop=None):
        """List remote files for chosen instrument

        Parameters
        ----------
        start : dt.datetime or NoneType
            Starting time for file list. A None value will start with the first
            file found.
            (default=None)
        stop : dt.datetime or NoneType
            Ending time for the file list.  A None value will stop with the last
            file found.
            (default=None)

        Returns
        -------
        Series
            pandas Series of filenames indexed by date and time

        Note
        ----
        Default behaviour is to return all files.  User may additionally
        specify a given year, year/month, or year/month/day combination to
        return a subset of available files.

        """
        # Set the user-supplied kwargs
        if 'list_remote_files' in self.kwargs.keys():
            kwargs = self.kwargs['list_remote_files']
        else:
            kwargs = {}

        # Add the function kwargs
        kwargs["start"] = start
        kwargs["stop"] = stop

        # Return the function call
        return self._list_remote_files_rtn(self.tag, self.inst_id, **kwargs)

    def remote_date_range(self, start=None, stop=None):
        """Returns fist and last date for remote data

        Parameters
        ----------
        start : dt.datetime or NoneType
            Starting time for file list. A None value will start with the first
            file found.
            (default=None)
        stop : dt.datetime or NoneType
            Ending time for the file list.  A None value will stop with the last
            file found.
            (default=None)

        Returns
        -------
        List
            First and last datetimes obtained from remote_file_list

        Note
        ----
        Default behaviour is to search all files.  User may additionally
        specify a given year, year/month, or year/month/day combination to
        return a subset of available files.

        """

        files = self.remote_file_list(start=start, stop=stop)
        return [files.index[0], files.index[-1]]

    def download_updated_files(self, **kwargs):
        """Grabs a list of remote files, compares to local, then downloads new
        files.

        Parameters
        ----------
        **kwargs : dict
            Dictionary of keywords that may be options for specific instruments

        Note
        ----
        Data will be downloaded to pysat_data_dir/patform/name/tag

        If Instrument bounds are set to defaults they are updated
        after files are downloaded.

        """

        # get list of remote files
        remote_files = self.remote_file_list()
        if remote_files.empty:
            logger.warning(' '.join(('No remote files found. Unable to',
                                     'download latest data.')))
            return

        # get current list of local files
        self.files.refresh()
        local_files = self.files.files

        # Compare local and remote files. First look for dates that are in
        # remote but not in local
        new_dates = []
        for date in remote_files.index:
            if date not in local_files:
                new_dates.append(date)

        # Now compare filenames between common dates as it may be a new version
        # or revision.  This will have a problem with filenames that are
        # faking daily data from monthly.
        for date in local_files.index:
            if date in remote_files.index:
                if remote_files[date] != local_files[date]:
                    new_dates.append(date)
        logger.info(' '.join(('Found {} files that'.format(len(new_dates)),
                              'are new or updated.')))

        # download date for dates in new_dates (also includes new names)
        self.download(date_array=new_dates, **kwargs)

    def download(self, start=None, stop=None, freq='D', date_array=None,
                 **kwargs):
        """Download data for given Instrument object from start to stop.

        Parameters
        ----------
        start : pandas.datetime (yesterday)
            start date to download data
        stop : pandas.datetime (tomorrow)
            stop date (inclusive) to download data
        freq : string
            Stepsize between dates for season, 'D' for daily, 'M' monthly
            (see pandas)
        date_array : list-like
            Sequence of dates to download date for. Takes precedence over
            start and stop inputs
        **kwargs : dict
            Dictionary of keywords that may be options for specific instruments.
            The keyword arguments 'user' and 'password' are expected for remote
            databases requiring sign in or registration.

        Note
        ----
        Data will be downloaded to pysat_data_dir/patform/name/tag

        If Instrument bounds are set to defaults they are updated
        after files are downloaded.

        """
        # make sure directories are there, otherwise create them
        try:
            os.makedirs(self.files.data_path)
        except OSError as err:
            if err.errno != errno.EEXIST:
                # ok if directories already exist.
                # Include message from original error.
                msg = ''.join(('There was a problem creating the path: ',
                               self.files.data_path,
                               ', to store downloaded data for ', self.platform,
                               self.name, '. ', err.message))
                raise ValueError(msg)

        if ((start is None) or (stop is None)) and (date_array is None):
            # Defaults for downloads are set here rather than in the method
            # signature since method defaults are only set once! If an
            # Instrument object persists longer than a day then the download
            # defaults would no longer be correct. Dates are always correct in
            # this setup.
            logger.info(''.join(['Downloading the most recent data by ',
                                 'default (yesterday through tomorrow).']))
            start = self.yesterday()
            stop = self.tomorrow()
        logger.info('Downloading data to: {}'.format(self.files.data_path))

        if date_array is None:
            # Create range of dates for downloading data.  Make sure dates are
            # whole days
            start = self._filter_datetime_input(start)
            stop = self._filter_datetime_input(stop)
            date_array = utils.time.create_date_range(start, stop, freq=freq)

        # Add necessary kwargs to the optional kwargs
        kwargs['tag'] = self.tag
        kwargs['inst_id'] = self.inst_id
        kwargs['data_path'] = self.files.data_path

        # Download the data
        self._download_rtn(date_array, **kwargs)

        # get current file date range
        first_date = self.files.start_date
        last_date = self.files.stop_date

        logger.info('Updating pysat file list')
        self.files.refresh()

        # if instrument object has default bounds, update them
        if len(self.bounds[0]) == 1:
            # get current bounds
            curr_bound = self.bounds
            if self._iter_type == 'date':
                if (curr_bound[0][0] == first_date
                        and curr_bound[1][0] == last_date):
                    logger.info('Updating instrument object bounds by date.')
                    self.bounds = (self.files.start_date, self.files.stop_date,
                                   curr_bound[2], curr_bound[3])
            if self._iter_type == 'file':
                if (curr_bound[0][0] == self.files[first_date]
                        and curr_bound[1][0] == self.files[last_date]):
                    logger.info('Updating instrument object bounds by file.')
                    self.bounds = (self.files[self.files.start_date],
                                   self.files[self.files.stop_date],
                                   curr_bound[2], curr_bound[3])

        return

    def to_netcdf4(self, fname=None, base_instrument=None, epoch_name='Epoch',
                   zlib=False, complevel=4, shuffle=True,
                   preserve_meta_case=False, export_nan=None,
                   unlimited_time=True):
        """Stores loaded data into a netCDF4 file.

        Parameters
        ----------
        fname : str
            full path to save instrument object to
        base_instrument : pysat.Instrument
            used as a comparison, only attributes that are present with
            self and not on base_instrument are written to netCDF
        epoch_name : str
            Label in file for datetime index of Instrument object
        zlib : bool
            Flag for engaging zlib compression (True - compression on)
        complevel : int
            an integer between 1 and 9 describing the level of compression
            desired. Ignored if zlib=False. (default=4)
        shuffle : bool
            The HDF5 shuffle filter will be applied before compressing the data.
            This significantly improves compression. Ignored if zlib=False.
            (default=True)
        preserve_meta_case : bool
            if True, then the variable strings within the MetaData object, which
            preserves case, are used to name variables in the written netCDF
            file.
            If False, then the variable strings used to access data from the
            Instrument object are used instead. By default, the variable strings
            on both the data and metadata side are the same, though this
            relationship may be altered by a user. (default=False)
        export_nan : list or None
             By default, the metadata variables where a value of NaN is allowed
             and written to the netCDF4 file is maintained by the Meta object
             attached to the pysat.Instrument object. A list supplied here
             will override the settings provided by Meta, and all parameters
             included will be written to the file. If not listed
             and a value is NaN then that attribute simply won't be included in
             the netCDF4 file. (default=None)
        unlimited_time : bool
             If True, then the main epoch dimension will be set to 'unlimited'
             within the netCDF4 file. (default=True)

        Note
        ----

        Stores 1-D data along dimension 'epoch' - the date time index.

        Stores higher order data (e.g. dataframes within series) separately

         - The name of the main variable column is used to prepend subvariable
           names within netCDF, var_subvar_sub
         - A netCDF4 dimension is created for each main variable column
           with higher order data; first dimension Epoch
         - The index organizing the data stored as a dimension variable
         - from_netcdf4 uses the variable dimensions to reconstruct data
           structure


        All attributes attached to instrument meta are written to netCDF attrs
        with the exception of 'Date_End', 'Date_Start', 'File', 'File_Date',
        'Generation_Date', and 'Logical_File_ID'. These are defined within
        to_netCDF at the time the file is written, as per the adopted standard,
        SPDF ISTP/IACG Modified for NetCDF. Atrributes 'Conventions' and
        'Text_Supplement' are given default values if not present.

        """

        # check export nans first
        if export_nan is None:
            export_nan = self.meta._export_nan

        netcdf_format = 'NETCDF4'
        # base_instrument used to define the standard attributes attached
        # to the instrument object. Any additional attributes added
        # to the main input Instrument will be written to the netCDF4
        base_instrument = Instrument() if base_instrument is None \
            else base_instrument

        # begin processing metadata for writing to the file
        # look to see if user supplied a list of export keys
        # corresponding to internally tracked metadata within pysat
        export_meta = self.generic_meta_translator(self.meta)
        if self._meta_translation_table is None:
            # didn't find a translation table, using the strings
            # attached to the supplied pysat.Instrument object
            export_name_labels = [self.labels.name]
            export_units_labels = [self.labels.units]
            export_desc_labels = [self.labels.desc]
            export_notes_labels = [self.labels.notes]
        else:
            # user supplied labels in translation table
            export_name_labels = self._meta_translation_table['name']
            export_units_labels = self._meta_translation_table['units']
            export_desc_labels = self._meta_translation_table['desc']
            export_notes_labels = self._meta_translation_table['notes']
            logger.info(' '.join(('Using Metadata Translation Table:',
                                  str(self._meta_translation_table))))

        # Apply instrument specific post-processing to the export_meta
        if hasattr(self._export_meta_post_processing, '__call__'):
            export_meta = self._export_meta_post_processing(export_meta)

        # check if there are multiple variables with same characters
        # but with different case
        lower_variables = [var.lower() for var in self.variables]
        unique_lower_variables = np.unique(lower_variables)
        if len(unique_lower_variables) != len(lower_variables):
            raise ValueError(' '.join(('There are multiple variables with the',
                                       'same name but different case which',
                                       'results in a loss of metadata. Please',
                                       'make the names unique.')))

        # General process for writing data:
        # 1) take care of the EPOCH information,
        # 2) iterate over the variable colums in Instrument.data and check
        #    the type of data,
        #    - if 1D column:
        #      A) do simple write (type is not an object)
        #      B) if it is an object, then check if writing strings
        #      C) if not strings, write object
        #    - if column is a Series of Frames, write as 2D variables
        # 3) metadata must be filtered before writing to netCDF4, since
        #    string variables can't have a fill value
        with netCDF4.Dataset(fname, mode='w', format=netcdf_format) as out_data:
            # number of items, yeah
            num = len(self.index)

            # write out the datetime index
            if unlimited_time:
                out_data.createDimension(epoch_name, None)
            else:
                out_data.createDimension(epoch_name, num)
            cdfkey = out_data.createVariable(epoch_name, 'i8',
                                             dimensions=(epoch_name),
                                             zlib=zlib,
                                             complevel=complevel,
                                             shuffle=shuffle)

            # grab existing metadata for Epoch or create suitable info
            if epoch_name in self.meta:
                new_dict = export_meta[self.meta.var_case_name(epoch_name)]
            else:
                # create empty shell
                new_dict = {}

            # update required and basic information if not present
            for export_name_label in export_name_labels:
                if export_name_label not in new_dict:
                    new_dict[export_name_label] = epoch_name

            for export_units_label in export_units_labels:
                if export_units_label not in new_dict:
                    new_dict[export_units_label] = \
                        'Milliseconds since 1970-1-1 00:00:00'

            for export_desc_label in export_desc_labels:
                if export_desc_label not in new_dict:
                    new_dict[export_desc_label] = \
                        'Milliseconds since 1970-1-1 00:00:00'

            for export_notes_label in export_notes_labels:
                if export_notes_label not in new_dict:
                    new_dict[export_notes_label] = ''

            new_dict['calendar'] = 'standard'
            new_dict['Format'] = 'i8'
            new_dict['Var_Type'] = 'data'
            if self.index.is_monotonic_increasing:
                new_dict['MonoTon'] = 'increase'
            elif self.index.is_monotonic_decreasing:
                new_dict['MonoTon'] = 'decrease'
            new_dict['Time_Base'] = 'Milliseconds since 1970-1-1 00:00:00'
            new_dict['Time_Scale'] = 'UTC'
            new_dict = self._filter_netcdf4_metadata(new_dict, np.int64,
                                                     export_nan=export_nan)
            # attach metadata
            cdfkey.setncatts(new_dict)

            # attach data
            cdfkey[:] = (self.index.values.astype(np.int64)
                         * 1.E-6).astype(np.int64)

            # iterate over all of the columns in the Instrument dataframe
            # check what kind of data we are dealing with, then store
            for key in self.variables:
                # get information on type data we are dealing with
                # data is data in proer type( multiformat support)
                # coltype is the direct type, np.int64
                # and datetime_flag lets you know if the data is full of time
                # information
                if preserve_meta_case:
                    # use the variable case stored in the MetaData object
                    case_key = self.meta.var_case_name(key)
                else:
                    # use variable names used by user when working with data
                    case_key = key

                data, coltype, datetime_flag = self._get_data_info(
                    self[key], netcdf_format)

                # operate on data based upon type
                if self[key].dtype != np.dtype('O'):
                    # not an object, normal basic 1D data
                    cdfkey = out_data.createVariable(case_key,
                                                     coltype,
                                                     dimensions=(epoch_name),
                                                     zlib=zlib,
                                                     complevel=complevel,
                                                     shuffle=shuffle)

                    # attach any meta data, after filtering for standards
                    try:
                        # attach dimension metadata
                        new_dict = export_meta[case_key]
                        new_dict['Depend_0'] = epoch_name
                        new_dict['Display_Type'] = 'Time Series'
                        new_dict['Format'] = self._get_var_type_code(coltype)
                        new_dict['Var_Type'] = 'data'
                        new_dict = self._filter_netcdf4_metadata(
                            new_dict, coltype, export_nan=export_nan)
                        cdfkey.setncatts(new_dict)
                    except KeyError as err:
                        logger.info(' '.join((str(err), '\n',
                                              ' '.join(('Unable to find'
                                                        'MetaData for',
                                                        key)))))
                    # assign data
                    if datetime_flag:
                        # datetime is in nanoseconds, storing milliseconds
                        cdfkey[:] = (data.values.astype(coltype)
                                     * 1.0E-6).astype(coltype)
                    else:
                        # not datetime data, just store as is
                        cdfkey[:] = data.values.astype(coltype)

                # back to main check on type of data to write
                else:
                    # It is a Series of objects.  First, figure out what the
                    # individual object typess are.  Then, act as needed.

                    # Use info in coltype to get real datatype of object
                    if (coltype == str):
                        cdfkey = out_data.createVariable(case_key,
                                                         coltype,
                                                         dimensions=epoch_name,
                                                         zlib=zlib,
                                                         complevel=complevel,
                                                         shuffle=shuffle)
                        # Attach any meta data
                        try:
                            # attach dimension metadata
                            new_dict = export_meta[case_key]
                            new_dict['Depend_0'] = epoch_name
                            new_dict['Display_Type'] = 'Time Series'
                            new_dict['Format'] = self._get_var_type_code(
                                coltype)
                            new_dict['Var_Type'] = 'data'

                            # no FillValue or FillVal allowed for strings
                            new_dict = self._filter_netcdf4_metadata(
                                new_dict, coltype, remove=True,
                                export_nan=export_nan)
                            # really attach metadata now
                            cdfkey.setncatts(new_dict)
                        except KeyError:
                            logger.info(' '.join(('Unable to find MetaData for',
                                                  key)))

                        # time to actually write the data now
                        cdfkey[:] = data.values

                    # Still dealing with an object, not just a Series of
                    # strings.  Maps to `if` check on coltypes, being
                    # string-based.
                    else:
                        # Presuming a series with a dataframe or series in each
                        # location start by collecting some basic info on
                        # dimensions sizes, names, then create corresponding
                        # netCDF4 dimensions total dimensions stored for object
                        # are epoch plus ones created below
                        dims = np.shape(self[key].iloc[0])
                        obj_dim_names = []
                        if len(dims) == 1:
                            # generally working with higher dimensional data
                            # pad dimensions so that the rest of the code works
                            # for either a Series or a Frame
                            dims = (dims[0], 0)
                        for i, dim in enumerate(dims[:-1]):
                            # don't need to go over last dimension value,
                            # it covers number of columns (if a frame)
                            obj_dim_names.append(case_key)
                            out_data.createDimension(obj_dim_names[-1], dim)

                        # create simple tuple with information needed to create
                        # the right dimensions for variables that will
                        # be written to file
                        var_dim = tuple([epoch_name] + obj_dim_names)

                        # We need to do different things if a series or
                        # dataframe stored
                        try:
                            # start by assuming it is a dataframe
                            # get list of subvariables
                            iterable = self[key].iloc[0].columns

                            # store our newfound knowledge, we are dealing with
                            # a series of DataFrames
                            is_frame = True
                        except AttributeError:
                            # turns out data is Series of Series
                            # which doesn't have columns
                            iterable = [self[key].iloc[0].name]
                            is_frame = False

                        # find location within main variable that actually
                        # has subvariable data (not just empty frame/series)
                        # so we can determine what the real underlying data
                        # types are
                        good_data_loc = 0
                        for jjj in np.arange(len(self.data)):
                            if len(self.data[key].iloc[0]) > 0:
                                data_loc = jjj
                                break

                        # found a place with data, if there is one
                        # now iterate over the subvariables, get data info
                        # create netCDF4 variables and store the data
                        # stored name is variable_subvariable
                        for col in iterable:
                            if is_frame:
                                # we are working with a dataframe so
                                # multiple subvariables stored under a single
                                # main variable heading
                                idx = self[key].iloc[good_data_loc][col]
                                data, coltype, _ = self._get_data_info(
                                    idx, netcdf_format)
                                cdfkey = out_data.createVariable(
                                    '_'.join((case_key, col)), coltype,
                                    dimensions=var_dim, zlib=zlib,
                                    complevel=complevel, shuffle=shuffle)

                                # attach any meta data
                                try:
                                    new_dict = export_meta['_'.join((case_key,
                                                                     col))]
                                    new_dict['Depend_0'] = epoch_name
                                    new_dict['Depend_1'] = obj_dim_names[-1]
                                    new_dict['Display_Type'] = 'Spectrogram'
                                    new_dict['Format'] = \
                                        self._get_var_type_code(coltype)
                                    new_dict['Var_Type'] = 'data'
                                    new_dict = self._filter_netcdf4_metadata(
                                        new_dict, coltype,
                                        export_nan=export_nan)
                                    cdfkey.setncatts(new_dict)
                                except KeyError as err:
                                    logger.info(' '.join((str(err), '\n',
                                                          'Unable to find',
                                                          'MetaData for',
                                                          ', '.join((key,
                                                                     col)))))

                                # Attach data.  It may be slow to repeatedly
                                # call the store method as well astype method
                                # below collect data into a numpy array, then
                                # write the full array in one go
                                temp_cdf_data = np.zeros(
                                    (num, dims[0])).astype(coltype)
                                for i in range(num):
                                    temp_cdf_data[i, :] = \
                                        self[key].iloc[i][col].values

                                # Write data
                                cdfkey[:, :] = temp_cdf_data.astype(coltype)

                            else:
                                # We are dealing with a Series.  Get
                                # information from within the series
                                idx = self[key].iloc[good_data_loc]
                                data, coltype, _ = self._get_data_info(
                                    idx, netcdf_format)
                                cdfkey = out_data.createVariable(
                                    case_key + '_data', coltype,
                                    dimensions=var_dim, zlib=zlib,
                                    complevel=complevel, shuffle=shuffle)

                                # Attach any meta data
                                try:
                                    new_dict = export_meta[case_key]
                                    new_dict['Depend_0'] = epoch_name
                                    new_dict['Depend_1'] = obj_dim_names[-1]
                                    new_dict['Display_Type'] = 'Spectrogram'
                                    new_dict['Format'] = \
                                        self._get_var_type_code(coltype)
                                    new_dict['Var_Type'] = 'data'
                                    new_dict = self._filter_netcdf4_metadata(
                                        new_dict, coltype,
                                        export_nan=export_nan)
                                    # really attach metadata now
                                    cdfkey.setncatts(new_dict)
                                except KeyError as err:
                                    logger.info(' '.join((str(err), '\n',
                                                          'Unable to find ',
                                                          'MetaData for,',
                                                          key)))
                                # attach data
                                temp_cdf_data = np.zeros(
                                    (num, dims[0])).astype(coltype)
                                for i in range(num):
                                    temp_cdf_data[i, :] = self[i, key].values
                                # write data
                                cdfkey[:, :] = temp_cdf_data.astype(coltype)

                        # We are done storing the actual data for the given
                        # higher order variable. Now we need to store the index
                        # for all of that fancy data.

                        # Get index information
                        idx = good_data_loc
                        data, coltype, datetime_flag = self._get_data_info(
                            self[key].iloc[idx].index, netcdf_format)

                        # Create dimension variable for to store index in
                        # netCDF4
                        cdfkey = out_data.createVariable(case_key, coltype,
                                                         dimensions=var_dim,
                                                         zlib=zlib,
                                                         complevel=complevel,
                                                         shuffle=shuffle)

                        # Work with metadata
                        new_dict = export_meta[case_key]
                        new_dict['Depend_0'] = epoch_name
                        new_dict['Depend_1'] = obj_dim_names[-1]
                        new_dict['Display_Type'] = 'Time Series'
                        new_dict['Format'] = self._get_var_type_code(coltype)
                        new_dict['Var_Type'] = 'data'

                        if datetime_flag:
                            for export_name_label in export_name_labels:
                                new_dict[export_name_label] = epoch_name
                            for export_units_label in export_units_labels:
                                new_dict[export_units_label] = \
                                    'Milliseconds since 1970-1-1 00:00:00'
                            new_dict = self._filter_netcdf4_metadata(
                                new_dict, coltype, export_nan=export_nan)

                            # Set metadata dict
                            cdfkey.setncatts(new_dict)

                            # Set data
                            temp_cdf_data = np.zeros((num,
                                                      dims[0])).astype(coltype)
                            for i in range(num):
                                temp_cdf_data[i, :] = self[i, key].index.values
                            cdfkey[:, :] = (temp_cdf_data.astype(coltype)
                                            * 1.E-6).astype(coltype)

                        else:
                            if self[key].iloc[data_loc].index.name is not None:
                                for export_name_label in export_name_labels:
                                    new_dict[export_name_label] = \
                                        self[key].iloc[data_loc].index.name
                            else:
                                for export_name_label in export_name_labels:
                                    new_dict[export_name_label] = key
                            new_dict = self._filter_netcdf4_metadata(
                                new_dict, coltype, export_nan=export_nan)

                            # Assign metadata dict
                            cdfkey.setncatts(new_dict)

                            # Set data
                            temp_cdf_data = np.zeros(
                                (num, dims[0])).astype(coltype)
                            for i in range(num):
                                temp_cdf_data[i, :] = \
                                    self[key].iloc[i].index.to_native_types()
                            cdfkey[:, :] = temp_cdf_data.astype(coltype)

            # Store any non standard attributes. Compare this Instrument's
            # attributes to base object
            base_attrb = dir(base_instrument)
            this_attrb = dir(self)

            # Filter out any 'private' attributes (those that start with a '_')
            adict = {}
            for key in this_attrb:
                if key not in base_attrb:
                    if key[0] != '_':
                        adict[key] = self.__getattribute__(key)

            # Add additional metadata to conform to standards
            adict['pysat_version'] = pysat.__version__
            if 'Conventions' not in adict:
                adict['Conventions'] = 'SPDF ISTP/IACG Modified for NetCDF'
            if 'Text_Supplement' not in adict:
                adict['Text_Supplement'] = ''

            # Remove any attributes with the names below.
            # pysat is responible for including them in the file.
            items = ['Date_End', 'Date_Start', 'File', 'File_Date',
                     'Generation_Date', 'Logical_File_ID']
            for item in items:
                if item in adict:
                    _ = adict.pop(item)

            adict['Date_End'] = dt.datetime.strftime(
                self.index[-1], '%a, %d %b %Y,  %Y-%m-%dT%H:%M:%S.%f')
            adict['Date_End'] = adict['Date_End'][:-3] + ' UTC'

            adict['Date_Start'] = dt.datetime.strftime(
                self.index[0], '%a, %d %b %Y,  %Y-%m-%dT%H:%M:%S.%f')
            adict['Date_Start'] = adict['Date_Start'][:-3] + ' UTC'
            adict['File'] = os.path.split(fname)
            adict['File_Date'] = self.index[-1].strftime(
                '%a, %d %b %Y,  %Y-%m-%dT%H:%M:%S.%f')
            adict['File_Date'] = adict['File_Date'][:-3] + ' UTC'
            adict['Generation_Date'] = dt.datetime.utcnow().strftime('%Y%m%d')
            adict['Logical_File_ID'] = os.path.split(fname)[-1].split('.')[:-1]

            # check for binary types, convert when found
            for key in adict.keys():
                if isinstance(adict[key], bool):
                    adict[key] = int(adict[key])

            # attach attributes
            out_data.setncatts(adict)
        return


#
# ----------------------------------------------
#   Utilities supporting the Instrument Object
# ----------------------------------------------
#


def _kwargs_keys_to_func_name(kwargs_key):
    """ Convert from self.kwargs key name to the function/method name

    Parameters
    ----------
    kwargs_key : str
        Key from self.kwargs dictionary

    Returns
    -------
    func_name : str
        Name of method or function associated with the input key

    """

    func_name = '_{:s}_rtn'.format(kwargs_key)
    return func_name


def _get_supported_keywords(local_func):
    """Return a dict of supported keywords

    Parameters
    ----------
    local_func : Python method or functools.partial
        Method used to load data within pysat

    Returns
    -------
    out_dict : dict
        dict of supported keywords and default values


    Note
    ----
    If the input is a partial function then the list of keywords returned only
    includes keywords that have not already been set as part of the
    functools.partial instantiation.

    """
    # account for keywords that are treated by Instrument as args
    pre_kws = ['fnames', 'inst_id', 'tag', 'date_array', 'data_path',
               'format_str', 'supported_tags', 'start', 'stop', 'freq']

    # check if partial function
    if isinstance(local_func, functools.partial):
        # get keyword arguments already applied to function
        existing_kws = local_func.keywords

        # pull out python function portion
        local_func = local_func.func
    else:
        existing_kws = {}

    # account for keywords already set since input was a partial function
    pre_kws.extend(existing_kws.keys())

    # Get the lists of arguements and defaults
    # The args and kwargs are both in the args list, and args are placed first
    #
    # modified from code on
    # https://stackoverflow.com/questions/196960/
    # can-you-list-the-keyword-arguments-a-function-receives
    sig = inspect.getfullargspec(local_func)
    func_args = list(sig.args)

    # Recast the function defaults as a list instead of NoneType or tuple.
    # inspect returns func_defaults=None when there are no defaults
    if sig.defaults is None:
        func_defaults = []
    else:
        func_defaults = [dval for dval in sig.defaults]

    # Remove arguments from the start of the func_args list
    while len(func_args) > len(func_defaults):
        func_args.pop(0)

    # remove pre-existing keywords from output
    # first identify locations
    pop_list = [i for i, arg in enumerate(func_args) if arg in pre_kws]

    # Remove pre-selected by cycling backwards through the list of indices
    for i in pop_list[::-1]:
        func_args.pop(i)
        func_defaults.pop(i)

    # Create the output dict
    out_dict = {akey: func_defaults[i] for i, akey in enumerate(func_args)}

    return out_dict


def _pass_func(*args, **kwargs):
    """ Default function for updateable Instrument methods
    """
    pass


def _check_load_arguments_none(*args, raise_error=False):
    """Ensure all arguments are None.

    Used to support .load method checks that arguments that should be
    None are None, while also keeping the .load method readable.

    Parameters
    ----------
    *args : iterable object
        Variables that are to checked to ensure None
    raise_error : bool
        If True, an error is raised if all args aren't None (default=False)

    Raises
    ------
    ValueError
        If all args aren't None and raise_error is True

    Returns
    -------
    bool
        True, if all args are None

    """

    all_none = True
    for arg in args:
        if arg is not None:
            all_none = False
            if raise_error:
                estr = ''.join(('An inconsistent set of inputs have been ',
                                'supplied as input. Please double-check that ',
                                'only date, filename, or year/day of year ',
                                'combinations are provided.'))
                raise ValueError(estr)

    return all_none<|MERGE_RESOLUTION|>--- conflicted
+++ resolved
@@ -79,38 +79,6 @@
     ignore_empty_files : boolean
         if True, the list of files found will be checked to
         ensure the filesizes are greater than zero. Empty files are
-<<<<<<< HEAD
-        removed from the stored list of files.
-    units_label : str
-        String used to label units in storage. Defaults to 'units'.
-    name_label : str
-        String used to label long_name in storage. Defaults to 'name'.
-    notes_label : str
-       label to use for notes in storage. Defaults to 'notes'
-    desc_label : str
-       label to use for variable descriptions in storage. Defaults to 'desc'
-    plot_label : str
-       label to use to label variables in plots. Defaults to 'label'
-    axis_label : str
-        label to use for axis on a plot. Defaults to 'axis'
-    scale_label : str
-       label to use for plot scaling type in storage. Defaults to 'scale'
-    min_label : str
-       label to use for typical variable value min limit in storage.
-       Defaults to 'value_min'
-    max_label : str
-       label to use for typical variable value max limit in storage.
-       Defaults to 'value_max'
-    fill_label : str
-        label to use for fill values. Defaults to 'fill' but some
-        implementations will use 'FillVal'
-    custom : list or None
-        List of dictionaries containing everything needed to attach
-        custom methods to the Instrument object via `custom_attach`.
-        [{'function': method, 'kind': str, 'args': [args],
-          'kwargs': {'keyword': val}}]
-        Methods are added and executed in list order.
-=======
         removed from the stored list of files. (default=False)
     labels : dict
         Dict where keys are the label attribute names and the values are tuples
@@ -120,7 +88,6 @@
                   'plot': ('plot', str), 'axis': ('axis', str),
                   'scale': ('scale', str), 'min_val': ('value_min', float),
                   'max_val': ('value_max', float), 'fill_val': ('fill', float)})
->>>>>>> a501918a
 
     Attributes
     ----------
@@ -147,15 +114,12 @@
         day of year for loaded data
     files : pysat.Files
         interface to instrument files
-<<<<<<< HEAD
+    labels : pysat.MetaLabels
+        Class containing Meta data labels
     kwargs : dictionary
         keyword arguments passed to the standard Instrument routines
-=======
-    labels : pysat.MetaLabels
-        Class containing Meta data labels
     meta_labels : dict
         Dict containing defaults for new Meta data labels
->>>>>>> a501918a
     meta : pysat.Meta
         interface to instrument metadata, similar to netCDF 1.6
     orbits : pysat.Orbits
@@ -165,18 +129,10 @@
 
     Note
     ----
-<<<<<<< HEAD
-    pysat attempts to load the module platform_name.py located in
-    the pysat/instruments directory. This module provides the underlying
-    functionality to download, load, and clean instrument data.
-    Alternatively, the module may be supplied directly
-    using keyword inst_module.
-=======
-    Pysat attempts to load the module platform_name.py located in the
+    pysat attempts to load the module platform_name.py located in the
     pysat/instruments directory. This module provides the underlying
     functionality to download, load, and clean instrument data. Alternatively,
     the module may be supplied directly using keyword inst_module.
->>>>>>> a501918a
 
     Examples
     --------
@@ -251,21 +207,13 @@
                  manual_org=None, directory_format=None, file_format=None,
                  temporary_file_list=False, strict_time_flag=True,
                  ignore_empty_files=False,
-<<<<<<< HEAD
-                 units_label='units', name_label='long_name',
-                 notes_label='notes', desc_label='desc',
-                 plot_label='label', axis_label='axis', scale_label='scale',
-                 min_label='value_min', max_label='value_max',
-                 fill_label='fill', custom=None, **kwargs):
-=======
                  labels={'units': ('units', str), 'name': ('long_name', str),
                          'notes': ('notes', str), 'desc': ('desc', str),
                          'plot': ('plot', str), 'axis': ('axis', str),
                          'scale': ('scale', str),
                          'min_val': ('value_min', float),
                          'max_val': ('value_max', float),
-                         'fill_val': ('fill', float)}, **kwargs):
->>>>>>> a501918a
+                         'fill_val': ('fill', float)}, custom=None, **kwargs):
 
         # Set default tag and inst_id
         self.tag = tag.lower() if tag is not None else ''
