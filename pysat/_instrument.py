--- conflicted
+++ resolved
@@ -1328,23 +1328,16 @@
         except OSError as e:
             if e.errno != errno.EEXIST:
                 raise
-<<<<<<< HEAD
+
         if (start is None) or (stop is None) and (date_array is None):
             # defaults for downloads are set here rather than 
-=======
-        if (start is None) or (stop is None):
-            # defaults for downloads are set here rather than
->>>>>>> d2580b3b
             # in the method signature since method defaults are
             # only set once! If an Instrument object persists
             # longer than a day then the download defaults would
             # no longer be correct. Dates are always correct in this
             # setup.
-<<<<<<< HEAD
-            print ('Downloading the most recent data by default. (yesterday through tomorrow)')
-=======
-            print('Downloading the most recent data by default.')
->>>>>>> d2580b3b
+            print ('Downloading the most recent data by default. ',
+                   '(yesterday through tomorrow)')
             start = self.yesterday()
             stop = self.tomorrow()
         print('Downloading data to: ', self.files.data_path)
