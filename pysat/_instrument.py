# -*- coding: utf-8 -*-
from __future__ import print_function
from __future__ import absolute_import
# python 2/3 compatibility
try:
    basestring
except NameError:
    basestring = str

import string
import os
import copy
import sys
import pandas as pds
import numpy as np
import xarray as xr

from . import _custom
from . import _files
from . import _orbits
from . import _meta
from . import utils
from pysat import data_dir
from pysat import DataFrame, Series


# main class for users
class Instrument(object):
    """Download, load, manage, modify and analyze science data.

    Parameters
    ----------
    platform : string
        name of platform/satellite.
    name : string
        name of instrument.
    tag : string, optional
        identifies particular subset of instrument data.
    sat_id : string, optional
        identity within constellation
    clean_level : {'clean','dusty','dirty','none'}, optional
        level of data quality
    pad : pandas.DateOffset, or dictionary, optional
        Length of time to pad the begining and end of loaded data for
        time-series processing. Extra data is removed after applying all
        custom functions. Dictionary, if supplied, is simply passed to
        pandas DateOffset.
    orbit_info : dict
        Orbit information, {'index':index, 'kind':kind, 'period':period}.
        See pysat.Orbits for more information.
    inst_module : module, optional
        Provide instrument module directly.
        Takes precedence over platform/name.
    update_files : boolean, optional
        If True, immediately query filesystem for instrument files and store.
    temporary_file_list : boolean, optional
        If true, the list of Instrument files will not be written to disk.
        Prevents a race condition when running multiple pysat processes.
    multi_file_day : boolean, optional
        Set to True if Instrument data files for a day are spread across
        multiple files and data for day n could be found in a file
        with a timestamp of day n-1 or n+1.
    manual_org : bool
        if True, then pysat will look directly in pysat data directory
        for data files and will not use default /platform/name/tag
    directory_format : str
        directory naming structure in string format. Variables such as
        platform, name, and tag will be filled in as needed using python
        string formatting. The default directory structure would be
        expressed as '{platform}/{name}/{tag}'
    file_format : str or NoneType
        File naming structure in string format.  Variables such as year,
        month, and sat_id will be filled in as needed using python string
        formatting.  The default file format structure is supplied in the
        instrument list_files routine.
    units_label : str
        String used to label units in storage. Defaults to 'units'.
    name_label : str
        String used to label long_name in storage. Defaults to 'name'.
    notes_label : str
       label to use for notes in storage. Defaults to 'notes'
    desc_label : str
       label to use for variable descriptions in storage. Defaults to 'desc'
    plot_label : str
       label to use to label variables in plots. Defaults to 'label'
    axis_label : str
        label to use for axis on a plot. Defaults to 'axis'
    scale_label : str
       label to use for plot scaling type in storage. Defaults to 'scale'
    min_label : str
       label to use for typical variable value min limit in storage.
       Defaults to 'value_min'
    max_label : str
       label to use for typical variable value max limit in storage.
       Defaults to 'value_max'
    fill_label : str
<<<<<<< HEAD
        label to use for fill values. Defaults to 'fill' but some implementations
        will use 'FillVal'
=======
        label to use for fill values. Defaults to 'fill' but some
        implementations will use 'FillVal'
>>>>>>> d2580b3b

    Attributes
    ----------
    data : pandas.DataFrame
        loaded science data
    date : pandas.datetime
        date for loaded data
    yr : int
        year for loaded data
    bounds : (datetime/filename/None, datetime/filename/None)
        bounds for loading data, supply array_like for a season with gaps
    doy : int
        day of year for loaded data
    files : pysat.Files
        interface to instrument files
    meta : pysat.Meta
        interface to instrument metadata, similar to netCDF 1.6
    orbits : pysat.Orbits
        interface to extracting data orbit-by-orbit
    custom : pysat.Custom
        interface to instrument nano-kernel
    kwargs : dictionary
        keyword arguments passed to instrument loading routine

    Note
    ----
    Pysat attempts to load the module platform_name.py located in
    the pysat/instruments directory. This module provides the underlying
    functionality to download, load, and clean instrument data.
    Alternatively, the module may be supplied directly
    using keyword inst_module.

    Examples
    --------
    ::

        # 1-second mag field data
        vefi = pysat.Instrument(platform='cnofs',
                                name='vefi',
                                tag='dc_b',
                                clean_level='clean')
        start = pysat.datetime(2009,1,1)
        stop = pysat.datetime(2009,1,2)
        vefi.download(start, stop)
        vefi.load(date=start)
        print(vefi['dB_mer'])
        print(vefi.meta['db_mer'])

        # 1-second thermal plasma parameters
        ivm = pysat.Instrument(platform='cnofs',
                                name='ivm',
                                tag='',
                                clean_level='clean')
        ivm.download(start,stop)
        ivm.load(2009,1)
        print(ivm['ionVelmeridional'])

        # Ionosphere profiles from GPS occultation
        cosmic = pysat.Instrument('cosmic2013',
                                    'gps',
                                    'ionprf',
                                    altitude_bin=3)
        # bins profile using 3 km step
        cosmic.download(start, stop, user=user, password=password)
        cosmic.load(date=start)

    """

    def __init__(self, platform=None, name=None, tag=None, sat_id=None,
                 clean_level='clean', update_files=None, pad=None,
                 orbit_info=None, inst_module=None, multi_file_day=None,
                 manual_org=None, directory_format=None, file_format=None,
                 temporary_file_list=False, units_label='units',
                 name_label='long_name', notes_label='notes', desc_label='desc',
                 plot_label='label', axis_label='axis', scale_label='scale',
                 min_label='value_min', max_label='value_max',
                 fill_label='fill', *arg, **kwargs):

        if inst_module is None:
            # use strings to look up module name
            if isinstance(platform, str) and isinstance(name, str):
                self.platform = platform.lower()
                self.name = name.lower()
                # look to module for instrument functions and defaults
                self._assign_funcs(by_name=True)
            elif (platform is None) and (name is None):
                # creating "empty" Instrument object with this path
                self.name = ''
                self.platform = ''
                self._assign_funcs()
            else:
                raise ValueError('Inputs platform and name must both be ' +
                                 'strings, or both None.')
        else:
            # user has provided a module
            try:
                # platform and name are expected to be part of module
                self.name = inst_module.name.lower()
                self.platform = inst_module.platform.lower()
            except AttributeError:
                raise AttributeError(string.join(('A name and platform ',
                                                  'attribute for the ',
                                                  'instrument is required if ',
                                                  'supplying routine module ',
                                                  'directly.')))
            # look to module for instrument functions and defaults
            self._assign_funcs(inst_module=inst_module)

        # more reasonable defaults for optional parameters
        self.tag = tag.lower() if tag is not None else ''
        self.sat_id = sat_id.lower() if sat_id is not None else ''
        self.clean_level = (clean_level.lower() if clean_level is not None
                            else 'none')

        # assign_func sets some instrument defaults, direct info rules all
        if directory_format is not None:
            self.directory_format = directory_format.lower()
        # value not provided by user, check if there is a value provided by
        # instrument module
        elif self.directory_format is not None:
            try:
                # check if it is a function
                self.directory_format = self.directory_format(tag, sat_id)
            except TypeError:
                pass

        if file_format is not None:
            self.file_format = file_format
        # check to make sure value is reasonable
        if self.file_format is not None:
            # check if it is an iterable string.  If it isn't formatted
            # properly, raise Error
            if (not isinstance(self.file_format, str) or
                    (self.file_format.find("{") < 0) or
                    (self.file_format.find("}") < 0)):
                estr = 'file format set to default, supplied string must be '
                estr = '{:s}iteratable [{:}]'.format(estr, self.file_format)
                raise ValueError(estr)

        # set up empty data and metadata
        # check if pandas or xarray format
        if self.pandas_format:
            self._null_data = DataFrame(None)
            self._data_library = DataFrame
        else:
            self._null_data = xr.Dataset(None)
            self._data_library = xr.Dataset

        self.data = self._null_data.copy()
        # create Meta instance with appropriate labels
        self.units_label = units_label
        self.name_label = name_label
        self.notes_label = notes_label
        self.desc_label = desc_label
        self.plot_label = plot_label
        self.axis_label = axis_label
        self.scale_label = scale_label
        self.min_label = min_label
        self.max_label = max_label
        self.fill_label = fill_label
        self.meta = _meta.Meta(units_label=self.units_label,
                               name_label=self.name_label,
                               notes_label=self.notes_label,
                               desc_label=self.desc_label,
                               plot_label=self.plot_label,
                               axis_label=self.axis_label,
                               scale_label=self.scale_label,
                               min_label=self.min_label,
                               max_label=self.max_label,
                               fill_label=self.fill_label)

        # function processing class, processes data on load
        self.custom = _custom.Custom()
        # create arrays to store data around loaded day
        # enables padding across day breaks with minimal loads
        self._next_data = self._null_data.copy()
        self._next_data_track = []
        self._prev_data = self._null_data.copy()
        self._prev_data_track = []
        self._curr_data = self._null_data.copy()

        # multi file day, default set by assign_funcs
        if multi_file_day is not None:
            self.multi_file_day = multi_file_day

        # arguments for padding
        if isinstance(pad, pds.DateOffset):
            self.pad = pad
        elif isinstance(pad, dict):
            self.pad = pds.DateOffset(**pad)
        elif pad is None:
            self.pad = None
        else:
            estr = 'pad must be a dictionary or a pandas.DateOffset instance.'
            raise ValueError(estr)

        # instantiate Files class
        manual_org = False if manual_org is None else manual_org
        temporary_file_list = not temporary_file_list
        self.files = _files.Files(self, manual_org=manual_org,
                                  directory_format=self.directory_format,
                                  update_files=update_files,
                                  file_format=self.file_format,
                                  write_to_disk=temporary_file_list)

        # set bounds for iteration
        # self.bounds requires the Files class
        # setting (None,None) loads default bounds
        self.bounds = (None, None)
        self.date = None
        self._fid = None
        self.yr = None
        self.doy = None
        self._load_by_date = False

        # initialize orbit support
        if orbit_info is None:
            if self.orbit_info is None:
                # if default info not provided, set None as default
                orbit_info = {'index': None, 'kind': None, 'period': None}
            else:
                # default provided by instrument module
                orbit_info = self.orbit_info
        self.orbits = _orbits.Orbits(self, **orbit_info)

        # Create empty placeholder for meta translation table
        # gives information about how to label metadata for netcdf export
        # if None, pysat metadata labels will be used
        self._meta_translation_table = None

        # Create a placeholder for a post-processing function to be applied
        # to the metadata dictionary before export. If None, no post-processing
        # will occur
        self._export_meta_post_processing = None

        # store kwargs, passed to load routine
        self.kwargs = kwargs

        # run instrument init function, a basic pass function is used
        # if user doesn't supply the init function
        self._init_rtn(self)

        # store base attributes, used in particular by Meta class
        self._base_attr = dir(self)

    def __getitem__(self, key):
        """
        Convenience notation for accessing data; inst['name'] is inst.data.name

        Examples
        --------
        ::

            # By name
            inst['name']
            # By position
            inst[row_index, 'name']
            # Slicing by row
            inst[row1:row2, 'name']
            # By Date
            inst[datetime, 'name']
            # Slicing by date, inclusive
            inst[datetime1:datetime2, 'name']
            # Slicing by name and row/date
            inst[datetime1:datetime1, 'name1':'name2']

        """
        from numpy import ndarray

        if self.pandas_format:
            if isinstance(key, str):
                return self.data[key]
            elif isinstance(key, tuple):
                try:
                    # Assume key[0] is integer (including list or slice)
                    return self.data.loc[self.data.index[key[0]],key[1]]
                except:
                    try:
                        # Try to force as integer (eg, if ndarray)
                        idx = self.data.index[key[0].astype(int)]
                        return self.data.loc[idx,key[1]]
                    except:
                        try:
                            # Give up and try to pass directly through
                            return self.data.loc[key[0],key[1]]
                        except:
                            estring = '\n'.join(("Unable to sort out data.",
                                                 "Instrument has data : " +
                                                 str(not self.empty),
                                                 "Requested key : ", str(key)))
                            raise ValueError(estring)
            else:
                try:
                    # integer based indexing
                    return self.data.iloc[key]
                except:
                    try:
<<<<<<< HEAD
=======
                        # let pandas sort it out, presumption is key is
                        # a variable name, or iterable of variables
>>>>>>> d2580b3b
                        return self.data[key]
                    except:
                        estring = '\n'.join(("Unable to sort out data access.",
                                             "Instrument has data : " +
                                             str(not self.empty),
                                             "Requested key : ", str(key)))
                        raise ValueError(estring)
        else:
            return self.__getitem_xarray__(key)

    def __getitem_xarray__(self, key):
        """
        Convenience notation for accessing data; inst['name'] is inst.data.name

        Examples
        --------
        ::

            # By name
            inst['name']
            # By position
            inst[row_index, 'name']
            # Slicing by row
            inst[row1:row2, 'name']
            # By Date
            inst[datetime, 'name']
            # Slicing by date, inclusive
            inst[datetime1:datetime2, 'name']
            # Slicing by name and row/date
            inst[datetime1:datetime1, 'name1':'name2']

        """
        if 'time' not in self.data:
            return xr.Dataset(None)
        if isinstance(key, tuple):
            if len(key) == 2:
                # support slicing time, variable name
                try:
                    return self.data.isel(time=key[0])[key[1]]
                except:
                    return self.data.sel(time=key[0])[key[1]]
            else:
                # multidimensional indexing
                indict = {}
                for i, dim in enumerate(self[key[-1]].dims):
                    indict[dim] = key[i]

                return self.data[key[-1]][indict]
        else:
            try:
                # grab a particular variable by name
                return self.data[key]
            except:
                # that didn't work
                try:
                    # get all data variables but for a subset of time
                    # using integer indexing
                    return self.data.isel(time=key)
                except:
                    # subset of time, using label based indexing
                    return self.data.sel(time=key)

    def __setitem__(self, key, new):
        """Convenience method for adding data to instrument.

        Examples
        --------
        ::

            # Simple Assignment, default metadata assigned
            # 'long_name' = 'name'
            # 'units' = ''
            inst['name'] = newData
            # Assignment with Metadata
            inst['name'] = {'data':new_data,
                            'long_name':long_name,
                            'units':units}

        Note
        ----
        If no metadata provided and if metadata for 'name' not already stored
        then default meta information is also added,
        long_name = 'name', and units = ''.

        """

<<<<<<< HEAD
        import numpy as np

=======
>>>>>>> d2580b3b
        # add data to main pandas.DataFrame, depending upon the input
        # aka slice, and a name
        if self.pandas_format:
            if isinstance(key, tuple):
                try:
                    # Pass directly through to loc
                    self.data.loc[key[0], key[1]] = new
                except  (KeyError, TypeError):
                    # TypeError for single integer
                    # KeyError for list, array, slice of integers
                    try:
                        # Assume key[0] is integer (including list or slice)
                        self.data.loc[self.data.index[key[0]], key[1]] = new
                    except  KeyError:
                        # Try to force conversion to integer
                        idx = self.data.index[key[0].astype(int)]
                        self.data.loc[idx, key[1]] = new
                self.meta[key[1]] = {}
                return
            elif not isinstance(new, dict):
                # make it a dict to simplify downstream processing
                new = {'data': new}

            # input dict must have data in 'data',
            # the rest of the keys are presumed to be metadata
            in_data = new.pop('data')
            if hasattr(in_data, '__iter__'):
                if isinstance(in_data, pds.DataFrame):
                    pass
                    # filter for elif
                elif isinstance(next(iter(in_data), None), pds.DataFrame):
                    # input is a list_like of frames
                    # this is higher order data
                    # this process ensures
                    if ('meta' not in new) and (key not in self.meta.keys_nD()):
                        # create an empty Meta instance but with variable names
                        # this will ensure the correct defaults for all
                        # subvariables.  Meta can filter out empty metadata as
                        # needed, the check above reduces the need to create
                        # Meta instances
                        ho_meta = _meta.Meta(units_label=self.units_label,
                                             name_label=self.name_label,
                                             notes_label=self.notes_label,
                                             desc_label=self.desc_label,
                                             plot_label=self.plot_label,
                                             axis_label=self.axis_label,
                                             scale_label=self.scale_label,
                                             fill_label=self.fill_label,
                                             min_label=self.min_label,
                                             max_label=self.max_label)
                        ho_meta[in_data[0].columns] = {}
                        self.meta[key] = ho_meta

            # assign data and any extra metadata
            self.data[key] = in_data
            self.meta[key] = new

        else:
            # xarray format chosen for Instrument object
            if not isinstance(new, dict):
                new = {'data': new}
            in_data = new.pop('data')

            if isinstance(key, tuple):
                # user provided more than one thing in assignment location
                # something like, index integers and a variable name
                # self[idx, 'variable'] = stuff
                # or, self[idx1, idx2, idx3, 'variable'] = stuff
                # construct dictionary of dimensions and locations for
                # xarray standards
                indict = {}
                for i, dim in enumerate(self[key[-1]].dims):
                    indict[dim] = key[i]
                    # if dim == 'time':
                    #     indict[dim] = self.index[key[i]]
                try:
                    self.data[key[-1]].loc[indict] = in_data
                except:
                    indict['time'] = self.index[indict['time']]
                    self.data[key[-1]].loc[indict] = in_data
                self.meta[key[-1]] = new
                return
            elif isinstance(key, basestring):
                # assigning basic variable

                # if xarray input, take as is
                if isinstance(in_data, xr.DataArray):
                    self.data[key] = in_data

                # ok, not an xarray input
                # but if we have an iterable input, then we
                # go through here
                elif len(np.shape(in_data)) == 1:
                    # looking at a 1D input here
                    if len(in_data) == len(self.index):
                        # 1D input has the correct length for storage along
                        # 'time'
                        self.data[key] = ('time', in_data)
                    elif len(in_data) == 1:
                        # only provided a single number in iterable, make that
                        # the input for all times
                        self.data[key] = ('time', [in_data[0]]*len(self.index))
                    elif len(in_data) == 0:
                        # provided an empty iterable
                        # make everything NaN
                        self.data[key] = ('time', [np.nan]*len(self.index))
                # not an iterable input
                elif len(np.shape(in_data)) == 0:
                    # not given an iterable at all, single number
                    # make that number the input for all times
                    self.data[key] = ('time', [in_data]*len(self.index))

                else:
                    # multidimensional input that is not an xarray
                    # user needs to provide what is required
                    if isinstance(in_data, tuple):
                        self.data[key] = in_data
                    else:
                        raise ValueError('Must provide dimensions for xarray ' +
                                         'multidimensional data using input ' +
                                         'tuple.')

            elif hasattr(key, '__iter__'):
                # multiple input strings (keys) are provided, but not in tuple
                # form recurse back into this function, setting each
                # input individually
                for keyname in key:
                    self.data[keyname] = in_data[keyname]

            # attach metadata
            self.meta[key] = new

    @property
    def empty(self):
        """Boolean flag reflecting lack of data.

        True if there is no Instrument data."""

        if self.pandas_format:
            return self.data.empty
        else:
            if 'time' in self.data.indexes:
                return len(self.data.indexes['time']) == 0
            else:
                return True

    def _empty(self, data=None):
        """Boolean flag reflecting lack of data.

        True if there is no Instrument data."""

        if data is None:
            data = self.data
        if self.pandas_format:
            return data.empty
        else:
            if 'time' in data.indexes:
                return len(data.indexes['time']) == 0
            else:
                return True

    @property
    def index(self):
        """Returns time index of loaded data."""

        if self.pandas_format:
            return self.data.index
        else:
            if 'time' in self.data.indexes:
                return self.data.indexes['time']
            else:
                return pds.Index([])

    def _index(self, data=None):
        """Returns time index of loaded data."""
        if data is None:
            data = self.data

        if self.pandas_format:
            return data.index
        else:
            if 'time' in data.indexes:
                return data.indexes['time']
            else:
                return pds.Index([])

    @property
    def variables(self):
        """Returns list of variables within loaded data."""

        if self.pandas_format:
            return self.data.columns
        else:
            return list(self.data.variables.keys())

    def copy(self):
        """Deep copy of the entire Instrument object."""

        return copy.deepcopy(self)

    def concat_data(self, data, *args, **kwargs):
        """Concats data1 and data2 for xarray or pandas as needed"""

        if self.pandas_format:
            return pds.concat(data, *args, **kwargs)
        else:
            return xr.concat(data, dim='time')

    def _pass_func(*args, **kwargs):
        pass

    def _assign_funcs(self, by_name=False, inst_module=None):
        """Assign all external science instrument methods to Instrument object.
        """

        import importlib
        # set defaults
        self._list_rtn = self._pass_func
        self._load_rtn = self._pass_func
        self._default_rtn = self._pass_func
        self._clean_rtn = self._pass_func
        self._init_rtn = self._pass_func
        self._download_rtn = self._pass_func
        # default params
        self.directory_format = None
        self.file_format = None
        self.multi_file_day = False
        self.orbit_info = None
        self.pandas_format = True

        if by_name:
            # look for code with filename name, any errors passed up
            inst = importlib.import_module(''.join(('.', self.platform, '_',
                                           self.name)),
                                           package='pysat.instruments')
        elif inst_module is not None:
            # user supplied an object with relevant instrument routines
            inst = inst_module
        else:
            # no module or name info, default pass functions assigned
            return

        try:
            self._load_rtn = inst.load
            self._list_rtn = inst.list_files
            self._download_rtn = inst.download
        except AttributeError:
            estr = 'A load, file_list, and download routine are required for '
            raise AttributeError('{:s}every instrument.'.format(estr))
        try:
            self._default_rtn = inst.default
        except AttributeError:
            pass
        try:
            self._init_rtn = inst.init
        except AttributeError:
            pass
        try:
            self._clean_rtn = inst.clean
        except AttributeError:
            pass

        # look for instrument default parameters
        try:
            self.directory_format = inst.directory_format
        except AttributeError:
            pass
        try:
            self.multi_file_day = inst.multi_file_day
        except AttributeError:
            pass
        try:
            self.orbit_info = inst.orbit_info
        except AttributeError:
            pass
        try:
            self.pandas_format = inst.pandas_format
        except AttributeError:
            pass

        return

    def __str__(self):

        output_str = '\npysat Instrument object\n'
        output_str += '-----------------------\n'
        output_str += 'Platform: '+self.platform+'\n'
        output_str += 'Name: '+self.name+'\n'
        output_str += 'Tag: '+self.tag+'\n'
        output_str += 'Satellite id: '+self.sat_id+'\n'

        output_str += '\nData Processing\n'
        output_str += '---------------\n'
        output_str += 'Cleaning Level: ' + self.clean_level + '\n'
        output_str += 'Data Padding: ' + self.pad.__repr__() + '\n'
        output_str += 'Keyword Arguments Passed to load(): '
        output_str += self.kwargs.__repr__() + '\nCustom Functions : \n'
        if len(self.custom._functions) > 0:
            for func in self.custom._functions:
                output_str += '    ' + func.__repr__() + '\n'
        else:
            output_str += '    ' + 'No functions applied.\n'

        output_str += '\nOrbit Settings' + '\n'
        output_str += '--------------' + '\n'
        if self.orbit_info is None:
            output_str += 'Orbit properties not set.\n'
        else:
            output_str += 'Orbit Kind: ' + self.orbit_info['kind'] + '\n'
            output_str += 'Orbit Index: ' + self.orbit_info['index'] + '\n'
            output_str += 'Orbit Period: '
            output_str += self.orbit_info['period'].__str__() + '\n'
            output_str += 'Number of Orbits: {:d}\n'.format(self.orbits.num)
            output_str += 'Loaded Orbit Number: '
            if self.orbits.current is not None:
                output_str += '{:d}\n'.format(self.orbits.current)
            else:
                output_str += 'None\n'

        output_str += '\nLocal File Statistics' + '\n'
        output_str += '---------------------' + '\n'
        output_str += 'Number of files: ' + str(len(self.files.files)) + '\n'

        if len(self.files.files) > 0:
            output_str += 'Date Range: '
            output_str += self.files.files.index[0].strftime('%m/%d/%Y')
            output_str += ' --- '
            output_str += self.files.files.index[-1].strftime('%m/%d/%Y')

        output_str += '\n\nLoaded Data Statistics'+'\n'
        output_str += '----------------------'+'\n'
        if not self.empty:
            # if self._fid is not None:
            #     output_str += 'Filename: ' +
            output_str += 'Date: ' + self.date.strftime('%m/%d/%Y') + '\n'
            output_str += 'DOY: {:03d}'.format(self.doy) + '\n'
            output_str += 'Time range: '
            output_str += self.index[0].strftime('%m/%d/%Y %H:%M:%S')
            output_str += ' --- '
            output_str += self.index[-1].strftime('%m/%d/%Y %H:%M:%S')+'\n'
            output_str += 'Number of Times: ' + str(len(self.index)) + '\n'
            output_str += 'Number of variables: ' + str(len(self.variables))

            output_str += '\n\nVariable Names:'+'\n'
            num = len(self.variables)//3
            for i in np.arange(num):
                output_str += self.variables[3 * i].ljust(30)
                output_str += self.variables[3 * i + 1].ljust(30)
                output_str += self.variables[3 * i + 2].ljust(30)+'\n'
            for i in np.arange(len(self.variables) - 3 * num):
                output_str += self.variables[i+3*num].ljust(30)
            output_str += '\n'
        else:
            output_str += 'No loaded data.'+'\n'
        output_str += '\n'

        return output_str

    def _filter_datetime_input(self, date):
        """
        Returns datetime that only includes year, month, and day.

        Parameters
        ----------
        date : datetime

        Returns
        -------
        datetime
            Only includes year, month, and day from original input

        """

        return pds.datetime(date.year, date.month, date.day)

    def today(self):
        """Returns today's date, with no hour, minute, second, etc.

        Parameters
        ----------
        None

        Returns
        -------
        datetime
            Today's date

        """

        return self._filter_datetime_input(pds.datetime.today())

    def tomorrow(self):
        """Returns tomorrow's date, with no hour, minute, second, etc.

        Parameters
        ----------
        None

        Returns
        -------
        datetime
            Tomorrow's date

        """

        return self.today()+pds.DateOffset(days=1)

    def yesterday(self):
        """Returns yesterday's date, with no hour, minute, second, etc.

        Parameters
        ----------
        None

        Returns
        -------
        datetime
            Yesterday's date

        """

        return self.today()-pds.DateOffset(days=1)

    def _load_data(self, date=None, fid=None):
        """
        Load data for an instrument on given date or fid, dependng upon input.

        Parameters
        ----------
        date : (dt.datetime.date object or NoneType)
            file date
        fid : (int or NoneType)
            filename index value

        Returns
        --------
        data : (pds.DataFrame)
            pysat data
        meta : (pysat.Meta)
            pysat meta data
        """

        if fid is not None:
            # get filename based off of index value
            fname = self.files[fid:fid+1]
        elif date is not None:
            fname = self.files[date: date+pds.DateOffset(days=1)]
        else:
            raise ValueError('Must supply either a date or file id number.')

        if len(fname) > 0:
            load_fname = [os.path.join(self.files.data_path, f) for f in fname]
            data, mdata = self._load_rtn(load_fname, tag=self.tag,
                                         sat_id=self.sat_id, **self.kwargs)

            # ensure units and name are named consistently in new Meta
            # object as specified by user upon Instrument instantiation
            mdata.accept_default_labels(self)

        else:
            data = self._null_data.copy()
            mdata = _meta.Meta(units_label=self.units_label,
                               name_label=self.name_label,
                               notes_label=self.notes_label,
                               desc_label=self.desc_label,
                               plot_label=self.plot_label,
                               axis_label=self.axis_label,
                               scale_label=self.scale_label,
                               min_label=self.min_label,
                               max_label=self.max_label,
                               fill_label=self.fill_label)

        output_str = '{platform} {name} {tag} {sat_id}'
        output_str = output_str.format(platform=self.platform,
                                       name=self.name, tag=self.tag,
                                       sat_id=self.sat_id)
        # check that data and metadata are the data types we expect
        if not isinstance(data, self._data_library):
            raise TypeError(' '.join(('Data returned by instrument load',
                            'routine must be a', self._data_library)))
        if not isinstance(mdata, _meta.Meta):
            raise TypeError('Metadata returned must be a pysat.Meta object')

        # let user know if data was returned or not
        if len(data) > 0:
            if date is not None:
                output_str = ' '.join(('Returning', output_str, 'data for',
                                       date.strftime('%x')))
            else:
                if len(fname) == 1:
                    # this check was zero
                    output_str = ' '.join(('Returning', output_str, 'data from',
                                           fname[0]))
                else:
                    output_str = ' '.join(('Returning', output_str, 'data from',
                                           fname[0], '::', fname[-1]))
        else:
            # no data signal
            output_str = ' '.join(('No', output_str, 'data for',
                                   date.strftime('%m/%d/%y')))
        # remove extra spaces, if any
        output_str = " ".join(output_str.split())
<<<<<<< HEAD
        print (output_str)
=======
        print(output_str)
>>>>>>> d2580b3b
        return data, mdata

    def _load_next(self):
        """Load the next days data (or file) without incrementing the date.
        Repeated calls will not advance date/file and will produce the same data

        Uses info stored in object to either increment the date,
        or the file. Looks for self._load_by_date flag.

        """
        if self._load_by_date:
            next_date = self.date + pds.DateOffset(days=1)
            return self._load_data(date=next_date)
        else:
            return self._load_data(fid=self._fid+1)

    def _load_prev(self):
        """Load the next days data (or file) without decrementing the date.
        Repeated calls will not decrement date/file and will produce the same
        data

        Uses info stored in object to either decrement the date,
        or the file. Looks for self._load_by_date flag.

        """

        if self._load_by_date:
            prev_date = self.date - pds.DateOffset(days=1)
            return self._load_data(date=prev_date)
        else:
            return self._load_data(fid=self._fid-1)

    def _set_load_parameters(self, date=None, fid=None):
        self.date = date
        self._fid = fid
        if date is not None:
            year, doy = utils.getyrdoy(date)
            self.yr = year
            self.doy = doy
            self._load_by_date = True
        else:
            self.yr = None
            self.doy = None
            self._load_by_date = False

    def load(self, yr=None, doy=None, date=None, fname=None, fid=None,
             verifyPad=False):
        """Load instrument data into Instrument object .data.

        Parameters
        ----------
        yr : integer
            year for desired data
        doy : integer
            day of year
        date : datetime object
            date to load
        fname : 'string'
            filename to be loaded
        verifyPad : boolean
            if True, padding data not removed (debug purposes)

        Returns
        --------
        Void.  Data is added to self.data

        Note
        ----
        Loads data for a chosen instrument into .data. Any functions chosen
        by the user and added to the custom processing queue (.custom.add)
        are automatically applied to the data before it is available to
        user in .data.

        """
        # set options used by loading routine based upon user input
        if date is not None:
            # ensure date portion from user is only year, month, day
            self._set_load_parameters(date=self._filter_datetime_input(date),
                                      fid=None)
            # increment
            inc = pds.DateOffset(days=1)
            curr = date
        elif (yr is not None) & (doy is not None):
            date = pds.datetime(yr, 1, 1) + pds.DateOffset(days=(doy-1))
            self._set_load_parameters(date=date, fid=None)
            # increment
            inc = pds.DateOffset(days=1)
            curr = self.date
        elif fname is not None:
            # date will have to be set later by looking at the data
            self._set_load_parameters(date=None,
                                      fid=self.files.get_index(fname))
            # increment one file at a time
            inc = 1
            curr = self._fid.copy()
        elif fid is not None:
            self._set_load_parameters(date=None, fid=fid)
            # increment one file at a time
            inc = 1
            curr = fid
        else:
            estr = 'Must supply a yr,doy pair, or datetime object, or filename'
            estr = '{:s} to load data from.'.format(estr)
            raise TypeError(estr)

        self.orbits._reset()
        # if pad  or multi_file_day is true, need to have a three day/file load
        loop_pad = self.pad if self.pad is not None else pds.DateOffset(seconds=0)
        if (self.pad is not None) | self.multi_file_day:
            if self._empty(self._next_data) & self._empty(self._prev_data):
                # data has not already been loaded for previous and next days
                # load data for all three
                print('Initializing three day/file window')
                # using current date or fid
                self._prev_data, self._prev_meta = self._load_prev()
                self._curr_data, self._curr_meta = \
                    self._load_data(date=self.date, fid=self._fid)
                self._next_data, self._next_meta = self._load_next()
            else:
                # moving forward in time
                if self._next_data_track == curr:
                    del self._prev_data
                    self._prev_data = self._curr_data
                    self._prev_meta = self._curr_meta
                    self._curr_data = self._next_data
                    self._curr_meta = self._next_meta
                    self._next_data, self._next_meta = self._load_next()
                # moving backward in time
                elif self._prev_data_track == curr:
                    del self._next_data
                    self._next_data = self._curr_data
                    self._next_meta = self._curr_meta
                    self._curr_data = self._prev_data
                    self._curr_meta = self._prev_meta
                    self._prev_data, self._prev_meta = self._load_prev()
                # jumped in time/or switched from filebased to date based access
                else:
                    del self._prev_data
                    del self._curr_data
                    del self._next_data
                    self._prev_data, self._prev_meta = self._load_prev()
                    self._curr_data, self._curr_meta = \
                        self._load_data(date=self.date, fid=self._fid)
                    self._next_data, self._next_meta = self._load_next()

            # make sure datetime indices for all data is monotonic
            if not self._index(self._prev_data).is_monotonic_increasing:
                self._prev_data.sort_index(inplace=True)
            if not self._index(self._curr_data).is_monotonic_increasing:
                self._curr_data.sort_index(inplace=True)
            if not self._index(self._next_data).is_monotonic_increasing:
                self._next_data.sort_index(inplace=True)

            # make tracking indexes consistent with new loads
            self._next_data_track = curr + inc
            self._prev_data_track = curr - inc
            # attach data to object
            if not self._empty(self._curr_data):
                self.data = self._curr_data.copy()
                self.meta = self._curr_meta.copy()
            else:
                self.data = self._null_data.copy()
                # line below removed as it would delete previous meta, if any
                # if you end a seasonal analysis with a day with no data, then
                # no meta: self.meta = _meta.Meta()

            # multi file days can extend past a single day, only want data from
            # specific date if loading by day
            # set up times for the possible data padding coming up
            if self._load_by_date:
<<<<<<< HEAD
                #print ('double trouble')
=======
                # print ('double trouble')
>>>>>>> d2580b3b
                first_time = self.date
                first_pad = self.date - loop_pad
                last_time = self.date + pds.DateOffset(days=1)
                last_pad = self.date + pds.DateOffset(days=1) + loop_pad
                want_last_pad = False
            # loading by file, can't be a multi_file-day flag situation
            elif (not self._load_by_date) and (not self.multi_file_day):
                # print ('single trouble')
                first_time = self._index(self._curr_data)[0]
                first_pad = first_time - loop_pad
                last_time = self._index(self._curr_data)[-1]
                last_pad = last_time + loop_pad
                want_last_pad = True
            else:
                raise ValueError("multi_file_day and loading by date are " +
                                 "effectively equivalent.  Can't have " +
                                 "multi_file_day and load by file.")
            # print (first_pad, first_time, last_time, last_pad)

            # pad data based upon passed parameter
            if (not self._empty(self._prev_data)) & (not self.empty):
                stored_data = self.data  # .copy()
                temp_time = copy.deepcopy(self.index[0])
                # pad data using access mechanisms that works
                # for both pandas and xarray
                self.data = self._prev_data.copy()
                # __getitem__ used below to get data
                # from instrument object. Details
                # for handling pandas and xarray are different
                # and handled by __getitem__
                self.data = self[first_pad:temp_time]
                if not self.empty:
<<<<<<< HEAD
                    if (self.index[-1] == temp_time) :
=======
                    if (self.index[-1] == temp_time):
>>>>>>> d2580b3b
                        self.data = self[:-1]
                    self.data = self.concat_data([self.data, stored_data])
                else:
                    self.data = stored_data

            if (not self._empty(self._next_data)) & (not self.empty):
                stored_data = self.data  # .copy()
                temp_time = copy.deepcopy(self.index[-1])
                # pad data using access mechanisms that work
                # for both pandas and xarray
                self.data = self._next_data.copy()
                self.data = self[temp_time:last_pad]
                if not self.empty:
                    if (self.index[0] == temp_time):
                        self.data = self[1:]
                    self.data = self.concat_data([stored_data, self.data])
                else:
                    self.data = stored_data

<<<<<<< HEAD
            self.data = self[first_pad : last_pad]
=======
            self.data = self[first_pad:last_pad]
>>>>>>> d2580b3b
            # want exclusive end slicing behavior from above
            if not self.empty:
                if (self.index[-1] == last_pad) & (not want_last_pad):
                    self.data = self[:-1]

        # if self.pad is False, load single day
        else:
            self.data, meta = self._load_data(date=self.date, fid=self._fid)
            if not self.empty:
                self.meta = meta

        # check if load routine actually returns meta
        if self.meta.data.empty:
            self.meta[self.variables] = {self.name_label: self.variables,
                                         self.units_label: [''] *
                                         len(self.variables)}
        # if loading by file set the yr, doy, and date
        if not self._load_by_date:
            if self.pad is not None:
                temp = first_time
            else:
                temp = self.index[0]
            self.date = pds.datetime(temp.year, temp.month, temp.day)
            self.yr, self.doy = utils.getyrdoy(self.date)

        if not self.empty:
            self._default_rtn(self)
        # clean
        if (not self.empty) & (self.clean_level != 'none'):
            self._clean_rtn(self)
        # apply custom functions
        if not self.empty:
            self.custom._apply_all(self)

        # remove the excess padding, if any applied
        if (self.pad is not None) & (not self.empty) & (not verifyPad):
            self.data = self[first_time: last_time]
            if not self.empty:
                if (self.index[-1] == last_time) & (not want_last_pad):
                    self.data = self[:-1]

        # transfer any extra attributes in meta to the Instrument object
        self.meta.transfer_attributes_to_instrument(self)
        sys.stdout.flush()
        return

    def download(self, start=None, stop=None, freq='D', user=None, password=None,
                 **kwargs):
        """Download data for given Instrument object from start to stop.

        Parameters
        ----------
        start : pandas.datetime (yesterday)
            start date to download data
        stop : pandas.datetime (tomorrow)
            stop date to download data
        freq : string
            Stepsize between dates for season, 'D' for daily, 'M' monthly
            (see pandas)
        user : string
            username, if required by instrument data archive
        password : string
            password, if required by instrument data archive
        **kwargs : dict
            Dictionary of keywords that may be options for specific instruments

        Note
        ----
        Data will be downloaded to pysat_data_dir/patform/name/tag

        If Instrument bounds are set to defaults they are updated
        after files are downloaded.

        """
        import errno
        # make sure directories are there, otherwise create them
        try:
            os.makedirs(self.files.data_path)
        except OSError as e:
            if e.errno != errno.EEXIST:
                raise
        if (start is None) or (stop is None):
            # defaults for downloads are set here rather than
            # in the method signature since method defaults are
            # only set once! If an Instrument object persists
            # longer than a day then the download defaults would
            # no longer be correct. Dates are always correct in this
            # setup.
            print('Downloading the most recent data by default.')
            start = self.yesterday()
            stop = self.tomorrow()
        print('Downloading data to: ', self.files.data_path)
        # make sure dates are whole days
        start = self._filter_datetime_input(start)
        stop = self._filter_datetime_input(stop)
        # create range of dates to download data for
        date_array = utils.season_date_range(start, stop, freq=freq)
        if user is None:
            self._download_rtn(date_array,
                               tag=self.tag,
                               sat_id=self.sat_id,
                               data_path=self.files.data_path,
                               **kwargs)
        else:
            self._download_rtn(date_array,
                               tag=self.tag,
                               sat_id=self.sat_id,
                               data_path=self.files.data_path,
                               user=user,
                               password=password, **kwargs)
        # get current file date range
        first_date = self.files.start_date
        last_date = self.files.stop_date

        print('Updating pysat file list')
        self.files.refresh()

        # if instrument object has default bounds, update them
        if len(self.bounds[0]) == 1:
            if(self.bounds[0][0] == first_date and
               self.bounds[1][0] == last_date):
                print('Updating instrument object bounds.')
                self.bounds = None

    @property
    def bounds(self):
        """Boundaries for iterating over instrument object by date or file.

        Parameters
        ----------
        start : datetime object, filename, or None (default)
            start of iteration, if None uses first data date.
            list-like collection also accepted
        end :  datetime object, filename, or None (default)
                end of iteration, inclusive. If None uses last data date.
                list-like collection also accepted

        Note
        ----
        Both start and stop must be the same type (date, or filename) or None

        Examples
        --------
        ::

            inst = pysat.Instrument(platform=platform,
                                    name=name,
                                    tag=tag)
            start = pysat.datetime(2009,1,1)
            stop = pysat.datetime(2009,1,31)
            inst.bounds = (start,stop)

            start2 = pysat.datetetime(2010,1,1)
            stop2 = pysat.datetime(2010,2,14)
            inst.bounds = ([start, start2], [stop, stop2])

        """
        return self._iter_start, self._iter_stop

    @bounds.setter
    def bounds(self, value=None):
        if value is None:
            value = (None, None)
        if len(value) < 2:
            raise ValueError('Must supply both a start and end date/file' +
                             'Supply None if you want the first/last possible')

        start = value[0]
        end = value[1]
        # get the frequency, or step size, of season
        if len(value) == 3:
            step = value[2]
        else:
            # default do daily
            step = 'D'

        if (start is None) and (end is None):
            # set default
            self._iter_start = [self.files.start_date]
            self._iter_stop = [self.files.stop_date]
            self._iter_type = 'date'
            if self._iter_start[0] is not None:
                # check here in case Instrument is initialized with no input
                self._iter_list = utils.season_date_range(self._iter_start,
                                                          self._iter_stop,
                                                          freq=step)

<<<<<<< HEAD
        elif((hasattr(start, '__iter__') and not isinstance(start,str)) and
             (hasattr(end, '__iter__') and not isinstance(end,str))):
=======
        elif((hasattr(start, '__iter__') and not isinstance(start, str)) and
             (hasattr(end, '__iter__') and not isinstance(end, str))):
>>>>>>> d2580b3b
            base = type(start[0])
            for s, t in zip(start, end):
                if (type(s) != type(t)) or (type(s) != base):
                    raise ValueError('Start and end items must all be of the ' +
                                     'same type')
            if isinstance(start[0], str):
                self._iter_type = 'file'
                self._iter_list = self.files.get_file_array(start, end)
            elif isinstance(start[0], pds.datetime):
                self._iter_type = 'date'
                self._iter_list = utils.season_date_range(start, end, freq=step)
            else:
                raise ValueError('Input is not a known type, string or ' +
                                 'datetime')
            self._iter_start = start
            self._iter_stop = end

<<<<<<< HEAD
        elif((hasattr(start, '__iter__') and not isinstance(start,str)) or
             (hasattr(end, '__iter__') and not isinstance(end,str))):
=======
        elif((hasattr(start, '__iter__') and not isinstance(start, str)) or
             (hasattr(end, '__iter__') and not isinstance(end, str))):
>>>>>>> d2580b3b
            raise ValueError('Both start and end must be iterable if one ' +
                             'bound is iterable')

        elif isinstance(start, str) or isinstance(end, str):
            if isinstance(start, pds.datetime) or isinstance(end, pds.datetime):
                raise ValueError('Not allowed to mix file and date bounds')
            if start is None:
                start = self.files[0]
            if end is None:
                end = self.files.files[-1]
            self._iter_start = [start]
            self._iter_stop = [end]
            self._iter_list = self.files.get_file_array(self._iter_start,
                                                        self._iter_stop)
            self._iter_type = 'file'

        elif isinstance(start, pds.datetime) or isinstance(end, pds.datetime):
            if start is None:
                start = self.files.start_date
            if end is None:
                end = self.files.stop_date
            self._iter_start = [start]
            self._iter_stop = [end]
            self._iter_list = utils.season_date_range(start, end, freq=step)
            self._iter_type = 'date'
        else:
            raise ValueError('Provided an invalid combination of bounds. ' +
                             'if specifying by file, both bounds must be by ' +
                             'file. Other combinations of datetime objects ' +
                             'and None are allowed.')

    def __iter__(self):
        """Iterates instrument object by loading subsequent days or files.

        Note
        ----
        Limits of iteration, and iteration type (date/file)
        set by `bounds` attribute.

        Default bounds are the first and last dates from files on local system.

        Examples
        --------
        ::

            inst = pysat.Instrument(platform=platform,
                                    name=name,
                                    tag=tag)
            start = pysat.datetime(2009,1,1)
            stop = pysat.datetime(2009,1,31)
            inst.bounds = (start,stop)
            for inst in inst:
                print('Another day loaded', inst.date)

        """

        if self._iter_type == 'file':
            for fname in self._iter_list:
                self.load(fname=fname)
                yield self

        elif self._iter_type == 'date':
            for date in self._iter_list:
                self.load(date=date)
                yield self

    def next(self, verifyPad=False):
        """Manually iterate through the data loaded in Instrument object.

        Bounds of iteration and iteration type (day/file) are set by
        `bounds` attribute.

        Note
        ----
        If there were no previous calls to load then the
        first day(default)/file will be loaded.

        """

        if self._iter_type == 'date':
            if self.date is not None:
                idx, = np.where(self._iter_list == self.date)
                if (len(idx) == 0):
                    raise StopIteration('File list is empty. Nothing to be done.')
                elif idx[-1]+1 >= len(self._iter_list):
                    raise StopIteration('Outside the set date boundaries.')
                else:
                    idx += 1
                    self.load(date=self._iter_list[idx[0]], verifyPad=verifyPad)
            else:
                self.load(date=self._iter_list[0], verifyPad=verifyPad)

        elif self._iter_type == 'file':
            if self._fid is not None:
                first = self.files.get_index(self._iter_list[0])
                last = self.files.get_index(self._iter_list[-1])
                if (self._fid < first) | (self._fid+1 > last):
                    raise StopIteration('Outside the set file boundaries.')
                else:
                    self.load(fname=self._iter_list[self._fid+1-first],
                              verifyPad=verifyPad)
            else:
                self.load(fname=self._iter_list[0], verifyPad=verifyPad)

    def prev(self, verifyPad=False):
        """Manually iterate backwards through the data in Instrument object.

        Bounds of iteration and iteration type (day/file)
        are set by `bounds` attribute.

        Note
        ----
        If there were no previous calls to load then the
        first day(default)/file will be loaded.

        """

        if self._iter_type == 'date':
            if self.date is not None:
                idx, = np.where(self._iter_list == self.date)
                if len(idx) == 0:
                    raise StopIteration('File list is empty. Nothing to be done.')
                elif idx[0] == 0:
                    raise StopIteration('Outside the set date boundaries.')
                else:
                    idx -= 1
                    self.load(date=self._iter_list[idx[0]], verifyPad=verifyPad)
            else:
                self.load(date=self._iter_list[-1], verifyPad=verifyPad)

        elif self._iter_type == 'file':
            if self._fid is not None:
                first = self.files.get_index(self._iter_list[0])
                last = self.files.get_index(self._iter_list[-1])
                if (self._fid-1 < first) | (self._fid > last):
                    raise StopIteration('Outside the set file boundaries.')
                else:
                    self.load(fname=self._iter_list[self._fid-1-first],
                              verifyPad=verifyPad)
            else:
                self.load(fname=self._iter_list[-1], verifyPad=verifyPad)

    def _get_var_type_code(self, coltype):
        '''Determines the two-character type code for a given variable type

        Parameters
        ----------
        coltype : type or np.dtype
            The type of the variable

        Returns
        -------
        str
            The variable type code for the given type'''

        if type(coltype) is np.dtype:
            var_type = coltype.kind + str(coltype.itemsize)
            return var_type
        else:
            if coltype is np.int64:
                return 'i8'
            elif coltype is np.int32:
                return 'i4'
            elif coltype is np.int16:
                return 'i2'
            elif coltype is np.int8:
                return 'i1'
            elif coltype is np.uint64:
                return 'u8'
            elif coltype is np.uint32:
                return 'u4'
            elif coltype is np.uint16:
                return 'u2'
            elif coltype is np.uint8:
                return 'u1'
            elif coltype is np.float64:
                return 'f8'
            elif coltype is np.float32:
                return 'f4'
            elif issubclass(coltype, basestring):
                return 'S1'
            else:
                raise TypeError('Unknown Variable Type' + str(coltype))

    def _get_data_info(self, data, file_format):
        """Support file writing by determiniing data type and other options

        Parameters
        ----------
        data : pandas object
            Data to be written
        file_format : basestring
            String indicating netCDF3 or netCDF4

        Returns
        -------
        data_flag, datetime_flag, old_format
        """
        # get type of data
        data_type = data.dtype
        # check if older file_format
        # if file_format[:7] == 'NETCDF3':
        if file_format != 'NETCDF4':
            old_format = True
        else:
            old_format = False
        # check for object type
        if data_type != np.dtype('O'):
            # simple data, not an object

            # no 64bit ints in netCDF3
            if (data_type == np.int64) & old_format:
                data = data.astype(np.int32)
                data_type = np.int32

            if data_type == np.dtype('<M8[ns]'):
                if not old_format:
                    data_type = np.int64
                else:
                    data_type = np.float
                datetime_flag = True
            else:
                datetime_flag = False
        else:
            # dealing with a more complicated object
            # iterate over elements until we hit something that is something,
            # and not NaN
            data_type = type(data.iloc[0])
            for i in np.arange(len(data)):
                if len(data.iloc[i]) > 0:
                    data_type = type(data.iloc[i])
                    if not isinstance(data_type, np.float):
                        break
            datetime_flag = False

        return data, data_type, datetime_flag

    def _filter_netcdf4_metadata(self, mdata_dict, coltype, remove=False):
        """Filter metadata properties to be consistent with netCDF4.

        Notes
        -----
        removed forced to True if coltype consistent with a string type

        Parameters
        ----------
        mdata_dict : dict
            Dictionary equivalent to Meta object info
        coltype : type
            Type provided by _get_data_info
        remove : boolean (False)
            Removes FillValue and associated parameters disallowed for strings

        Returns
        -------
        dict
            Modified as needed for netCDf4

        """
        # Coerce boolean types to integers
        for key in mdata_dict:
            if type(mdata_dict[key]) == bool:
                mdata_dict[key] = int(mdata_dict[key])
        # Should use isinstance here
        if (coltype == type(' ')) or (coltype == type(u' ')):
        # if isinstance(coltype, str):
            remove = True
        # print ('coltype', coltype, remove, type(coltype), )
        if u'_FillValue' in mdata_dict.keys():
            # make sure _FillValue is the same type as the data
            if remove:
                mdata_dict.pop('_FillValue')
            else:
                mdata_dict['_FillValue'] = np.array(mdata_dict['_FillValue']).astype(coltype)
        if u'FillVal' in mdata_dict.keys():
            # make sure _FillValue is the same type as the data
            if remove:
                mdata_dict.pop('FillVal')
            else:
                mdata_dict['FillVal'] = np.array(mdata_dict['FillVal']).astype(coltype)
        return mdata_dict

    def generic_meta_translator(self, meta_to_translate):
        '''Translates the metadate contained in an object into a dictionary
        suitable for export.

        Parameters
        ----------
        meta_to_translate : Meta
            The metadata object to translate

        Returns
        -------
        dict
            A dictionary of the metadata for each variable of an output file
            e.g. netcdf4'''
        export_dict = {}
        if self._meta_translation_table is not None:
            # Create a translation table for the actual values of the meta
            # labels. The instrument specific translation table only stores the
            # names of the attributes that hold the various meta labels
            translation_table = {}
            for key in self._meta_translation_table:
                translation_table[getattr(self, key)] = self._meta_translation_table[key]
        else:
            translation_table = None
        # First Order Data
        for key in meta_to_translate.data.index:
            if translation_table is None:
                export_dict[key] = meta_to_translate.data.loc[key].to_dict()
            else:
                # Translate each key if a translation is provided
                export_dict[key] = {}
                meta_dict = meta_to_translate.data.loc[key].to_dict()
                for original_key in meta_dict:
                    if original_key in translation_table:
                        for translated_key in translation_table[original_key]:
                            export_dict[key][translated_key] = meta_dict[original_key]
                    else:
                        export_dict[key][original_key] = meta_dict[original_key]

        # Higher Order Data
        for key in meta_to_translate.ho_data:
            if key not in export_dict:
                export_dict[key] = {}
            for ho_key in meta_to_translate.ho_data[key].data.index:
                if translation_table is None:
                    export_dict[key+'_'+ho_key] = meta_to_translate.ho_data[key].data.loc[ho_key].to_dict()
                else:
                    # Translate each key if a translation is provided
                    export_dict[key+'_'+ho_key] = {}
                    meta_dict = meta_to_translate.ho_data[key].data.loc[ho_key].to_dict()
                    for original_key in meta_dict:
                        if original_key in translation_table:
                            for translated_key in translation_table[original_key]:
                                export_dict[key+'_'+ho_key][translated_key] = meta_dict[original_key]
                        else:
                            export_dict[key+'_'+ho_key][original_key] = meta_dict[original_key]
        return export_dict

<<<<<<< HEAD

=======
>>>>>>> d2580b3b
    def to_netcdf4(self, fname=None, base_instrument=None, epoch_name='Epoch',
                   zlib=False, complevel=4, shuffle=True):
        """Stores loaded data into a netCDF4 file.

        Parameters
        ----------
        fname : string
            full path to save instrument object to
        base_instrument : pysat.Instrument
            used as a comparison, only attributes that are present with
            self and not on base_instrument are written to netCDF
        epoch_name : str
            Label in file for datetime index of Instrument object
        zlib : boolean
            Flag for engaging zlib compression (True - compression on)
        complevel : int
            an integer between 1 and 9 describing the level of compression
            desired (default 4). Ignored if zlib=False
        shuffle : boolean
            the HDF5 shuffle filter will be applied before compressing the data
            (default True). This significantly improves compression. Default is
            True. Ignored if zlib=False.

        Note
        ----

        Stores 1-D data along dimension 'epoch' - the date time index.

        Stores higher order data (e.g. dataframes within series) separately

         - The name of the main variable column is used to prepend subvariable
           names within netCDF, var_subvar_sub
         - A netCDF4 dimension is created for each main variable column
           with higher order data; first dimension Epoch
         - The index organizing the data stored as a dimension variable
         - from_netcdf4 uses the variable dimensions to reconstruct data
           structure


        All attributes attached to instrument meta are written to netCDF attrs.

        """

        import netCDF4
        import pysat

        file_format = 'NETCDF4'
        # base_instrument used to define the standard attributes attached
        # to the instrument object. Any additional attributes added
        # to the main input Instrument will be written to the netCDF4
        base_instrument = Instrument() if base_instrument is None else base_instrument

        # begin processing metadata for writing to the file
        # look to see if user supplied a list of export keys
        # corresponding to internally tracked metadata within pysat
        export_meta = self.generic_meta_translator(self.meta)
        if self._meta_translation_table is None:
            # didn't find a translation table, using the strings
            # attached to the supplied pysat.Instrument object
            export_name_labels = [self.name_label]
            export_units_labels = [self.units_label]
            export_desc_labels = [self.desc_label]
            export_notes_labels = [self.notes_label]
        else:
            # user supplied labels in translation table
            export_name_labels = self._meta_translation_table['name_label']
            export_units_labels = self._meta_translation_table['units_label']
            export_desc_labels = self._meta_translation_table['desc_label']
            export_notes_labels = self._meta_translation_table['notes_label']
            print('Using Metadata Translation Table: ',
                  self._meta_translation_table)
        # Apply instrument specific post-processing to the export_meta
        if hasattr(self._export_meta_post_processing, '__call__'):
            export_meta = self._export_meta_post_processing(export_meta)

        # general process for writing data is this
        # first, take care of the EPOCH information
        # second, iterate over the variable colums in Instrument.data
        # check the type of data
        # if 1D column, do simple write (type is not an object)
        # if it is an object, then check if writing strings, if not strings,
        # then if column is a Series of Frames, write as 2D variables
        # metadata must be filtered before writing to netCDF4, string variables
        # can't have a fill value
        with netCDF4.Dataset(fname, mode='w', format=file_format) as out_data:
            # number of items, yeah
            num = len(self.index)
            # write out the datetime index
            out_data.createDimension(epoch_name, num)
            cdfkey = out_data.createVariable(epoch_name, 'i8',
                                             dimensions=(epoch_name),
                                             zlib=zlib,
                                             complevel=complevel,
                                             shuffle=shuffle)
            # grab existing metadata for Epoch or create suitable info
            if epoch_name in self.meta:
                new_dict = export_meta[self.meta.var_case_name(epoch_name)]
            else:
                # create empty shell
                new_dict = {}

            # update required and basic information if not present
            for export_name_label in export_name_labels:
                if export_name_label not in new_dict:
                    new_dict[export_name_label] = epoch_name
            for export_units_label in export_units_labels:
                if export_units_label not in new_dict:
                    new_dict[export_units_label] = 'Milliseconds since 1970-1-1 00:00:00'
            for export_desc_label in export_desc_labels:
                if export_desc_label not in new_dict:
                    new_dict[export_desc_label] = 'Milliseconds since 1970-1-1 00:00:00'
            for export_notes_label in export_notes_labels:
                if export_notes_label not in new_dict:
                    new_dict[export_notes_label] = ''
            new_dict['calendar'] = 'standard'
            new_dict['Format'] = 'i8'
            new_dict['Var_Type'] = 'data'
            if self.index.is_monotonic_increasing:
                new_dict['MonoTon'] = 'increase'
            elif self.index.is_monotonic_decreasing:
                new_dict['MonoTon'] = 'decrease'
            new_dict['Time_Base'] = 'Milliseconds since 1970-1-1 00:00:00'
            new_dict['Time_Scale'] = 'UTC'
            new_dict = self._filter_netcdf4_metadata(new_dict, np.int64)
            # attach metadata
            cdfkey.setncatts(new_dict)

            # attach data
            cdfkey[:] = (self.index.values.astype(np.int64) *
                         1.E-6).astype(np.int64)

            # iterate over all of the columns in the Instrument dataframe
            # check what kind of data we are dealing with, then store
            for key in self.variables:
                # print (key)
                # get information on type data we are dealing with
                # data is data in proer type( multiformat support)
                # coltype is the direct type, np.int64
                # and datetime_flag lets you know if the data is full of time
                # information
                data, coltype, datetime_flag = self._get_data_info(self[key],
                                                                   file_format)
                # operate on data based upon type
                if self[key].dtype != np.dtype('O'):
                    # not an object, normal basic 1D data
                    # print(key, coltype, file_format)
                    cdfkey = out_data.createVariable(key,
                                                     coltype,
                                                     dimensions=(epoch_name),
                                                     zlib=zlib,
                                                     complevel=complevel,
                                                     shuffle=shuffle)
                                                     # , chunksizes=1)
                    # attach any meta data, after filtering for standards
                    try:
                        # attach dimension metadata
                        new_dict = export_meta[key]
                        new_dict['Depend_0'] = epoch_name
                        new_dict['Display_Type'] = 'Time Series'
                        new_dict['Format'] = self._get_var_type_code(coltype)
                        new_dict['Var_Type'] = 'data'
                        new_dict = self._filter_netcdf4_metadata(new_dict,
                                                                 coltype)
                        cdfkey.setncatts(new_dict)
                    except KeyError:
                        print(', '.join(('Unable to find MetaData for', key)))
                    # assign data
                    if datetime_flag:
                        # datetime is in nanoseconds, storing milliseconds
                        cdfkey[:] = (data.values.astype(coltype)
                                     * 1.E-6).astype(coltype)
                    else:
                        # not datetime data, just store as is
                        cdfkey[:] = data.values.astype(coltype)

                # back to main check on type of data to write
                else:
                    # it is a Series of objects, need to figure out
                    # what the actual objects are, then act as needed

                    # use info in coltype to get real datatype of object
                    # isinstance isn't working here because of something with
                    # coltype

                    if (coltype == type(' ')) or (coltype == type(u' ')):
                        # dealing with a string
<<<<<<< HEAD
                        cdfkey = out_data.createVariable(key, coltype, \
                                        dimensions=(epoch_name), zlib=zlib, \
                                        complevel=complevel, shuffle=shuffle)
=======
                        cdfkey = out_data.createVariable(key, coltype,
                                                         dimensions=(epoch_name),
                                                         zlib=zlib,
                                                         complevel=complevel,
                                                         shuffle=shuffle)
>>>>>>> d2580b3b
                        # attach any meta data
                        try:
                            # attach dimension metadata
                            new_dict = export_meta[key]
                            new_dict['Depend_0'] = epoch_name
                            new_dict['Display_Type'] = 'Time Series'
                            new_dict['Format'] = self._get_var_type_code(coltype)
                            new_dict['Var_Type'] = 'data'
                            # no FillValue or FillVal allowed for strings
                            new_dict = self._filter_netcdf4_metadata(new_dict,
                                                        coltype, remove=True)
                            # really attach metadata now
                            cdfkey.setncatts(new_dict)
                        except KeyError:
                            print(', '.join(('Unable to find MetaData for',
                                             key)))

                        # time to actually write the data now
                        cdfkey[:] = data.values

                    # still dealing with an object, not just a series
                    # of strings
                    # maps to if check on coltypes being stringbased
                    else:
                        # presuming a series with a dataframe or series in each
                        # location start by collecting some basic info on
                        # dimensions sizes, names, then create corresponding
                        # netCDF4 dimensions total dimensions stored for object
                        # are epoch plus ones created below
                        dims = np.shape(self[key].iloc[0])
                        obj_dim_names = []
                        if len(dims) == 1:
                            # generally working with higher dimensional data
                            # pad dimensions so that the rest of the code works
                            # for either a Series or a Frame
                            dims = (dims[0], 0)
                        for i, dim in enumerate(dims[:-1]):
                            # don't need to go over last dimension value,
                            # it covers number of columns (if a frame)
                            obj_dim_names.append(key)
                            out_data.createDimension(obj_dim_names[-1], dim)
                        # create simple tuple with information needed to create
                        # the right dimensions for variables that will
                        # be written to file
                        var_dim = tuple([epoch_name] + obj_dim_names)

                        # We need to do different things if a series or
                        # dataframe stored
                        try:
                            # start by assuming it is a dataframe
                            # get list of subvariables
                            iterable = self[key].iloc[0].columns
                            # store our newfound knowledge, we are dealing with
                            # a series of DataFrames
                            is_frame = True
                        except AttributeError:
                            # turns out data is Series of Series
                            # which doesn't have columns
                            iterable = [self[key].iloc[0].name]
                            is_frame = False

                        # find location within main variable that actually
                        # has subvariable data (not just empty frame/series)
                        # so we can determine what the real underlying data
                        # types are
                        good_data_loc = 0
                        for jjj in np.arange(len(self.data)):
                            if len(self.data[key].iloc[0]) > 0:
                                data_loc = jjj
                                break
                        # found a place with data, if there is one
                        # now iterate over the subvariables, get data info
                        # create netCDF4 variables and store the data
                        # stored name is variable_subvariable
                        for col in iterable:
                            if is_frame:
                                # we are working with a dataframe
                                # so multiple subvariables stored under a single
                                # main variable heading
                                data, coltype, _ = self._get_data_info(self[key].iloc[good_data_loc][col], file_format)
                                cdfkey = out_data.createVariable(key + '_' + col,
                                                                 coltype,
                                                                 dimensions=var_dim,
                                                                 zlib=zlib,
                                                                 complevel=complevel,
                                                                 shuffle=shuffle)
                                # attach any meta data
                                try:
                                    new_dict = export_meta[key+'_'+col]
                                    new_dict['Depend_0'] = epoch_name
                                    new_dict['Depend_1'] = obj_dim_names[-1]
                                    new_dict['Display_Type'] = 'Spectrogram'
                                    new_dict['Format'] = self._get_var_type_code(coltype)
                                    new_dict['Var_Type'] = 'data'
                                    # print('Frame Writing ', key, col, export_meta[key].children[col])
                                    new_dict = self._filter_netcdf4_metadata(new_dict, coltype)
                                    # print ('mid2 ', new_dict)
                                    cdfkey.setncatts(new_dict)
                                except KeyError:
                                    print(', '.join(('Unable to find MetaData for', key, col)))
                                # attach data
                                # it may be slow to repeatedly call the store
                                # method as well astype method below collect
                                # data into a numpy array, then write the full
                                # array in one go
                                # print(coltype, dims)
                                temp_cdf_data = np.zeros((num, dims[0])).astype(coltype)
                                for i in range(num):
                                    temp_cdf_data[i, :] = self[key].iloc[i][col].values
                                # write data
                                cdfkey[:, :] = temp_cdf_data.astype(coltype)

                            else:
                                # we are dealing with a Series
                                # get information about information within series
                                data, coltype, _ = self._get_data_info(self[key].iloc[good_data_loc], file_format)
                                cdfkey = out_data.createVariable(key + '_data',
                                                                coltype,
                                                                dimensions=var_dim,
                                                                zlib=zlib,
                                                                complevel=complevel,
                                                                shuffle=shuffle)
                                                                # , chunksizes=1)
                                # attach any meta data
                                try:
                                    new_dict = export_meta[key]
                                    new_dict['Depend_0'] = epoch_name
<<<<<<< HEAD
                                    new_dict['Depend_1'] =  obj_dim_names[-1]
=======
                                    new_dict['Depend_1'] = obj_dim_names[-1]
>>>>>>> d2580b3b
                                    new_dict['Display_Type'] = 'Spectrogram'
                                    new_dict['Format'] = self._get_var_type_code(coltype)
                                    new_dict['Var_Type'] = 'data'
                                    new_dict = self._filter_netcdf4_metadata(new_dict, coltype)
                                    # really attach metadata now
                                    # print ('mid3 ', new_dict)
                                    cdfkey.setncatts(new_dict)
                                except KeyError:
                                    print(', '.join(('Unable to find MetaData for', key)))
                                # attach data
                                temp_cdf_data = np.zeros((num, dims[0])).astype(coltype)
                                for i in range(num):
                                    temp_cdf_data[i, :] = self[i, key].values
                                # write data
                                cdfkey[:, :] = temp_cdf_data.astype(coltype)

                        # we are done storing the actual data for the given higher
                        # order variable, now we need to store the index for all
                        # of that fancy data

                        # get index information
                        data, coltype, datetime_flag = self._get_data_info(self[key].iloc[good_data_loc].index, file_format)
                        # create dimension variable for to store index in netCDF4
                        cdfkey = out_data.createVariable(key,
                                                         coltype, dimensions=var_dim,
                                                         zlib=zlib,
                                                         complevel=complevel,
                                                         shuffle=shuffle)
                        # work with metadata
                        new_dict = export_meta[key]
                        new_dict['Depend_0'] = epoch_name
<<<<<<< HEAD
                        new_dict['Depend_1'] =  obj_dim_names[-1]
=======
                        new_dict['Depend_1'] = obj_dim_names[-1]
>>>>>>> d2580b3b
                        new_dict['Display_Type'] = 'Time Series'
                        new_dict['Format'] = self._get_var_type_code(coltype)
                        new_dict['Var_Type'] = 'data'

                        if datetime_flag:
<<<<<<< HEAD
                            #print('datetime flag')
=======
                            # print('datetime flag')
>>>>>>> d2580b3b
                            for export_name_label in export_name_labels:
                                new_dict[export_name_label] = epoch_name
                            for export_units_label in export_units_labels:
                                new_dict[export_units_label] = 'Milliseconds since 1970-1-1 00:00:00'
                            new_dict = self._filter_netcdf4_metadata(new_dict,
                                                                     coltype)
                            # set metadata dict
                            cdfkey.setncatts(new_dict)
                            # set data
                            temp_cdf_data = np.zeros((num,
                                                      dims[0])).astype(coltype)
                            for i in range(num):
                                temp_cdf_data[i, :] = self[i, key].index.values
                            cdfkey[:, :] = (temp_cdf_data.astype(coltype) *
                                            1.E-6).astype(coltype)

                        else:
                            if self[key].iloc[data_loc].index.name is not None:
                                for export_name_label in export_name_labels:
                                    new_dict[export_name_label] = self[key].iloc[data_loc].index.name
                            else:
                                for export_name_label in export_name_labels:
                                    new_dict[export_name_label] = key
                            new_dict = self._filter_netcdf4_metadata(new_dict,
                                                                     coltype)
                            # assign metadata dict
                            cdfkey.setncatts(new_dict)
                            # set data
                            temp_cdf_data = np.zeros((num, dims[0])).astype(coltype)
                            for i in range(num):
                                temp_cdf_data[i, :] = self[key].iloc[i].index.to_native_types()
                            cdfkey[:, :] = temp_cdf_data.astype(coltype)

            # store any non standard attributes
            # compare this Instrument's attributes to base object
            base_attrb = dir(base_instrument)
            this_attrb = dir(self)
            # filter out any 'private' attributes
            # those that start with a _
            adict = {}
            for key in this_attrb:
                if key not in base_attrb:
                    if key[0] != '_':
                        adict[key] = self.__getattribute__(key)
            # store any non-standard attributes attached to meta
            base_attrb = dir(base_instrument.meta)
            this_attrb = dir(self.meta)
            for key in this_attrb:
                if key not in base_attrb:
                    if key[0] != '_':
                        adict[key] = self.meta.__getattribute__(key)
            adict['pysat_version'] = pysat.__version__
            if 'Conventions' not in adict:
                adict['Conventions'] = 'SPDF ISTP/IACG Modified for NetCDF'
            if 'Text_Supplement' not in adict:
                adict['Text_Supplement'] = ''

            adict['Date_Start'] = pysat.datetime.strftime(self.index[0],
                                    '%a, %d %b %Y,  %Y-%m-%dT%H:%M:%S.%f UTC')
            adict['Date_End'] = pysat.datetime.strftime(self.index[-1],
                                    '%a, %d %b %Y,  %Y-%m-%dT%H:%M:%S.%f UTC')
            adict['File'] = os.path.split(fname)
            adict['Generation_Date'] = pysat.datetime.utcnow().strftime('%Y%m%d')
            adict['Logical_File_ID'] = os.path.split(fname)[-1].split('.')[:-1]
            # check for binary types
            for key in adict.keys():
                if isinstance(adict[key], bool):
                    adict[key] = int(adict[key])
            # print('adict', adict)
            out_data.setncatts(adict)
        return<|MERGE_RESOLUTION|>--- conflicted
+++ resolved
@@ -94,13 +94,8 @@
        label to use for typical variable value max limit in storage.
        Defaults to 'value_max'
     fill_label : str
-<<<<<<< HEAD
-        label to use for fill values. Defaults to 'fill' but some implementations
-        will use 'FillVal'
-=======
         label to use for fill values. Defaults to 'fill' but some
         implementations will use 'FillVal'
->>>>>>> d2580b3b
 
     Attributes
     ----------
@@ -398,11 +393,6 @@
                     return self.data.iloc[key]
                 except:
                     try:
-<<<<<<< HEAD
-=======
-                        # let pandas sort it out, presumption is key is
-                        # a variable name, or iterable of variables
->>>>>>> d2580b3b
                         return self.data[key]
                     except:
                         estring = '\n'.join(("Unable to sort out data access.",
@@ -489,11 +479,8 @@
 
         """
 
-<<<<<<< HEAD
         import numpy as np
 
-=======
->>>>>>> d2580b3b
         # add data to main pandas.DataFrame, depending upon the input
         # aka slice, and a name
         if self.pandas_format:
@@ -996,11 +983,7 @@
                                    date.strftime('%m/%d/%y')))
         # remove extra spaces, if any
         output_str = " ".join(output_str.split())
-<<<<<<< HEAD
-        print (output_str)
-=======
         print(output_str)
->>>>>>> d2580b3b
         return data, mdata
 
     def _load_next(self):
@@ -1171,11 +1154,7 @@
             # specific date if loading by day
             # set up times for the possible data padding coming up
             if self._load_by_date:
-<<<<<<< HEAD
-                #print ('double trouble')
-=======
                 # print ('double trouble')
->>>>>>> d2580b3b
                 first_time = self.date
                 first_pad = self.date - loop_pad
                 last_time = self.date + pds.DateOffset(days=1)
@@ -1208,11 +1187,7 @@
                 # and handled by __getitem__
                 self.data = self[first_pad:temp_time]
                 if not self.empty:
-<<<<<<< HEAD
-                    if (self.index[-1] == temp_time) :
-=======
                     if (self.index[-1] == temp_time):
->>>>>>> d2580b3b
                         self.data = self[:-1]
                     self.data = self.concat_data([self.data, stored_data])
                 else:
@@ -1232,11 +1207,7 @@
                 else:
                     self.data = stored_data
 
-<<<<<<< HEAD
-            self.data = self[first_pad : last_pad]
-=======
             self.data = self[first_pad:last_pad]
->>>>>>> d2580b3b
             # want exclusive end slicing behavior from above
             if not self.empty:
                 if (self.index[-1] == last_pad) & (not want_last_pad):
@@ -1424,13 +1395,8 @@
                                                           self._iter_stop,
                                                           freq=step)
 
-<<<<<<< HEAD
-        elif((hasattr(start, '__iter__') and not isinstance(start,str)) and
-             (hasattr(end, '__iter__') and not isinstance(end,str))):
-=======
         elif((hasattr(start, '__iter__') and not isinstance(start, str)) and
              (hasattr(end, '__iter__') and not isinstance(end, str))):
->>>>>>> d2580b3b
             base = type(start[0])
             for s, t in zip(start, end):
                 if (type(s) != type(t)) or (type(s) != base):
@@ -1448,13 +1414,8 @@
             self._iter_start = start
             self._iter_stop = end
 
-<<<<<<< HEAD
-        elif((hasattr(start, '__iter__') and not isinstance(start,str)) or
-             (hasattr(end, '__iter__') and not isinstance(end,str))):
-=======
         elif((hasattr(start, '__iter__') and not isinstance(start, str)) or
              (hasattr(end, '__iter__') and not isinstance(end, str))):
->>>>>>> d2580b3b
             raise ValueError('Both start and end must be iterable if one ' +
                              'bound is iterable')
 
@@ -1795,10 +1756,6 @@
                             export_dict[key+'_'+ho_key][original_key] = meta_dict[original_key]
         return export_dict
 
-<<<<<<< HEAD
-
-=======
->>>>>>> d2580b3b
     def to_netcdf4(self, fname=None, base_instrument=None, epoch_name='Epoch',
                    zlib=False, complevel=4, shuffle=True):
         """Stores loaded data into a netCDF4 file.
@@ -1985,17 +1942,11 @@
 
                     if (coltype == type(' ')) or (coltype == type(u' ')):
                         # dealing with a string
-<<<<<<< HEAD
-                        cdfkey = out_data.createVariable(key, coltype, \
-                                        dimensions=(epoch_name), zlib=zlib, \
-                                        complevel=complevel, shuffle=shuffle)
-=======
                         cdfkey = out_data.createVariable(key, coltype,
                                                          dimensions=(epoch_name),
                                                          zlib=zlib,
                                                          complevel=complevel,
                                                          shuffle=shuffle)
->>>>>>> d2580b3b
                         # attach any meta data
                         try:
                             # attach dimension metadata
@@ -2123,11 +2074,7 @@
                                 try:
                                     new_dict = export_meta[key]
                                     new_dict['Depend_0'] = epoch_name
-<<<<<<< HEAD
-                                    new_dict['Depend_1'] =  obj_dim_names[-1]
-=======
                                     new_dict['Depend_1'] = obj_dim_names[-1]
->>>>>>> d2580b3b
                                     new_dict['Display_Type'] = 'Spectrogram'
                                     new_dict['Format'] = self._get_var_type_code(coltype)
                                     new_dict['Var_Type'] = 'data'
@@ -2159,21 +2106,13 @@
                         # work with metadata
                         new_dict = export_meta[key]
                         new_dict['Depend_0'] = epoch_name
-<<<<<<< HEAD
-                        new_dict['Depend_1'] =  obj_dim_names[-1]
-=======
                         new_dict['Depend_1'] = obj_dim_names[-1]
->>>>>>> d2580b3b
                         new_dict['Display_Type'] = 'Time Series'
                         new_dict['Format'] = self._get_var_type_code(coltype)
                         new_dict['Var_Type'] = 'data'
 
                         if datetime_flag:
-<<<<<<< HEAD
-                            #print('datetime flag')
-=======
                             # print('datetime flag')
->>>>>>> d2580b3b
                             for export_name_label in export_name_labels:
                                 new_dict[export_name_label] = epoch_name
                             for export_units_label in export_units_labels:
