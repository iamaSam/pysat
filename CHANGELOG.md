--- conflicted
+++ resolved
@@ -6,15 +6,12 @@
 - New Features
   - Added a routine for loading CSV files into a pandas DataFrame from a list
     of filenames.
-<<<<<<< HEAD
   - Expanded Constellation utility by:
     - Adding common properties: `empty`, `index`, `date`, `today`, `yesterday`,
       `tomorrow`, and `variables`
     - Improving the printed output to inform user of the Constellation contents
     - Added methods to download data and create a common time index.
-=======
    - Added utils.listify, a function that returns a list of whatever is input.
->>>>>>> d5bb1511
 - Deprecations
 - Documentation
 - Bug Fix
