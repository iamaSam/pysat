# Change Log
All notable changes to this project will be documented in this file.
This project adheres to [Semantic Versioning](http://semver.org/).

## [2.X.X] - 2019-09-20
- New Features
   - Added new velocity format options to utils.coords.scale_units
   - Improved failure messages for utils.coords.scale_units
   - Added some tests for model_utils
   - Added option to to_netCDF that names variables in the written file
     based upon the strings in the Instrument.meta object
   - Improved compatibility with NASA ICON's file standards
   - Improved file downloading for Kp
   - Added keyword ignore_empty_files to pysat.Instrument and Files objects
    to filter out empty files from the stored file list
- Code Restructure
  - Move `computational_form` to `ssnl`
  - Move `scale_units` to `utils._core`
  - Rename `season_date_range` as `create_date_range`
  - Added deprecation warnings to stat functions
- Bug fix
   - Fixed implementation of utils routines in model_utils and jro_isr
   - Fixed error catching bug in model_utils
   - Updated Instrument.concat_data for consistency across pandas and xarray. Includes support for user provided keywords.
   - Fixed error introduced by upstream change in NOAA F10.7 file format
<<<<<<< HEAD
   - Fixed bugs in DEMETER file reading introduced by changes in codecs
=======
   - Fixed issue with data access via Instrument object using time and name slicing and xarray. Added unit test.
   - Updated travis.yml to work under pysat organization
   - Added missing requirements (matplotlib, netCDF4)
   - Fixed a bug when trying to combine empty kp lists
   - Updated travis.yml to work with python 2.7.15
- Documentation
  - Added info on how to cite the code and package.
  - Updated instrument docstring
>>>>>>> d253654e

## [2.0.0] - 2019-07-11
 - New Features
   - `pysatData` directory created in user's home directory if no directory specified
   - Added preliminary support for `xarray` to the `instrument` object
   - Support for `today`, `tomorrow`, and `yesterday` as datetime objects
   - Added `model_utils`, featuring preliminary support for data-model comparison
   - Added support for 1d median in seasonal averages
   - Added routine to convert from kp to Ap
   - Added `pyglow` integration support for python 3.x
   - Added option to check that loaded data has a unique and monotonic time index. Will be enforced in a future version.
   - Refactored data access through the Instrument object and expanded testing.
   - Added .empty attribute to Instrument object, True when no data loaded.
   - Added .index access mechanism to Instrument object, providing consistent access to the pandas DatetimeIndex associated with loaded data.
   - Added mechanism to return a list of loaded variables, .variables.
   - Added Instrument method to concat input data with data already loaded into Instrument object.
   - Updated format of printed dates to day month name and year, 01 January 2001.
   - Added Instrument property .date, returns date of loaded data.
   - Added download_updated_files, Instrument method that downloads any remote data not currently on the local machine.
   - Added remote_date_range, an Instrument method that returns first and last date for remote data.
   - Download method now defaults to most recent data (near now).
   - Improves input handling for datetime parameters that are more precise than just year, month, and day, where appropriate
   - Added merging routines to allow combination of measured and forecasted Kp and F10.7 indexes into a single instrument object
   - Files class internally refactored to improve robustness.
   - Added feature to handle delimited filenames, in addition to fixed_width names.
   - Exposed methods to allow users to more easily benefit from features in Files. Used to support remote_file_lists and make data downloads more convenient.
   - Expanded testing with Files.
   - Updated keyword names to be more complete. 'sec' to 'second', etc.
   - Updated Files access mechanisms to remove deprecated calls and improve robustness.
 - Code restructure
   - Moved instrument templates and methods to subdirectories
   - Moved utils into multiple subdirectories to aid with organization
 - Instrument Updates
   - NASA CDAWeb download now uses https protocol rather than FTP
   - `_instrument.py` supports xarray
   - Support for listing files from remote server
   - COSMIC RO data unified into single instrument object
   - Added support for DEMETER IAP
   - Added support for DMSP IVM Level 2 data.  Uses OpenMadrigal.
   - Added routines to update DMSP ephemeris and drifts
   - Added warnings to instruments without download support
   - Added preliminary support for ICON FUV and MIGHTI
   - Added support for Jicamarca Radio Observatory ISR
   - Added support for F10.7 and more Kp forecast products
   - Added instrument templates for Madrigal, CDAWeb, and netcdf_pandas
   - Added support for TIMED SABER
   - Added support for UCAR TIEGCM
   - OMNI HRO instrument now uses CDAWeb methods
   - Switched download methods for CDAWeb and COSMIC data to use `requests`
   - Added Madrigal methods
   - Removed support for SuperDARN and SuperMAG downloads while server changes are sorted out
 - Updates to travis configuration
   - Tests run for python 2.7 and 3.7
   - Added display port to test plots
 - Updates to community docs
   - Added Issue templates
   - Added Pull Request Template
   - Added note for PR to be made to develop, not master
 - Style updates throughout
   - Consistent documentation for docstrings and instruments
   - Cleaned up commented code lines
   - PEP8 scrub
 - Documentation
   - Added FAQ section
   - Added "powered by pysat" logo
   - Updated supported instruments
 - Unit Test Updates
   - Dropped instrument templates from coverage
   - Added multiple output options for `pysat_testing` object to aid with constellation tests. Removed old constellation test objects.
   - Added test data for space weather indices to speed up testing
   - Cyclic data for test instruments now generated from single test method
   - test objects for xarray added
   - Added test for parsed delimited files
   - Removed ftp downloads from travis tests, still will run locally
 - Bug fixes
   - `pandas.ix` notation replaced with `pandas.loc` and `pandas.iloc` throughout
   - Fixed a bug that forced user into interactive mode in `ssnl.plot`
   - Bug fixes and cleanup in demo codes
   - Fix for orbit iteration when less than one orbit of data exists. Fix now covers multiple days with less than one orbit.
   - Fixed a bug in python 3.7 caused by change in behaviour of StopIteration (#207)
   - Update to use of `len` on xarray to handle new behaviour (#130)
   - Updated import of reload statements now that python 3.3 has reached end of life
   - Updated deprecated behaviour of `get_duplicates`, `.apply`, and `.to_csv` when using pandas
   - Fixed bug in assigning units to metadata (#162)
   - Fixed timing bug introduced by reading only the first date/data pair from each line in the 45-day file data blocks


## [1.2.0] - 2018-09-24
 - SuperMAG support added
 - Increased data access robustness when using integer indexing
 - Added template for supporting netCDF4 based instruments (pysat_netCDF4)
 - Added support for MSIS within the pysat satellite simulation (based on sgp4)
 - Added plotting routine to sgp4
 - Initial support for the upcoming NASA/INPE SPORT Ion Velocity Meter (IVM)
 - Fixed bug triggerd when invoking multi_file_day option in Instrument object

## [1.1.0] - 2018-07-05
 - Initial support for Constellation objects, which allows operations and analysis on mixed groups of Instrument objects. Developed by UT Dallas senior undergraduate computer science students (UTDesign 2018).
 - Bug fixes when iterating by file
 - Added pysat_sgp4, a Two Line Element based satellite orbit propagator that is coupled with ionosphere, thermosphere, and geomagnetic models. Supports projecting these quantities onto the relevant spacecraft frame to create signals suitable for satellite data simulation and testing. Routine uses pyglow, pysatMagVect, sgp4, and pyEphem.
 - Further along the road toward windows compatibility
 - Fixed orbit number reporting in orbits.current
 - Added support for Defense Meteorological Satellite Program (DMSP) Ion Velocity Meter (IVM) data. Downloads from the Madrigal database (https://openmadrigal.org)
 - Added support for both sat_id and tag variations within filenames in the NASA CDAWeb template
 - Updated docummentation covering requirements for adding new instruments to pysat

## [1.0.1] - 2018-05-06
 - Improved robustness of Meta object when working with high and low order data
 - Improved Meta test coverage
 - Added dayside reconnection calculation for OMNI-HRO data
 - Improved test behavior when instrument data could not be downloaded

## [1.0.0] - 2018-04-29
 - Improved consistency when handling higher order metadata
 - Improved translation of metadata within netCDF4 files to pysat standard
 - Added pysatCDF as package requirement
 - PEP8 upgrades throughout
 - Updated load_netCDF4 routine to support ICON EUV files natively
 - to_netCDF4 function updated to be consistent with load_netCDF4
 - Meta object upgraded to handle more attributes by default
 - Meta object has been upgraded to preserve case of variable and attribute names
 - Metadata access is case insensitive for ease of use
 - Changes to units_label or name_label are automatically applied to underlying metadata
 - Improved handling of custom units and name labels at Instrument level
 - Additional functions added to Meta object, attrs, keys, keys_nD, has_attr, routines that return preserved case
 - Additional unit tests for Meta added
 - Reduced resources required for unit tests
 - Improved windows compatibility
 - Added more unit tests for seasonal averages
 - Added more simulated data types to pysat_testing2D
 - Added initial support for ICON EUV
 - Added initial support for ICON IVM
 - Added support for version/revision numbers in filenames within Files class constructor from_os


## [0.6.0] - 2017-08-11
 - Many changes since the last note here.
 - Unit tests have been expanded significantly, bug fixes as appropriate.
 - Coverage is over 80%
 - There are new requirements on loading routines to support testing.
 - Instrument object prints out nice information to command line
 - Attributes in netCDF and similar files are transferred to the Instrument object as part of loading
 - Added attribute 'empty', True if there is no data
 - Orbit support significantly improved, multiple orbit types are supported
 - Added concat to Meta
 - Python 3 compatible
 - Corrected intersection of data_padding and multi_file_day
 - Added support for higher order MetaData objects, needed for DataFrame within DataFrames
 - Windows compatibility
 - Additional scientific instrument support


### Changed
 - Initial support for sat_id in Instrument
 - Files class will now remove duplicate file times rather than simply raise an exception

## [0.3.3] - 2016-01-07
### Changed
 - Added manual_org flag to Instrument instantion. Simple file management flag.
 - Improved COSMIC demo plotting
 - Improved support for instruments with no files

## [0.3.2] - 2015-12-01
### Changed
 - Fixed error raised by pysat.utils.set_data_dir
 - Partial unit test coverage for files class
 - File tracking more robust
 - Download methods now log off from server at the end of download
 - Improved to_netcdf3 and load_netcdf3 routines, netcdf files produced pass standards check

## [0.3.1] - 2015-07-21
### Changed
 - Added missing file close statement in SuperDARN load command
 - Fixed COSMIC UTS bug
 - Fixed check for unique datetimes associated with files
 - Improved instrument docstrings
 - Added step size (freq) keyword to bounds and download methods
 - Added C/NOFS IVM and COSMIC GPS demo
 - Added support for OMNI data, 1 and 5 min files, time shifted to magnetopause
 - Moving toward python 3 compatibility
 - PEP 8 improvements
 - fixed demo ssnl_occurence_by_orbit file, replaced binx with bin_x
 - Doubled loading performance for SuperDARN grdex files (3 seconds down to 1.5)

## [0.3] - 2015-06-18
### Changed
 - Improved polar orbit determination
 - Added file sorting in files.from_os constructor to ensure datetime index is correct
 - Added Instrument instantiation option, multi_file_day
  - good when data for day n is in a file labeled by day n-1, or n+1
 - Chaged binx to bin_x in return statements
 - Improved PEP-8 compatibility
 - Fixed bad path call in meta.from_csv
 - Added simple averaging by day/file/orbit instrument independent routines
 - Added instrument independent seasonal averaging routines
 - Improved loading performance for cosmic2013
 - made pysat import statements more specific
 - fixed bad import call on load_netcdf3
 - fixed tab/space issues
 - Improved performance of comsic 2013 data loading

## [0.2.2] - 2015-05-17
### Changed
 - Expanded coverage in tutorial documentation
 - Expanded test coverage for pysat.Meta()
 - Improved robustness of Meta __setitem__
 - Updated C/NOFS VEFI method to exempt empty file errors
 - Updated C/NOFS VEFI download method to remove empty files
 - Updated C/NOFS VEFI instrument module to use metadata from CDF file
 - Updated superdarn cleaning method to remove empty velocity frames
 - Updated Instrument download method to update bounds if bounds are default
 - Updated C/NOFS IVM download method to remove empty files
 - Updated C/NOFS IVM instrument module to use metadata from CDF file
 - Performance improvements to seasonal occurrence probability
 - Improved docstrings

## [0.2.1] - 2015-04-29
### Changed
- Removed spacepy and netCDF from setup.py requirements. Both of
  these packages require non-python code to function properly.
  pysat now builds correctly as determined by travis-cl.
  Installation instructions have been updated.

## [0.2.0] - 2015-04-27
### Changed
- Added information to docstrings.
- Expanded unit test coverage and associated bugs.
- Changed signature for pysat.Instrument, orbit information
  condensed into a single dictionary. pad changed from a boolean
  to accepting a pandas.DateOffest or dictionary.
- Changed doy parameter in create_datetime_index to day.
- Changed Instrument.query_files to update_files
- Improved performance of cnofs_ivm code<|MERGE_RESOLUTION|>--- conflicted
+++ resolved
@@ -23,9 +23,7 @@
    - Fixed error catching bug in model_utils
    - Updated Instrument.concat_data for consistency across pandas and xarray. Includes support for user provided keywords.
    - Fixed error introduced by upstream change in NOAA F10.7 file format
-<<<<<<< HEAD
    - Fixed bugs in DEMETER file reading introduced by changes in codecs
-=======
    - Fixed issue with data access via Instrument object using time and name slicing and xarray. Added unit test.
    - Updated travis.yml to work under pysat organization
    - Added missing requirements (matplotlib, netCDF4)
@@ -34,7 +32,6 @@
 - Documentation
   - Added info on how to cite the code and package.
   - Updated instrument docstring
->>>>>>> d253654e
 
 ## [2.0.0] - 2019-07-11
  - New Features
