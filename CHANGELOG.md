--- conflicted
+++ resolved
@@ -55,12 +55,9 @@
   - Removed writing of custom Meta attributes (deprecated) when producing
     netCDF4 files
   - Removed unneeded description.txt file, using README instead
-<<<<<<< HEAD
   - Changed `pysat.instruments.methods.general.list_files` kwarg
     `fake_monthly_files_from_daily` to `file_cadance`
-=======
   - Changed name of Instrument method `default` to `preprocess`
->>>>>>> c81a5eb0
 - Documentation
   - Added info on how to register new instruments
   - Fixed description of tag and inst_id behaviour in testing instruments
