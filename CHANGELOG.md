# Change Log
All notable changes to this project will be documented in this file.
This project adheres to [Semantic Versioning](http://semver.org/).

## [2.3.0] - 2021-XX-XX
- Allow use of new Instrument kwarg, `inst_id` (replaces `sat_id`)
- Allow limited use of new list_files kwarg, `file_cadance`
- Deprecation warnings added to:
   - Instrument class (old meta labels, `sat_id`, `default`, `multi_file_day`,
     `manual_org`, and `_filter_datetime_input`)
   - pysat.instruments.methods.general.list_files kwarg
     `fake_montly_files_from_daily`
   - Constellation class kwarg `name`
   - Custom class
<<<<<<< HEAD
  - functions from `_files` class
  - Instrument modules:
    - the pysatIncubator: champ_star, demeter_iap, superdarn_grdex,
      supermag_magnetometer
    - the pysatMadrigal: jro_isr, dmsp_ivm
    - the pysatSpaceWeather: sw_dst, sw_f107, sw_kp
    - the pysatModels: ucar_tiegcm
  - SpaceWeather, Incubator (DEMETER), and Madrigal instrument methods
=======
   - functions from `_files` class
   - Instrument modules:
     - the pysatCDAAC: cosmic_gps
     - the pysatMadrigal: jro_isr, dmsp_ivm
     - the pysatSpaceWeather: sw_dst, sw_f107, sw_kp
     - the pysatModels: ucar_tiegcm
   - SpaceWeather and Madrigal instrument methods
>>>>>>> 923b90de
- Documentation
   - Updated docstrings with deprecation notes

## [2.2.2] - 2020-11-23
- New Features
   - netCDF4 files produced using `to_netcdf4()` now have an unlimited
     time dimension
- Documentation
   - Updated guidance on numpy version for installation
- Bug Fix
   - Updated madrigal methods to simplify compound data types and enable
     creation of netCDF4 files using `self.to_netcdf4()`.
   - Updated ICON support for latest file organization on SSL servers

## [2.2.1] - 2020-07-29
- Documentation
   - Improved organization of documentation on ReadTheDocs
- Bug Fix
   - Adopted .readthedocs.yml to restore online documentation on ReadTheDocs
   - Modified MANIFEST.in to include pysat_testing instruments
   - Rename default branch as `main`

## [2.2.0] - 2020-07-24
- New Features
   - Decreased time to load COSMIC GPS data by about 50%
   - Added DE2 Langmuir Probe, NACS, RPA, and WATS instruments
   - Updated `test_files.py` to be pytest compatible
   - Added check to ensure non-pysat keywords supplied at instantiation
     are supported by underlying data set methods
   - Updates to instrument testing objects for consistency
   - Changed madrigal methods to use `madrigalWeb` as a module rather than
     calling it externally
   - Added warning when FillValue metadata could lead to unexpected results
     when writing a netCDF4 file
   - Use conda to manage Travis CI test environment
   - Update ICON instrument file structure
   - Added NaN filter for metadata when writing netCDF4 files
   - Test instruments now part of compiled package for development elsewhere
   - Reviewed and improved documentation
   - Custom instrument keywords and defaults are now always found in inst.kwargs
   - Added support for ~ and $ variables when setting pysat data dir
   - Added custom.attach to make transitions to v3.0 easier
- Deprecation Warning
  - custom.add will be renamed custom.attach in pysat 3.0.0
  - Several functions in coords will be removed in pysat 3.0.0.  These functions will move to pysatMadrigal
    - geodetic_to_geocentric
    - geodetic_to_geocentric_horizontal
    - spherical_to_cartesian
    - global_to_local_cartesian
    - local_horizontal_to_global_geo
  - methods.nasa_cdaweb.list_files will move to methods.general.list_files in pysat 3.0.0.
- Documentation
  - Fixed description of tag and sat_id behaviour in testing instruments
  - Added discussion of github install, develop branches, and reqs to docs
- Bug Fix
  - `_files._attach_files` now checks for an empty file list before appending
  - Fixed boolean logic when checking for start and stop dates in `_instrument.download`
  - Fixed loading of COSMIC atmPrf files
  - Fixed feedback from COSMIC GPS when data not found on remote server
  - Fixed deprecation warning for pysat.utils.coords.scale_units
  - Fixed a bug when trying to combine empty f107 lists
  - Fixed a bug where `remote_file_list` would fail for some instruments.
  - Made import of methods more robust
  - Fixed `SettingWithCopyWarning` in `cnofs_ivm` cleaning routine
  - Fixed cosmic load method definition to include altitude_bin
  - Fixed pysat_testing method definition to include mangle_file_dates keyword
  - Added small time offsets (< 1s) to ensure COSMIC files and data have unique times
  - Updates to Travis CI environment
  - Removed `inplace` use in xarray `assign` function, which is no longer allowed
  - Removed old code and incorrect comments from F10.7 support
  - Updated use of numpy.linspace to be compatible with numpy 1.18.
  - Fixed output of orbit_info during print(inst)
  - Fixed a bug when requesting non-existent files from CDAWeb (#426)
  - Improved compatibility of parse_delimited_filenames (#439)
  - Fixed bug assigning dates to COSMIC files
  - Fixed bug limiting local time orbit breakdowns for instruments much slower
    than 1 Hz

## [2.1.0] - 2019-11-18
- New Features
   - Added new velocity format options to utils.coords.scale_units
   - Improved failure messages for utils.coords.scale_units
   - Added some tests for model_utils
   - Added option to to_netCDF that names variables in the written file
     based upon the strings in the Instrument.meta object
   - Improved compatibility with NASA ICON's file standards
   - Improved file downloading for Kp
   - Added keyword ignore_empty_files to pysat.Instrument and Files objects
     to filter out empty files from the stored file list
   - Added slice and list ability to meta
   - Converted all print statements to logging statements
   - Updated cleaning routines for C/NOFS IVM
   - Added S4 scintillation data to the cosmic-gps instrument
   - pysat no longer creates a default data directory. User must specify location.
   - User set custom attributes are transparently stored within Meta object and are
     available via both Instrument and Meta.
   - Improved robustness of required library specification across multiple
     platforms
- Code Restructure
  - Move `computational_form` to `ssnl`, old version is deprecated
  - Move `scale_units` to `utils._core`, old version is deprecated
  - Replace `season_date_range` with `create_date_range`, old version is deprecated
  - Added deprecation warnings to stat functions
  - Added deprecation warnings to `ssnl` and `model_utils`
  - Removed `pysat_sgp4` instrument
  - Added cleaning steps to the C/NOFS IVM ion fraction data
- Bug fix
   - Fixed implementation of utils routines in model_utils and jro_isr
   - Fixed error catching bug in model_utils
   - Updated Instrument.concat_data for consistency across pandas and xarray. Includes support for user provided keywords.
   - Fixed error introduced by upstream change in NOAA F10.7 file format
   - Fixed bugs in DEMETER file reading introduced by changes in codecs
   - Fixed issue with data access via Instrument object using time and name slicing and xarray. Added unit test.
   - Updated travis.yml to work under pysat organization
   - Added missing requirements (matplotlib, netCDF4)
   - Fixed a bug when trying to combine empty kp lists
   - Updated travis.yml to work with python 2.7.15 and beyond
   - Unit tests reload pysat_testing_xarray for xarray tests
   - Updated setup.py to not overwrite default `open` command from `codecs`
   - Updated Travis CI settings to allow forks to run tests on local travis accounts
   - Fixed keep method to be case insensitive
   - Fixed a bug with COSMIC GPS downloads
   - Fixed selection bugs in the DEMETER IAP, CNOFS IVM, and model_utils routines
   - Updated URL link in setup.py
- Documentation
  - Added info on how to cite the code and package.
  - Updated instrument docstring
  - Corrected pysat.Instrument examples using COSMIC

## [2.0.0] - 2019-07-11
 - New Features
   - `pysatData` directory created in user's home directory if no directory specified
   - Added preliminary support for `xarray` to the `instrument` object
   - Support for `today`, `tomorrow`, and `yesterday` as datetime objects
   - Added `model_utils`, featuring preliminary support for data-model comparison
   - Added support for 1d median in seasonal averages
   - Added routine to convert from kp to Ap
   - Added `pyglow` integration support for python 3.x
   - Added option to check that loaded data has a unique and monotonic time index. Will be enforced in a future version.
   - Refactored data access through the Instrument object and expanded testing.
   - Added .empty attribute to Instrument object, True when no data loaded.
   - Added .index access mechanism to Instrument object, providing consistent access to the pandas DatetimeIndex associated with loaded data.
   - Added mechanism to return a list of loaded variables, .variables.
   - Added Instrument method to concat input data with data already loaded into Instrument object.
   - Updated format of printed dates to day month name and year, 01 January 2001.
   - Added Instrument property .date, returns date of loaded data.
   - Added download_updated_files, Instrument method that downloads any remote data not currently on the local machine.
   - Added remote_date_range, an Instrument method that returns first and last date for remote data.
   - Download method now defaults to most recent data (near now).
   - Improves input handling for datetime parameters that are more precise than just year, month, and day, where appropriate
   - Added merging routines to allow combination of measured and forecasted Kp and F10.7 indexes into a single instrument object
   - Files class internally refactored to improve robustness.
   - Added feature to handle delimited filenames, in addition to fixed_width names.
   - Exposed methods to allow users to more easily benefit from features in Files. Used to support remote_file_lists and make data downloads more convenient.
   - Expanded testing with Files.
   - Updated keyword names to be more complete. 'sec' to 'second', etc.
   - Updated Files access mechanisms to remove deprecated calls and improve robustness.
 - Code restructure
   - Moved instrument templates and methods to subdirectories
   - Moved utils into multiple subdirectories to aid with organization
 - Instrument Updates
   - NASA CDAWeb download now uses https protocol rather than FTP
   - `_instrument.py` supports xarray
   - Support for listing files from remote server
   - COSMIC RO data unified into single instrument object
   - Added support for DEMETER IAP
   - Added support for DMSP IVM Level 2 data.  Uses OpenMadrigal.
   - Added routines to update DMSP ephemeris and drifts
   - Added warnings to instruments without download support
   - Added preliminary support for ICON FUV and MIGHTI
   - Added support for Jicamarca Radio Observatory ISR
   - Added support for F10.7 and more Kp forecast products
   - Added instrument templates for Madrigal, CDAWeb, and netcdf_pandas
   - Added support for TIMED SABER
   - Added support for UCAR TIEGCM
   - OMNI HRO instrument now uses CDAWeb methods
   - Switched download methods for CDAWeb and COSMIC data to use `requests`
   - Added Madrigal methods
   - Removed support for SuperDARN and SuperMAG downloads while server changes are sorted out
 - Updates to travis configuration
   - Tests run for python 2.7 and 3.7
   - Added display port to test plots
 - Updates to community docs
   - Added Issue templates
   - Added Pull Request Template
   - Added note for PR to be made to develop, not master
 - Style updates throughout
   - Consistent documentation for docstrings and instruments
   - Cleaned up commented code lines
   - PEP8 scrub
 - Documentation
   - Added FAQ section
   - Added "powered by pysat" logo
   - Updated supported instruments
 - Unit Test Updates
   - Dropped instrument templates from coverage
   - Added multiple output options for `pysat_testing` object to aid with constellation tests. Removed old constellation test objects.
   - Added test data for space weather indices to speed up testing
   - Cyclic data for test instruments now generated from single test method
   - test objects for xarray added
   - Added test for parsed delimited files
   - Removed ftp downloads from travis tests, still will run locally
 - Bug fixes
   - `pandas.ix` notation replaced with `pandas.loc` and `pandas.iloc` throughout
   - Fixed a bug that forced user into interactive mode in `ssnl.plot`
   - Bug fixes and cleanup in demo codes
   - Fix for orbit iteration when less than one orbit of data exists. Fix now covers multiple days with less than one orbit.
   - Fixed a bug in python 3.7 caused by change in behaviour of StopIteration (#207)
   - Update to use of `len` on xarray to handle new behaviour (#130)
   - Updated import of reload statements now that python 3.3 has reached end of life
   - Updated deprecated behaviour of `get_duplicates`, `.apply`, and `.to_csv` when using pandas
   - Fixed bug in assigning units to metadata (#162)
   - Fixed timing bug introduced by reading only the first date/data pair from each line in the 45-day file data blocks


## [1.2.0] - 2018-09-24
 - SuperMAG support added
 - Increased data access robustness when using integer indexing
 - Added template for supporting netCDF4 based instruments (pysat_netCDF4)
 - Added support for MSIS within the pysat satellite simulation (based on sgp4)
 - Added plotting routine to sgp4
 - Initial support for the upcoming NASA/INPE SPORT Ion Velocity Meter (IVM)
 - Fixed bug triggerd when invoking multi_file_day option in Instrument object

## [1.1.0] - 2018-07-05
 - Initial support for Constellation objects, which allows operations and analysis on mixed groups of Instrument objects. Developed by UT Dallas senior undergraduate computer science students (UTDesign 2018).
 - Bug fixes when iterating by file
 - Added pysat_sgp4, a Two Line Element based satellite orbit propagator that is coupled with ionosphere, thermosphere, and geomagnetic models. Supports projecting these quantities onto the relevant spacecraft frame to create signals suitable for satellite data simulation and testing. Routine uses pyglow, pysatMagVect, sgp4, and pyEphem.
 - Further along the road toward windows compatibility
 - Fixed orbit number reporting in orbits.current
 - Added support for Defense Meteorological Satellite Program (DMSP) Ion Velocity Meter (IVM) data. Downloads from the Madrigal database (https://openmadrigal.org)
 - Added support for both sat_id and tag variations within filenames in the NASA CDAWeb template
 - Updated docummentation covering requirements for adding new instruments to pysat

## [1.0.1] - 2018-05-06
 - Improved robustness of Meta object when working with high and low order data
 - Improved Meta test coverage
 - Added dayside reconnection calculation for OMNI-HRO data
 - Improved test behavior when instrument data could not be downloaded

## [1.0.0] - 2018-04-29
 - Improved consistency when handling higher order metadata
 - Improved translation of metadata within netCDF4 files to pysat standard
 - Added pysatCDF as package requirement
 - PEP8 upgrades throughout
 - Updated load_netCDF4 routine to support ICON EUV files natively
 - to_netCDF4 function updated to be consistent with load_netCDF4
 - Meta object upgraded to handle more attributes by default
 - Meta object has been upgraded to preserve case of variable and attribute names
 - Metadata access is case insensitive for ease of use
 - Changes to units_label or name_label are automatically applied to underlying metadata
 - Improved handling of custom units and name labels at Instrument level
 - Additional functions added to Meta object, attrs, keys, keys_nD, has_attr, routines that return preserved case
 - Additional unit tests for Meta added
 - Reduced resources required for unit tests
 - Improved windows compatibility
 - Added more unit tests for seasonal averages
 - Added more simulated data types to pysat_testing2D
 - Added initial support for ICON EUV
 - Added initial support for ICON IVM
 - Added support for version/revision numbers in filenames within Files class constructor from_os


## [0.6.0] - 2017-08-11
 - Many changes since the last note here.
 - Unit tests have been expanded significantly, bug fixes as appropriate.
 - Coverage is over 80%
 - There are new requirements on loading routines to support testing.
 - Instrument object prints out nice information to command line
 - Attributes in netCDF and similar files are transferred to the Instrument object as part of loading
 - Added attribute 'empty', True if there is no data
 - Orbit support significantly improved, multiple orbit types are supported
 - Added concat to Meta
 - Python 3 compatible
 - Corrected intersection of data_padding and multi_file_day
 - Added support for higher order MetaData objects, needed for DataFrame within DataFrames
 - Windows compatibility
 - Additional scientific instrument support


### Changed
 - Initial support for sat_id in Instrument
 - Files class will now remove duplicate file times rather than simply raise an exception

## [0.3.3] - 2016-01-07
### Changed
 - Added manual_org flag to Instrument instantion. Simple file management flag.
 - Improved COSMIC demo plotting
 - Improved support for instruments with no files

## [0.3.2] - 2015-12-01
### Changed
 - Fixed error raised by pysat.utils.set_data_dir
 - Partial unit test coverage for files class
 - File tracking more robust
 - Download methods now log off from server at the end of download
 - Improved to_netcdf3 and load_netcdf3 routines, netcdf files produced pass standards check

## [0.3.1] - 2015-07-21
### Changed
 - Added missing file close statement in SuperDARN load command
 - Fixed COSMIC UTS bug
 - Fixed check for unique datetimes associated with files
 - Improved instrument docstrings
 - Added step size (freq) keyword to bounds and download methods
 - Added C/NOFS IVM and COSMIC GPS demo
 - Added support for OMNI data, 1 and 5 min files, time shifted to magnetopause
 - Moving toward python 3 compatibility
 - PEP 8 improvements
 - fixed demo ssnl_occurence_by_orbit file, replaced binx with bin_x
 - Doubled loading performance for SuperDARN grdex files (3 seconds down to 1.5)

## [0.3] - 2015-06-18
### Changed
 - Improved polar orbit determination
 - Added file sorting in files.from_os constructor to ensure datetime index is correct
 - Added Instrument instantiation option, multi_file_day
  - good when data for day n is in a file labeled by day n-1, or n+1
 - Chaged binx to bin_x in return statements
 - Improved PEP-8 compatibility
 - Fixed bad path call in meta.from_csv
 - Added simple averaging by day/file/orbit instrument independent routines
 - Added instrument independent seasonal averaging routines
 - Improved loading performance for cosmic2013
 - made pysat import statements more specific
 - fixed bad import call on load_netcdf3
 - fixed tab/space issues
 - Improved performance of comsic 2013 data loading

## [0.2.2] - 2015-05-17
### Changed
 - Expanded coverage in tutorial documentation
 - Expanded test coverage for pysat.Meta()
 - Improved robustness of Meta __setitem__
 - Updated C/NOFS VEFI method to exempt empty file errors
 - Updated C/NOFS VEFI download method to remove empty files
 - Updated C/NOFS VEFI instrument module to use metadata from CDF file
 - Updated superdarn cleaning method to remove empty velocity frames
 - Updated Instrument download method to update bounds if bounds are default
 - Updated C/NOFS IVM download method to remove empty files
 - Updated C/NOFS IVM instrument module to use metadata from CDF file
 - Performance improvements to seasonal occurrence probability
 - Improved docstrings

## [0.2.1] - 2015-04-29
### Changed
- Removed spacepy and netCDF from setup.py requirements. Both of
  these packages require non-python code to function properly.
  pysat now builds correctly as determined by travis-cl.
  Installation instructions have been updated.

## [0.2.0] - 2015-04-27
### Changed
- Added information to docstrings.
- Expanded unit test coverage and associated bugs.
- Changed signature for pysat.Instrument, orbit information
  condensed into a single dictionary. pad changed from a boolean
  to accepting a pandas.DateOffest or dictionary.
- Changed doy parameter in create_datetime_index to day.
- Changed Instrument.query_files to update_files
- Improved performance of cnofs_ivm code<|MERGE_RESOLUTION|>--- conflicted
+++ resolved
@@ -12,24 +12,15 @@
      `fake_montly_files_from_daily`
    - Constellation class kwarg `name`
    - Custom class
-<<<<<<< HEAD
   - functions from `_files` class
   - Instrument modules:
+    - the pysatCDAAC: cosmic_gps
     - the pysatIncubator: champ_star, demeter_iap, superdarn_grdex,
       supermag_magnetometer
     - the pysatMadrigal: jro_isr, dmsp_ivm
     - the pysatSpaceWeather: sw_dst, sw_f107, sw_kp
     - the pysatModels: ucar_tiegcm
-  - SpaceWeather, Incubator (DEMETER), and Madrigal instrument methods
-=======
-   - functions from `_files` class
-   - Instrument modules:
-     - the pysatCDAAC: cosmic_gps
-     - the pysatMadrigal: jro_isr, dmsp_ivm
-     - the pysatSpaceWeather: sw_dst, sw_f107, sw_kp
-     - the pysatModels: ucar_tiegcm
-   - SpaceWeather and Madrigal instrument methods
->>>>>>> 923b90de
+  - SpaceWeather, Incubator (DEMETER), and Madrigal instrument method
 - Documentation
    - Updated docstrings with deprecation notes
 
