# Change Log
All notable changes to this project will be documented in this file.
This project adheres to [Semantic Versioning](http://semver.org/).

## [2.X.X] - 2019-12-05
- Bug Fixes
  - `_files._attach_files` now checks for an empty file list before appending
  - Fixed boolean logic in when checking for start and stop dates in `_instrument.download`

## [2.1.0] - 2019-11-18
- New Features
   - Added new velocity format options to utils.coords.scale_units
   - Improved failure messages for utils.coords.scale_units
   - Added some tests for model_utils
   - Added option to to_netCDF that names variables in the written file
     based upon the strings in the Instrument.meta object
   - Improved compatibility with NASA ICON's file standards
   - Improved file downloading for Kp
   - Added keyword ignore_empty_files to pysat.Instrument and Files objects
<<<<<<< HEAD
    to filter out empty files from the stored file list
   - Added registry module for registering custom external instruments
   - Converted all print statements to logging statements
   - Updated cleaning routines for C/NOFS IVM

=======
     to filter out empty files from the stored file list
   - Added slice and list ability to meta
   - Converted all print statements to logging statements
   - Updated cleaning routines for C/NOFS IVM
   - Added S4 scintillation data to the cosmic-gps instrument
   - pysat no longer creates a default data directory. User must specify location.
   - User set custom attributes are transparently stored within Meta object and are
     available via both Instrument and Meta.
   - Improved robustness of required library specification across multiple
     platforms
>>>>>>> 3a11182b
- Code Restructure
  - Move `computational_form` to `ssnl`, old version is deprecated
  - Move `scale_units` to `utils._core`, old version is deprecated
  - Replace `season_date_range` with `create_date_range`, old version is deprecated
  - Added deprecation warnings to stat functions
  - Added deprecation warnings to `ssnl` and `model_utils`
  - Removed `pysat_sgp4` instrument
  - Added cleaning steps to the C/NOFS IVM ion fraction data
- Bug fix
   - Fixed implementation of utils routines in model_utils and jro_isr
   - Fixed error catching bug in model_utils
   - Updated Instrument.concat_data for consistency across pandas and xarray. Includes support for user provided keywords.
   - Fixed error introduced by upstream change in NOAA F10.7 file format
   - Fixed bugs in DEMETER file reading introduced by changes in codecs
   - Fixed issue with data access via Instrument object using time and name slicing and xarray. Added unit test.
   - Updated travis.yml to work under pysat organization
   - Added missing requirements (matplotlib, netCDF4)
   - Fixed a bug when trying to combine empty kp lists
   - Updated travis.yml to work with python 2.7.15 and beyond
   - Unit tests reload pysat_testing_xarray for xarray tests
   - Updated setup.py to not overwrite default `open` command from `codecs`
   - Updated Travis CI settings to allow forks to run tests on local travis accounts
   - Fixed keep method to be case insensitive
   - Fixed a bug with COSMIC GPS downloads
   - Fixed selection bugs in the DEMETER IAP, CNOFS IVM, and model_utils routines
   - Updated URL link in setup.py
- Documentation
  - Added info on how to cite the code and package.
  - Updated instrument docstring
<<<<<<< HEAD
  - Added info on how to register new instruments
=======
  - Corrected pysat.Instrument examples using COSMIC
>>>>>>> 3a11182b

## [2.0.0] - 2019-07-11
 - New Features
   - `pysatData` directory created in user's home directory if no directory specified
   - Added preliminary support for `xarray` to the `instrument` object
   - Support for `today`, `tomorrow`, and `yesterday` as datetime objects
   - Added `model_utils`, featuring preliminary support for data-model comparison
   - Added support for 1d median in seasonal averages
   - Added routine to convert from kp to Ap
   - Added `pyglow` integration support for python 3.x
   - Added option to check that loaded data has a unique and monotonic time index. Will be enforced in a future version.
   - Refactored data access through the Instrument object and expanded testing.
   - Added .empty attribute to Instrument object, True when no data loaded.
   - Added .index access mechanism to Instrument object, providing consistent access to the pandas DatetimeIndex associated with loaded data.
   - Added mechanism to return a list of loaded variables, .variables.
   - Added Instrument method to concat input data with data already loaded into Instrument object.
   - Updated format of printed dates to day month name and year, 01 January 2001.
   - Added Instrument property .date, returns date of loaded data.
   - Added download_updated_files, Instrument method that downloads any remote data not currently on the local machine.
   - Added remote_date_range, an Instrument method that returns first and last date for remote data.
   - Download method now defaults to most recent data (near now).
   - Improves input handling for datetime parameters that are more precise than just year, month, and day, where appropriate
   - Added merging routines to allow combination of measured and forecasted Kp and F10.7 indexes into a single instrument object
   - Files class internally refactored to improve robustness.
   - Added feature to handle delimited filenames, in addition to fixed_width names.
   - Exposed methods to allow users to more easily benefit from features in Files. Used to support remote_file_lists and make data downloads more convenient.
   - Expanded testing with Files.
   - Updated keyword names to be more complete. 'sec' to 'second', etc.
   - Updated Files access mechanisms to remove deprecated calls and improve robustness.
 - Code restructure
   - Moved instrument templates and methods to subdirectories
   - Moved utils into multiple subdirectories to aid with organization
 - Instrument Updates
   - NASA CDAWeb download now uses https protocol rather than FTP
   - `_instrument.py` supports xarray
   - Support for listing files from remote server
   - COSMIC RO data unified into single instrument object
   - Added support for DEMETER IAP
   - Added support for DMSP IVM Level 2 data.  Uses OpenMadrigal.
   - Added routines to update DMSP ephemeris and drifts
   - Added warnings to instruments without download support
   - Added preliminary support for ICON FUV and MIGHTI
   - Added support for Jicamarca Radio Observatory ISR
   - Added support for F10.7 and more Kp forecast products
   - Added instrument templates for Madrigal, CDAWeb, and netcdf_pandas
   - Added support for TIMED SABER
   - Added support for UCAR TIEGCM
   - OMNI HRO instrument now uses CDAWeb methods
   - Switched download methods for CDAWeb and COSMIC data to use `requests`
   - Added Madrigal methods
   - Removed support for SuperDARN and SuperMAG downloads while server changes are sorted out
 - Updates to travis configuration
   - Tests run for python 2.7 and 3.7
   - Added display port to test plots
 - Updates to community docs
   - Added Issue templates
   - Added Pull Request Template
   - Added note for PR to be made to develop, not master
 - Style updates throughout
   - Consistent documentation for docstrings and instruments
   - Cleaned up commented code lines
   - PEP8 scrub
 - Documentation
   - Added FAQ section
   - Added "powered by pysat" logo
   - Updated supported instruments
 - Unit Test Updates
   - Dropped instrument templates from coverage
   - Added multiple output options for `pysat_testing` object to aid with constellation tests. Removed old constellation test objects.
   - Added test data for space weather indices to speed up testing
   - Cyclic data for test instruments now generated from single test method
   - test objects for xarray added
   - Added test for parsed delimited files
   - Removed ftp downloads from travis tests, still will run locally
 - Bug fixes
   - `pandas.ix` notation replaced with `pandas.loc` and `pandas.iloc` throughout
   - Fixed a bug that forced user into interactive mode in `ssnl.plot`
   - Bug fixes and cleanup in demo codes
   - Fix for orbit iteration when less than one orbit of data exists. Fix now covers multiple days with less than one orbit.
   - Fixed a bug in python 3.7 caused by change in behaviour of StopIteration (#207)
   - Update to use of `len` on xarray to handle new behaviour (#130)
   - Updated import of reload statements now that python 3.3 has reached end of life
   - Updated deprecated behaviour of `get_duplicates`, `.apply`, and `.to_csv` when using pandas
   - Fixed bug in assigning units to metadata (#162)
   - Fixed timing bug introduced by reading only the first date/data pair from each line in the 45-day file data blocks


## [1.2.0] - 2018-09-24
 - SuperMAG support added
 - Increased data access robustness when using integer indexing
 - Added template for supporting netCDF4 based instruments (pysat_netCDF4)
 - Added support for MSIS within the pysat satellite simulation (based on sgp4)
 - Added plotting routine to sgp4
 - Initial support for the upcoming NASA/INPE SPORT Ion Velocity Meter (IVM)
 - Fixed bug triggerd when invoking multi_file_day option in Instrument object

## [1.1.0] - 2018-07-05
 - Initial support for Constellation objects, which allows operations and analysis on mixed groups of Instrument objects. Developed by UT Dallas senior undergraduate computer science students (UTDesign 2018).
 - Bug fixes when iterating by file
 - Added pysat_sgp4, a Two Line Element based satellite orbit propagator that is coupled with ionosphere, thermosphere, and geomagnetic models. Supports projecting these quantities onto the relevant spacecraft frame to create signals suitable for satellite data simulation and testing. Routine uses pyglow, pysatMagVect, sgp4, and pyEphem.
 - Further along the road toward windows compatibility
 - Fixed orbit number reporting in orbits.current
 - Added support for Defense Meteorological Satellite Program (DMSP) Ion Velocity Meter (IVM) data. Downloads from the Madrigal database (https://openmadrigal.org)
 - Added support for both sat_id and tag variations within filenames in the NASA CDAWeb template
 - Updated docummentation covering requirements for adding new instruments to pysat

## [1.0.1] - 2018-05-06
 - Improved robustness of Meta object when working with high and low order data
 - Improved Meta test coverage
 - Added dayside reconnection calculation for OMNI-HRO data
 - Improved test behavior when instrument data could not be downloaded

## [1.0.0] - 2018-04-29
 - Improved consistency when handling higher order metadata
 - Improved translation of metadata within netCDF4 files to pysat standard
 - Added pysatCDF as package requirement
 - PEP8 upgrades throughout
 - Updated load_netCDF4 routine to support ICON EUV files natively
 - to_netCDF4 function updated to be consistent with load_netCDF4
 - Meta object upgraded to handle more attributes by default
 - Meta object has been upgraded to preserve case of variable and attribute names
 - Metadata access is case insensitive for ease of use
 - Changes to units_label or name_label are automatically applied to underlying metadata
 - Improved handling of custom units and name labels at Instrument level
 - Additional functions added to Meta object, attrs, keys, keys_nD, has_attr, routines that return preserved case
 - Additional unit tests for Meta added
 - Reduced resources required for unit tests
 - Improved windows compatibility
 - Added more unit tests for seasonal averages
 - Added more simulated data types to pysat_testing2D
 - Added initial support for ICON EUV
 - Added initial support for ICON IVM
 - Added support for version/revision numbers in filenames within Files class constructor from_os


## [0.6.0] - 2017-08-11
 - Many changes since the last note here.
 - Unit tests have been expanded significantly, bug fixes as appropriate.
 - Coverage is over 80%
 - There are new requirements on loading routines to support testing.
 - Instrument object prints out nice information to command line
 - Attributes in netCDF and similar files are transferred to the Instrument object as part of loading
 - Added attribute 'empty', True if there is no data
 - Orbit support significantly improved, multiple orbit types are supported
 - Added concat to Meta
 - Python 3 compatible
 - Corrected intersection of data_padding and multi_file_day
 - Added support for higher order MetaData objects, needed for DataFrame within DataFrames
 - Windows compatibility
 - Additional scientific instrument support


### Changed
 - Initial support for sat_id in Instrument
 - Files class will now remove duplicate file times rather than simply raise an exception

## [0.3.3] - 2016-01-07
### Changed
 - Added manual_org flag to Instrument instantion. Simple file management flag.
 - Improved COSMIC demo plotting
 - Improved support for instruments with no files

## [0.3.2] - 2015-12-01
### Changed
 - Fixed error raised by pysat.utils.set_data_dir
 - Partial unit test coverage for files class
 - File tracking more robust
 - Download methods now log off from server at the end of download
 - Improved to_netcdf3 and load_netcdf3 routines, netcdf files produced pass standards check

## [0.3.1] - 2015-07-21
### Changed
 - Added missing file close statement in SuperDARN load command
 - Fixed COSMIC UTS bug
 - Fixed check for unique datetimes associated with files
 - Improved instrument docstrings
 - Added step size (freq) keyword to bounds and download methods
 - Added C/NOFS IVM and COSMIC GPS demo
 - Added support for OMNI data, 1 and 5 min files, time shifted to magnetopause
 - Moving toward python 3 compatibility
 - PEP 8 improvements
 - fixed demo ssnl_occurence_by_orbit file, replaced binx with bin_x
 - Doubled loading performance for SuperDARN grdex files (3 seconds down to 1.5)

## [0.3] - 2015-06-18
### Changed
 - Improved polar orbit determination
 - Added file sorting in files.from_os constructor to ensure datetime index is correct
 - Added Instrument instantiation option, multi_file_day
  - good when data for day n is in a file labeled by day n-1, or n+1
 - Chaged binx to bin_x in return statements
 - Improved PEP-8 compatibility
 - Fixed bad path call in meta.from_csv
 - Added simple averaging by day/file/orbit instrument independent routines
 - Added instrument independent seasonal averaging routines
 - Improved loading performance for cosmic2013
 - made pysat import statements more specific
 - fixed bad import call on load_netcdf3
 - fixed tab/space issues
 - Improved performance of comsic 2013 data loading

## [0.2.2] - 2015-05-17
### Changed
 - Expanded coverage in tutorial documentation
 - Expanded test coverage for pysat.Meta()
 - Improved robustness of Meta __setitem__
 - Updated C/NOFS VEFI method to exempt empty file errors
 - Updated C/NOFS VEFI download method to remove empty files
 - Updated C/NOFS VEFI instrument module to use metadata from CDF file
 - Updated superdarn cleaning method to remove empty velocity frames
 - Updated Instrument download method to update bounds if bounds are default
 - Updated C/NOFS IVM download method to remove empty files
 - Updated C/NOFS IVM instrument module to use metadata from CDF file
 - Performance improvements to seasonal occurrence probability
 - Improved docstrings

## [0.2.1] - 2015-04-29
### Changed
- Removed spacepy and netCDF from setup.py requirements. Both of
  these packages require non-python code to function properly.
  pysat now builds correctly as determined by travis-cl.
  Installation instructions have been updated.

## [0.2.0] - 2015-04-27
### Changed
- Added information to docstrings.
- Expanded unit test coverage and associated bugs.
- Changed signature for pysat.Instrument, orbit information
  condensed into a single dictionary. pad changed from a boolean
  to accepting a pandas.DateOffest or dictionary.
- Changed doy parameter in create_datetime_index to day.
- Changed Instrument.query_files to update_files
- Improved performance of cnofs_ivm code<|MERGE_RESOLUTION|>--- conflicted
+++ resolved
@@ -1,6 +1,12 @@
 # Change Log
 All notable changes to this project will be documented in this file.
 This project adheres to [Semantic Versioning](http://semver.org/).
+
+## [3.0.0] - 2019-12-18
+- New Features
+  - Added registry module for registering custom external instruments
+- Documentation
+  - Added info on how to register new instruments
 
 ## [2.X.X] - 2019-12-05
 - Bug Fixes
@@ -17,13 +23,6 @@
    - Improved compatibility with NASA ICON's file standards
    - Improved file downloading for Kp
    - Added keyword ignore_empty_files to pysat.Instrument and Files objects
-<<<<<<< HEAD
-    to filter out empty files from the stored file list
-   - Added registry module for registering custom external instruments
-   - Converted all print statements to logging statements
-   - Updated cleaning routines for C/NOFS IVM
-
-=======
      to filter out empty files from the stored file list
    - Added slice and list ability to meta
    - Converted all print statements to logging statements
@@ -34,7 +33,6 @@
      available via both Instrument and Meta.
    - Improved robustness of required library specification across multiple
      platforms
->>>>>>> 3a11182b
 - Code Restructure
   - Move `computational_form` to `ssnl`, old version is deprecated
   - Move `scale_units` to `utils._core`, old version is deprecated
@@ -64,11 +62,7 @@
 - Documentation
   - Added info on how to cite the code and package.
   - Updated instrument docstring
-<<<<<<< HEAD
-  - Added info on how to register new instruments
-=======
   - Corrected pysat.Instrument examples using COSMIC
->>>>>>> 3a11182b
 
 ## [2.0.0] - 2019-07-11
  - New Features
