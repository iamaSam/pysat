# Change Log
All notable changes to this project will be documented in this file.
This project adheres to [Semantic Versioning](http://semver.org/).

## [3.0.0] - 2020-12-03
- New Features
  - Added registry module for registering custom external instruments
  - Added Meta.mutable flag to control attribute mutability
  - custom.attach replaces custom.add
  - Unit tests are now pytest compatible, use parametrize, and have improved
    messages when failures are encountered
  - Added altitudes to test instruments
  - New flags added to instruments to streamline unit testing:
    `_test_download`, `_test_download_travis`, `_password_req`
  - methods.nasa_cdaweb.list_files moved to methods.general
  - `strict_time_flag` now defaults to True
  - Use of start / stop notation in remote_file_list
  - Added variable rename method to Instrument object (#91)
  - Migrated file methods to pysat.utils.files (#336)
  - Added support for loading more than one day/file (#56)
  - Added support for iterating over a dataset a with a loaded data width and
    stepsize larger than a single day/file
  - Added check for inconsistent inputs when loading data via Instrument
  - Added file locking for thread-safe behavior (#304)
  - Allow the Instrument object to be initialized with optional kwargs for any
    of the standard methods (not just load).
  - Added support for 'cycle' in addition to 'version' and 'revision' for
    filename conventions.
- Deprecations
  - Migraged instruments to pysatMadrigal, pysatNASA, pysatSpaceWeather,
    pysatIncubator, pysatModels, pysatCDAAC, and pysatMissions
  - Removed ssnl
  - Removed utils.stats
  - Removed model_utils
  - Removed deprecated pandas.Panel
  - imports datetime from datetime, not pandas (deprecated)
  - import DataFrame and Series directly from pandas, not pysat
  - Removed coords.scale_units
  - Removed time.season_date_range
  - DeprecationWarning for strict_time_flag only triggered if sloppy data is
    found
  - Remove convenience methods imported from pandas
  - Changed the default `custom.attach` input to allow keyword argument use
    when additional function input is required
  - Removed python 2.7 syntax
  - Removed utils.coords.geodetic_to_geocentric
  - Removed utils.coords.geodetic_to_geocentric_horizontal
  - Removed utils.coords.spherical_to_cartesian
  - Removed utils.coords.global_to_local_cartesian
  - Removed utils.coords.local_horizontal_to_global_geo
  - Deprecation Warnings for methods in `pysat._files`
  - Addressed several Warnings raised by incorrect use of dependent packages
  - Deprecated use of inst_id for number of simulated samples for test
    instruments
- Documentation
  - Added info on how to register new instruments
  - Fixed description of tag and inst_id behaviour in testing instruments
  - Added a tutorial for developers of instrument libraries for pysat
  - Added .zenodo.json file, to improve specification of authors in citation
  - Improved __str__ and __repr__ functions for basic classes
  - Improved docstring readability and consistency
  - Added Travis-CI testing for the documentation
  - Added a style guide for developers
  - Adopted standard for bounds. `stop` is an inclusive bound, `end` is
    exclusive
- Bug Fix
  - Fixed custom instrument attribute persistence upon load
  - Improved string handling robustness when writing netCDF4 files in Python 3
  - Improved pandas 1.1.0 compatibility in tests
  - Fixed coupling of two_digit_year_break keyword to underlying method in
    methods.general.list_files
  - Fixed additional file date range for monthly data with gaps
<<<<<<< HEAD
  - Fixed custom Meta attributes  removal when transferred to instrument (#615)
=======
  - Corrected iteration over Instrument within list comprehension
  - Removed unused input arguments
>>>>>>> c29709f6
- Maintenance
  - nose dependency removed from unit tests
  - Specify dtype for empty pandas.Series for forward compatibility
  - Remove wildcard imports, relative imports
  - Include flake8 check as part of testing suites
  - Improve unit testing coverage of instrument functions and instrument object
  - Add tests for acknowledgements and references
  - Removed implicit conversion to integers in
    methods.general.convert_timestamp_to_datetime
  - Renamed `sat_id` Instrument keyword argument to `inst_id`
  - Updated instrument templates
  - Simplified internal logic in Instrument class
  - Updated Instrument.concat_func to behave as described in the docstring
  - Moved setup metadata to setup.cfg
  - Improve instrument tests for files

## [2.2.2] - 2020-12-31
 - New Features
    - netCDF4 files produced using `to_netcdf4()` now have an unlimited
      time dimension
 - Documentation
    - Updated guidance on numpy version for installation

## [2.2.1] - 2020-07-29
- Documentation
   - Improved organization of documentation on ReadTheDocs
- Bug Fix
   - Adopted .readthedocs.yml to restore online documentation on ReadTheDocs
   - Modified MANIFEST.in to include pysat_testing instruments
   - Rename default branch as `main`

## [2.2.0] - 2020-07-24
- New Features
   - Decreased time to load COSMIC GPS data by about 50%
   - Added DE2 Langmuir Probe, NACS, RPA, and WATS instruments
   - Updated `test_files.py` to be pytest compatible
   - Added check to ensure non-pysat keywords supplied at instantiation
     are supported by underlying data set methods
   - Updates to instrument testing objects for consistency
   - Changed madrigal methods to use `madrigalWeb` as a module rather than
     calling it externally
   - Added warning when FillValue metadata could lead to unexpected results
     when writing a netCDF4 file
   - Use conda to manage Travis CI test environment
   - Update ICON instrument file structure
   - Added NaN filter for metadata when writing netCDF4 files
   - Test instruments now part of compiled package for development elsewhere
   - Reviewed and improved documentation
   - Custom instrument keywords and defaults are now always found in inst.kwargs
   - Added support for ~ and $ variables when setting pysat data dir
   - Added custom.attach to make transitions to v3.0 easier
- Deprecation Warning
  - custom.add will be renamed custom.attach in pysat 3.0.0
  - Several functions in coords will be removed in pysat 3.0.0.  These functions will move to pysatMadrigal
    - geodetic_to_geocentric
    - geodetic_to_geocentric_horizontal
    - spherical_to_cartesian
    - global_to_local_cartesian
    - local_horizontal_to_global_geo
  - methods.nasa_cdaweb.list_files will move to methods.general.list_files in pysat 3.0.0.
- Documentation
  - Fixed description of tag and sat_id behaviour in testing instruments
  - Added discussion of github install, develop branches, and reqs to docs
- Bug Fix
  - `_files._attach_files` now checks for an empty file list before appending
  - Fixed boolean logic when checking for start and stop dates in `_instrument.download`
  - Fixed loading of COSMIC atmPrf files
  - Fixed feedback from COSMIC GPS when data not found on remote server
  - Fixed deprecation warning for pysat.utils.coords.scale_units
  - Fixed a bug when trying to combine empty f107 lists
  - Fixed a bug where `remote_file_list` would fail for some instruments.
  - Made import of methods more robust
  - Fixed `SettingWithCopyWarning` in `cnofs_ivm` cleaning routine
  - Fixed cosmic load method definition to include altitude_bin
  - Fixed pysat_testing method definition to include mangle_file_dates keyword
  - Added small time offsets (< 1s) to ensure COSMIC files and data have unique times
  - Updates to Travis CI environment
  - Removed `inplace` use in xarray `assign` function, which is no longer allowed
  - Removed old code and incorrect comments from F10.7 support
  - Updated use of numpy.linspace to be compatible with numpy 1.18.
  - Fixed output of orbit_info during print(inst)
  - Fixed a bug when requesting non-existent files from CDAWeb (#426)
  - Improved compatibility of parse_delimited_filenames (#439)
  - Fixed bug assigning dates to COSMIC files
  - Fixed bug limiting local time orbit breakdowns for instruments much slower
    than 1 Hz

## [2.1.0] - 2019-11-18
- New Features
   - Added new velocity format options to utils.coords.scale_units
   - Improved failure messages for utils.coords.scale_units
   - Added some tests for model_utils
   - Added option to to_netCDF that names variables in the written file
     based upon the strings in the Instrument.meta object
   - Improved compatibility with NASA ICON's file standards
   - Improved file downloading for Kp
   - Added keyword ignore_empty_files to pysat.Instrument and Files objects
     to filter out empty files from the stored file list
   - Added slice and list ability to meta
   - Converted all print statements to logging statements
   - Updated cleaning routines for C/NOFS IVM
   - Added S4 scintillation data to the cosmic-gps instrument
   - pysat no longer creates a default data directory. User must specify location.
   - User set custom attributes are transparently stored within Meta object and are
     available via both Instrument and Meta.
   - Improved robustness of required library specification across multiple
     platforms
- Code Restructure
  - Move `computational_form` to `ssnl`, old version is deprecated
  - Move `scale_units` to `utils._core`, old version is deprecated
  - Replace `season_date_range` with `create_date_range`, old version is deprecated
  - Added deprecation warnings to stat functions
  - Added deprecation warnings to `ssnl` and `model_utils`
  - Removed `pysat_sgp4` instrument
  - Added cleaning steps to the C/NOFS IVM ion fraction data
- Bug fix
   - Fixed implementation of utils routines in model_utils and jro_isr
   - Fixed error catching bug in model_utils
   - Updated Instrument.concat_data for consistency across pandas and xarray. Includes support for user provided keywords.
   - Fixed error introduced by upstream change in NOAA F10.7 file format
   - Fixed bugs in DEMETER file reading introduced by changes in codecs
   - Fixed issue with data access via Instrument object using time and name slicing and xarray. Added unit test.
   - Updated travis.yml to work under pysat organization
   - Added missing requirements (matplotlib, netCDF4)
   - Fixed a bug when trying to combine empty kp lists
   - Updated travis.yml to work with python 2.7.15 and beyond
   - Unit tests reload pysat_testing_xarray for xarray tests
   - Updated setup.py to not overwrite default `open` command from `codecs`
   - Updated Travis CI settings to allow forks to run tests on local travis accounts
   - Fixed keep method to be case insensitive
   - Fixed a bug with COSMIC GPS downloads
   - Fixed selection bugs in the DEMETER IAP, CNOFS IVM, and model_utils routines
   - Updated URL link in setup.py
- Documentation
  - Added info on how to cite the code and package.
  - Updated instrument docstring
  - Corrected pysat.Instrument examples using COSMIC

## [2.0.0] - 2019-07-11
 - New Features
   - `pysatData` directory created in user's home directory if no directory specified
   - Added preliminary support for `xarray` to the `instrument` object
   - Support for `today`, `tomorrow`, and `yesterday` as datetime objects
   - Added `model_utils`, featuring preliminary support for data-model comparison
   - Added support for 1d median in seasonal averages
   - Added routine to convert from kp to Ap
   - Added `pyglow` integration support for python 3.x
   - Added option to check that loaded data has a unique and monotonic time index. Will be enforced in a future version.
   - Refactored data access through the Instrument object and expanded testing.
   - Added .empty attribute to Instrument object, True when no data loaded.
   - Added .index access mechanism to Instrument object, providing consistent access to the pandas DatetimeIndex associated with loaded data.
   - Added mechanism to return a list of loaded variables, .variables.
   - Added Instrument method to concat input data with data already loaded into Instrument object.
   - Updated format of printed dates to day month name and year, 01 January 2001.
   - Added Instrument property .date, returns date of loaded data.
   - Added download_updated_files, Instrument method that downloads any remote data not currently on the local machine.
   - Added remote_date_range, an Instrument method that returns first and last date for remote data.
   - Download method now defaults to most recent data (near now).
   - Improves input handling for datetime parameters that are more precise than just year, month, and day, where appropriate
   - Added merging routines to allow combination of measured and forecasted Kp and F10.7 indexes into a single instrument object
   - Files class internally refactored to improve robustness.
   - Added feature to handle delimited filenames, in addition to fixed_width names.
   - Exposed methods to allow users to more easily benefit from features in Files. Used to support remote_file_lists and make data downloads more convenient.
   - Expanded testing with Files.
   - Updated keyword names to be more complete. 'sec' to 'second', etc.
   - Updated Files access mechanisms to remove deprecated calls and improve robustness.
 - Code restructure
   - Moved instrument templates and methods to subdirectories
   - Moved utils into multiple subdirectories to aid with organization
 - Instrument Updates
   - NASA CDAWeb download now uses https protocol rather than FTP
   - `_instrument.py` supports xarray
   - Support for listing files from remote server
   - COSMIC RO data unified into single instrument object
   - Added support for DEMETER IAP
   - Added support for DMSP IVM Level 2 data.  Uses OpenMadrigal.
   - Added routines to update DMSP ephemeris and drifts
   - Added warnings to instruments without download support
   - Added preliminary support for ICON FUV and MIGHTI
   - Added support for Jicamarca Radio Observatory ISR
   - Added support for F10.7 and more Kp forecast products
   - Added instrument templates for Madrigal, CDAWeb, and netcdf_pandas
   - Added support for TIMED SABER
   - Added support for UCAR TIEGCM
   - OMNI HRO instrument now uses CDAWeb methods
   - Switched download methods for CDAWeb and COSMIC data to use `requests`
   - Added Madrigal methods
   - Removed support for SuperDARN and SuperMAG downloads while server changes are sorted out
 - Updates to travis configuration
   - Tests run for python 2.7 and 3.7
   - Added display port to test plots
 - Updates to community docs
   - Added Issue templates
   - Added Pull Request Template
   - Added note for PR to be made to develop, not master
 - Style updates throughout
   - Consistent documentation for docstrings and instruments
   - Cleaned up commented code lines
   - PEP8 scrub
 - Documentation
   - Added FAQ section
   - Added "powered by pysat" logo
   - Updated supported instruments
 - Unit Test Updates
   - Dropped instrument templates from coverage
   - Added multiple output options for `pysat_testing` object to aid with constellation tests. Removed old constellation test objects.
   - Added test data for space weather indices to speed up testing
   - Cyclic data for test instruments now generated from single test method
   - test objects for xarray added
   - Added test for parsed delimited files
   - Removed ftp downloads from travis tests, still will run locally
 - Bug fixes
   - `pandas.ix` notation replaced with `pandas.loc` and `pandas.iloc` throughout
   - Fixed a bug that forced user into interactive mode in `ssnl.plot`
   - Bug fixes and cleanup in demo codes
   - Fix for orbit iteration when less than one orbit of data exists. Fix now covers multiple days with less than one orbit.
   - Fixed a bug in python 3.7 caused by change in behaviour of StopIteration (#207)
   - Update to use of `len` on xarray to handle new behaviour (#130)
   - Updated import of reload statements now that python 3.3 has reached end of life
   - Updated deprecated behaviour of `get_duplicates`, `.apply`, and `.to_csv` when using pandas
   - Fixed bug in assigning units to metadata (#162)
   - Fixed timing bug introduced by reading only the first date/data pair from each line in the 45-day file data blocks


## [1.2.0] - 2018-09-24
 - SuperMAG support added
 - Increased data access robustness when using integer indexing
 - Added template for supporting netCDF4 based instruments (pysat_netCDF4)
 - Added support for MSIS within the pysat satellite simulation (based on sgp4)
 - Added plotting routine to sgp4
 - Initial support for the upcoming NASA/INPE SPORT Ion Velocity Meter (IVM)
 - Fixed bug triggerd when invoking multi_file_day option in Instrument object

## [1.1.0] - 2018-07-05
 - Initial support for Constellation objects, which allows operations and analysis on mixed groups of Instrument objects. Developed by UT Dallas senior undergraduate computer science students (UTDesign 2018).
 - Bug fixes when iterating by file
 - Added pysat_sgp4, a Two Line Element based satellite orbit propagator that is coupled with ionosphere, thermosphere, and geomagnetic models. Supports projecting these quantities onto the relevant spacecraft frame to create signals suitable for satellite data simulation and testing. Routine uses pyglow, pysatMagVect, sgp4, and pyEphem.
 - Further along the road toward windows compatibility
 - Fixed orbit number reporting in orbits.current
 - Added support for Defense Meteorological Satellite Program (DMSP) Ion Velocity Meter (IVM) data. Downloads from the Madrigal database (https://openmadrigal.org)
 - Added support for both sat_id and tag variations within filenames in the NASA CDAWeb template
 - Updated docummentation covering requirements for adding new instruments to pysat

## [1.0.1] - 2018-05-06
 - Improved robustness of Meta object when working with high and low order data
 - Improved Meta test coverage
 - Added dayside reconnection calculation for OMNI-HRO data
 - Improved test behavior when instrument data could not be downloaded

## [1.0.0] - 2018-04-29
 - Improved consistency when handling higher order metadata
 - Improved translation of metadata within netCDF4 files to pysat standard
 - Added pysatCDF as package requirement
 - PEP8 upgrades throughout
 - Updated load_netCDF4 routine to support ICON EUV files natively
 - to_netCDF4 function updated to be consistent with load_netCDF4
 - Meta object upgraded to handle more attributes by default
 - Meta object has been upgraded to preserve case of variable and attribute names
 - Metadata access is case insensitive for ease of use
 - Changes to units_label or name_label are automatically applied to underlying metadata
 - Improved handling of custom units and name labels at Instrument level
 - Additional functions added to Meta object, attrs, keys, keys_nD, has_attr, routines that return preserved case
 - Additional unit tests for Meta added
 - Reduced resources required for unit tests
 - Improved windows compatibility
 - Added more unit tests for seasonal averages
 - Added more simulated data types to pysat_testing2D
 - Added initial support for ICON EUV
 - Added initial support for ICON IVM
 - Added support for version/revision numbers in filenames within Files class constructor from_os


## [0.6.0] - 2017-08-11
 - Many changes since the last note here.
 - Unit tests have been expanded significantly, bug fixes as appropriate.
 - Coverage is over 80%
 - There are new requirements on loading routines to support testing.
 - Instrument object prints out nice information to command line
 - Attributes in netCDF and similar files are transferred to the Instrument object as part of loading
 - Added attribute 'empty', True if there is no data
 - Orbit support significantly improved, multiple orbit types are supported
 - Added concat to Meta
 - Python 3 compatible
 - Corrected intersection of data_padding and multi_file_day
 - Added support for higher order MetaData objects, needed for DataFrame within DataFrames
 - Windows compatibility
 - Additional scientific instrument support


### Changed
 - Initial support for sat_id in Instrument
 - Files class will now remove duplicate file times rather than simply raise an exception

## [0.3.3] - 2016-01-07
### Changed
 - Added manual_org flag to Instrument instantion. Simple file management flag.
 - Improved COSMIC demo plotting
 - Improved support for instruments with no files

## [0.3.2] - 2015-12-01
### Changed
 - Fixed error raised by pysat.utils.set_data_dir
 - Partial unit test coverage for files class
 - File tracking more robust
 - Download methods now log off from server at the end of download
 - Improved to_netcdf3 and load_netcdf3 routines, netcdf files produced pass standards check

## [0.3.1] - 2015-07-21
### Changed
 - Added missing file close statement in SuperDARN load command
 - Fixed COSMIC UTS bug
 - Fixed check for unique datetimes associated with files
 - Improved instrument docstrings
 - Added step size (freq) keyword to bounds and download methods
 - Added C/NOFS IVM and COSMIC GPS demo
 - Added support for OMNI data, 1 and 5 min files, time shifted to magnetopause
 - Moving toward python 3 compatibility
 - PEP 8 improvements
 - fixed demo ssnl_occurence_by_orbit file, replaced binx with bin_x
 - Doubled loading performance for SuperDARN grdex files (3 seconds down to 1.5)

## [0.3] - 2015-06-18
### Changed
 - Improved polar orbit determination
 - Added file sorting in files.from_os constructor to ensure datetime index is correct
 - Added Instrument instantiation option, multi_file_day
  - good when data for day n is in a file labeled by day n-1, or n+1
 - Chaged binx to bin_x in return statements
 - Improved PEP-8 compatibility
 - Fixed bad path call in meta.from_csv
 - Added simple averaging by day/file/orbit instrument independent routines
 - Added instrument independent seasonal averaging routines
 - Improved loading performance for cosmic2013
 - made pysat import statements more specific
 - fixed bad import call on load_netcdf3
 - fixed tab/space issues
 - Improved performance of comsic 2013 data loading

## [0.2.2] - 2015-05-17
### Changed
 - Expanded coverage in tutorial documentation
 - Expanded test coverage for pysat.Meta()
 - Improved robustness of Meta __setitem__
 - Updated C/NOFS VEFI method to exempt empty file errors
 - Updated C/NOFS VEFI download method to remove empty files
 - Updated C/NOFS VEFI instrument module to use metadata from CDF file
 - Updated superdarn cleaning method to remove empty velocity frames
 - Updated Instrument download method to update bounds if bounds are default
 - Updated C/NOFS IVM download method to remove empty files
 - Updated C/NOFS IVM instrument module to use metadata from CDF file
 - Performance improvements to seasonal occurrence probability
 - Improved docstrings

## [0.2.1] - 2015-04-29
### Changed
- Removed spacepy and netCDF from setup.py requirements. Both of
  these packages require non-python code to function properly.
  pysat now builds correctly as determined by travis-cl.
  Installation instructions have been updated.

## [0.2.0] - 2015-04-27
### Changed
- Added information to docstrings.
- Expanded unit test coverage and associated bugs.
- Changed signature for pysat.Instrument, orbit information
  condensed into a single dictionary. pad changed from a boolean
  to accepting a pandas.DateOffest or dictionary.
- Changed doy parameter in create_datetime_index to day.
- Changed Instrument.query_files to update_files
- Improved performance of cnofs_ivm code<|MERGE_RESOLUTION|>--- conflicted
+++ resolved
@@ -70,12 +70,9 @@
   - Fixed coupling of two_digit_year_break keyword to underlying method in
     methods.general.list_files
   - Fixed additional file date range for monthly data with gaps
-<<<<<<< HEAD
-  - Fixed custom Meta attributes  removal when transferred to instrument (#615)
-=======
+  - Fixed custom Meta attributes removal when transferred to instrument (#615)
   - Corrected iteration over Instrument within list comprehension
   - Removed unused input arguments
->>>>>>> c29709f6
 - Maintenance
   - nose dependency removed from unit tests
   - Specify dtype for empty pandas.Series for forward compatibility
