# Change Log
All notable changes to this project will be documented in this file.
This project adheres to [Semantic Versioning](http://semver.org/).

## [3.0.0] - 2020-12-10
- New Features
  - Added registry module for registering custom external instruments
  - Added Meta.mutable flag to control attribute mutability
  - custom.attach replaces custom.add
  - Unit tests are now pytest compatible, use parametrize, and have improved
    messages when failures are encountered
  - Added altitudes to test instruments
  - New flags added to instruments to streamline unit testing:
    `_test_download`, `_test_download_travis`, `_password_req`
  - methods.nasa_cdaweb.list_files moved to methods.general
  - `strict_time_flag` now defaults to True
  - Use of start / stop notation in remote_file_list
  - Added variable rename method to Instrument object (#91)
  - Migrated file methods to pysat.utils.files (#336)
  - Added support for loading more than one day/file (#56)
  - Added support for iterating over a dataset a with a loaded data width and
    stepsize larger than a single day/file
  - Added check for inconsistent inputs when loading data via Instrument
  - Added file locking for thread-safe behavior (#304)
  - Allow the Instrument object to be initialized with optional kwargs for any
    of the standard methods (not just load).
  - Added support for 'cycle' in addition to 'version' and 'revision' for
    filename conventions.
  - Integrated Custom class directly into Instrument to support mixed use
    of Constellation/Instrument objects in code (#540)
  - Made underlying custom data structures visible (#529)
  - Updated data_mode method name to custom_attach for the Constellation object (#540)
  - Added support for custom 'add' methods to return xarray.Datasets
  - Added a display utility for discovering pysat Instrument data sets.
  - Added testing utility functions.
  - Added support for dual specification of Instruments to include in a
    Constellation
- Deprecations
  - Migraged instruments to pysatMadrigal, pysatNASA, pysatSpaceWeather,
    pysatIncubator, pysatModels, pysatCDAAC, and pysatMissions
  - Removed ssnl
  - Removed utils.stats
  - Removed model_utils
  - Removed deprecated pandas.Panel
  - imports datetime from datetime, not pandas (deprecated)
  - import DataFrame and Series directly from pandas, not pysat
  - Removed coords.scale_units
  - Removed time.season_date_range
  - DeprecationWarning for strict_time_flag only triggered if sloppy data is
    found
  - Remove convenience methods imported from pandas
  - Changed the default `custom.attach` input to allow keyword argument use
    when additional function input is required
  - Removed python 2.7 syntax
  - Removed utils.coords.geodetic_to_geocentric
  - Removed utils.coords.geodetic_to_geocentric_horizontal
  - Removed utils.coords.spherical_to_cartesian
  - Removed utils.coords.global_to_local_cartesian
  - Removed utils.coords.local_horizontal_to_global_geo
  - Deprecation Warnings for methods in `pysat._files`
  - Addressed several Warnings raised by incorrect use of dependent packages
  - Deprecated use of inst_id for number of simulated samples for test
    instruments
  - Removed writing of custom Meta attributes (deprecated) when producing
    netCDF4 files
  - Removed unneeded description.txt file, using README instead
  - Changed `pysat.instruments.methods.general.list_files` kwarg
    `fake_monthly_files_from_daily` to `file_cadence`
  - Changed name of Instrument method `default` to `preprocess`
<<<<<<< HEAD
  - Changed `name` kwarg in Constellation to `const_module`
=======
  - Removed unnecessary Instrument attribute `labels`
>>>>>>> 5a279514
- Documentation
  - Added info on how to register new instruments
  - Fixed description of tag and inst_id behaviour in testing instruments
  - Added a tutorial for developers of instrument libraries for pysat
  - Added .zenodo.json file, to improve specification of authors in citation
  - Improved __str__ and __repr__ functions for basic classes
  - Improved docstring readability and consistency
  - Added Travis-CI testing for the documentation
  - Added a style guide for developers
  - Adopted standard for bounds. `stop` is an inclusive bound, `end` is
    exclusive
- Bug Fix
  - Fixed custom instrument attribute persistence upon load
  - Improved string handling robustness when writing netCDF4 files in Python 3
  - Improved pandas 1.1.0 compatibility in tests
  - Fixed coupling of two_digit_year_break keyword to underlying method in
    methods.general.list_files
  - Fixed additional file date range for monthly data with gaps
  - Fixed custom Meta attributes removal when transferred to instrument (#615)
  - Corrected iteration over Instrument within list comprehension
  - Removed unused input arguments
  - Corrects Instrument today, yesterday, and tomorrow methods by implementing
    datetime.datetime.utcnow
- Maintenance
  - nose dependency removed from unit tests
  - Specify dtype for empty pandas.Series for forward compatibility
  - Remove wildcard imports, relative imports
  - Include flake8 check as part of testing suites
  - Improve unit testing coverage of instrument functions and instrument object
  - Add tests for acknowledgements and references
  - Removed implicit conversion to integers in
    methods.general.convert_timestamp_to_datetime
  - Renamed `sat_id` Instrument keyword argument to `inst_id`
  - Updated instrument templates
  - Simplified internal logic in Instrument class
  - Updated Instrument.concat_func to behave as described in the docstring
  - Moved setup metadata to setup.cfg
  - Improve instrument tests for files
  - Use dt.timedelta instead of pds.DateOffSet where possible
  - Reduced code duplication throughout package
  - Reduced unused code snippets throughout

## [2.2.2] - 2020-12-31
 - New Features
    - netCDF4 files produced using `to_netcdf4()` now have an unlimited
      time dimension
 - Documentation
    - Updated guidance on numpy version for installation

## [2.2.1] - 2020-07-29
- Documentation
   - Improved organization of documentation on ReadTheDocs
- Bug Fix
   - Adopted .readthedocs.yml to restore online documentation on ReadTheDocs
   - Modified MANIFEST.in to include pysat_testing instruments
   - Rename default branch as `main`

## [2.2.0] - 2020-07-24
- New Features
   - Decreased time to load COSMIC GPS data by about 50%
   - Added DE2 Langmuir Probe, NACS, RPA, and WATS instruments
   - Updated `test_files.py` to be pytest compatible
   - Added check to ensure non-pysat keywords supplied at instantiation
     are supported by underlying data set methods
   - Updates to instrument testing objects for consistency
   - Changed madrigal methods to use `madrigalWeb` as a module rather than
     calling it externally
   - Added warning when FillValue metadata could lead to unexpected results
     when writing a netCDF4 file
   - Use conda to manage Travis CI test environment
   - Update ICON instrument file structure
   - Added NaN filter for metadata when writing netCDF4 files
   - Test instruments now part of compiled package for development elsewhere
   - Reviewed and improved documentation
   - Custom instrument keywords and defaults are now always found in inst.kwargs
   - Added support for ~ and $ variables when setting pysat data dir
   - Added custom.attach to make transitions to v3.0 easier
- Deprecation Warning
  - custom.add will be renamed custom.attach in pysat 3.0.0
  - Several functions in coords will be removed in pysat 3.0.0.  These functions will move to pysatMadrigal
    - geodetic_to_geocentric
    - geodetic_to_geocentric_horizontal
    - spherical_to_cartesian
    - global_to_local_cartesian
    - local_horizontal_to_global_geo
  - methods.nasa_cdaweb.list_files will move to methods.general.list_files in pysat 3.0.0.
- Documentation
  - Fixed description of tag and sat_id behaviour in testing instruments
  - Added discussion of github install, develop branches, and reqs to docs
- Bug Fix
  - `_files._attach_files` now checks for an empty file list before appending
  - Fixed boolean logic when checking for start and stop dates in `_instrument.download`
  - Fixed loading of COSMIC atmPrf files
  - Fixed feedback from COSMIC GPS when data not found on remote server
  - Fixed deprecation warning for pysat.utils.coords.scale_units
  - Fixed a bug when trying to combine empty f107 lists
  - Fixed a bug where `remote_file_list` would fail for some instruments.
  - Made import of methods more robust
  - Fixed `SettingWithCopyWarning` in `cnofs_ivm` cleaning routine
  - Fixed cosmic load method definition to include altitude_bin
  - Fixed pysat_testing method definition to include mangle_file_dates keyword
  - Added small time offsets (< 1s) to ensure COSMIC files and data have unique times
  - Updates to Travis CI environment
  - Removed `inplace` use in xarray `assign` function, which is no longer allowed
  - Removed old code and incorrect comments from F10.7 support
  - Updated use of numpy.linspace to be compatible with numpy 1.18.
  - Fixed output of orbit_info during print(inst)
  - Fixed a bug when requesting non-existent files from CDAWeb (#426)
  - Improved compatibility of parse_delimited_filenames (#439)
  - Fixed bug assigning dates to COSMIC files
  - Fixed bug limiting local time orbit breakdowns for instruments much slower
    than 1 Hz

## [2.1.0] - 2019-11-18
- New Features
   - Added new velocity format options to utils.coords.scale_units
   - Improved failure messages for utils.coords.scale_units
   - Added some tests for model_utils
   - Added option to to_netCDF that names variables in the written file
     based upon the strings in the Instrument.meta object
   - Improved compatibility with NASA ICON's file standards
   - Improved file downloading for Kp
   - Added keyword ignore_empty_files to pysat.Instrument and Files objects
     to filter out empty files from the stored file list
   - Added slice and list ability to meta
   - Converted all print statements to logging statements
   - Updated cleaning routines for C/NOFS IVM
   - Added S4 scintillation data to the cosmic-gps instrument
   - pysat no longer creates a default data directory. User must specify location.
   - User set custom attributes are transparently stored within Meta object and are
     available via both Instrument and Meta.
   - Improved robustness of required library specification across multiple
     platforms
- Code Restructure
  - Move `computational_form` to `ssnl`, old version is deprecated
  - Move `scale_units` to `utils._core`, old version is deprecated
  - Replace `season_date_range` with `create_date_range`, old version is deprecated
  - Added deprecation warnings to stat functions
  - Added deprecation warnings to `ssnl` and `model_utils`
  - Removed `pysat_sgp4` instrument
  - Added cleaning steps to the C/NOFS IVM ion fraction data
- Bug fix
   - Fixed implementation of utils routines in model_utils and jro_isr
   - Fixed error catching bug in model_utils
   - Updated Instrument.concat_data for consistency across pandas and xarray. Includes support for user provided keywords.
   - Fixed error introduced by upstream change in NOAA F10.7 file format
   - Fixed bugs in DEMETER file reading introduced by changes in codecs
   - Fixed issue with data access via Instrument object using time and name slicing and xarray. Added unit test.
   - Updated travis.yml to work under pysat organization
   - Added missing requirements (matplotlib, netCDF4)
   - Fixed a bug when trying to combine empty kp lists
   - Updated travis.yml to work with python 2.7.15 and beyond
   - Unit tests reload pysat_testing_xarray for xarray tests
   - Updated setup.py to not overwrite default `open` command from `codecs`
   - Updated Travis CI settings to allow forks to run tests on local travis accounts
   - Fixed keep method to be case insensitive
   - Fixed a bug with COSMIC GPS downloads
   - Fixed selection bugs in the DEMETER IAP, CNOFS IVM, and model_utils routines
   - Updated URL link in setup.py
- Documentation
  - Added info on how to cite the code and package.
  - Updated instrument docstring
  - Corrected pysat.Instrument examples using COSMIC

## [2.0.0] - 2019-07-11
 - New Features
   - `pysatData` directory created in user's home directory if no directory specified
   - Added preliminary support for `xarray` to the `instrument` object
   - Support for `today`, `tomorrow`, and `yesterday` as datetime objects
   - Added `model_utils`, featuring preliminary support for data-model comparison
   - Added support for 1d median in seasonal averages
   - Added routine to convert from kp to Ap
   - Added `pyglow` integration support for python 3.x
   - Added option to check that loaded data has a unique and monotonic time index. Will be enforced in a future version.
   - Refactored data access through the Instrument object and expanded testing.
   - Added .empty attribute to Instrument object, True when no data loaded.
   - Added .index access mechanism to Instrument object, providing consistent access to the pandas DatetimeIndex associated with loaded data.
   - Added mechanism to return a list of loaded variables, .variables.
   - Added Instrument method to concat input data with data already loaded into Instrument object.
   - Updated format of printed dates to day month name and year, 01 January 2001.
   - Added Instrument property .date, returns date of loaded data.
   - Added download_updated_files, Instrument method that downloads any remote data not currently on the local machine.
   - Added remote_date_range, an Instrument method that returns first and last date for remote data.
   - Download method now defaults to most recent data (near now).
   - Improves input handling for datetime parameters that are more precise than just year, month, and day, where appropriate
   - Added merging routines to allow combination of measured and forecasted Kp and F10.7 indexes into a single instrument object
   - Files class internally refactored to improve robustness.
   - Added feature to handle delimited filenames, in addition to fixed_width names.
   - Exposed methods to allow users to more easily benefit from features in Files. Used to support remote_file_lists and make data downloads more convenient.
   - Expanded testing with Files.
   - Updated keyword names to be more complete. 'sec' to 'second', etc.
   - Updated Files access mechanisms to remove deprecated calls and improve robustness.
 - Code restructure
   - Moved instrument templates and methods to subdirectories
   - Moved utils into multiple subdirectories to aid with organization
 - Instrument Updates
   - NASA CDAWeb download now uses https protocol rather than FTP
   - `_instrument.py` supports xarray
   - Support for listing files from remote server
   - COSMIC RO data unified into single instrument object
   - Added support for DEMETER IAP
   - Added support for DMSP IVM Level 2 data.  Uses OpenMadrigal.
   - Added routines to update DMSP ephemeris and drifts
   - Added warnings to instruments without download support
   - Added preliminary support for ICON FUV and MIGHTI
   - Added support for Jicamarca Radio Observatory ISR
   - Added support for F10.7 and more Kp forecast products
   - Added instrument templates for Madrigal, CDAWeb, and netcdf_pandas
   - Added support for TIMED SABER
   - Added support for UCAR TIEGCM
   - OMNI HRO instrument now uses CDAWeb methods
   - Switched download methods for CDAWeb and COSMIC data to use `requests`
   - Added Madrigal methods
   - Removed support for SuperDARN and SuperMAG downloads while server changes are sorted out
 - Updates to travis configuration
   - Tests run for python 2.7 and 3.7
   - Added display port to test plots
 - Updates to community docs
   - Added Issue templates
   - Added Pull Request Template
   - Added note for PR to be made to develop, not master
 - Style updates throughout
   - Consistent documentation for docstrings and instruments
   - Cleaned up commented code lines
   - PEP8 scrub
 - Documentation
   - Added FAQ section
   - Added "powered by pysat" logo
   - Updated supported instruments
 - Unit Test Updates
   - Dropped instrument templates from coverage
   - Added multiple output options for `pysat_testing` object to aid with constellation tests. Removed old constellation test objects.
   - Added test data for space weather indices to speed up testing
   - Cyclic data for test instruments now generated from single test method
   - test objects for xarray added
   - Added test for parsed delimited files
   - Removed ftp downloads from travis tests, still will run locally
 - Bug fixes
   - `pandas.ix` notation replaced with `pandas.loc` and `pandas.iloc` throughout
   - Fixed a bug that forced user into interactive mode in `ssnl.plot`
   - Bug fixes and cleanup in demo codes
   - Fix for orbit iteration when less than one orbit of data exists. Fix now covers multiple days with less than one orbit.
   - Fixed a bug in python 3.7 caused by change in behaviour of StopIteration (#207)
   - Update to use of `len` on xarray to handle new behaviour (#130)
   - Updated import of reload statements now that python 3.3 has reached end of life
   - Updated deprecated behaviour of `get_duplicates`, `.apply`, and `.to_csv` when using pandas
   - Fixed bug in assigning units to metadata (#162)
   - Fixed timing bug introduced by reading only the first date/data pair from each line in the 45-day file data blocks


## [1.2.0] - 2018-09-24
 - SuperMAG support added
 - Increased data access robustness when using integer indexing
 - Added template for supporting netCDF4 based instruments (pysat_netCDF4)
 - Added support for MSIS within the pysat satellite simulation (based on sgp4)
 - Added plotting routine to sgp4
 - Initial support for the upcoming NASA/INPE SPORT Ion Velocity Meter (IVM)
 - Fixed bug triggerd when invoking multi_file_day option in Instrument object

## [1.1.0] - 2018-07-05
 - Initial support for Constellation objects, which allows operations and analysis on mixed groups of Instrument objects. Developed by UT Dallas senior undergraduate computer science students (UTDesign 2018).
 - Bug fixes when iterating by file
 - Added pysat_sgp4, a Two Line Element based satellite orbit propagator that is coupled with ionosphere, thermosphere, and geomagnetic models. Supports projecting these quantities onto the relevant spacecraft frame to create signals suitable for satellite data simulation and testing. Routine uses pyglow, pysatMagVect, sgp4, and pyEphem.
 - Further along the road toward windows compatibility
 - Fixed orbit number reporting in orbits.current
 - Added support for Defense Meteorological Satellite Program (DMSP) Ion Velocity Meter (IVM) data. Downloads from the Madrigal database (https://openmadrigal.org)
 - Added support for both sat_id and tag variations within filenames in the NASA CDAWeb template
 - Updated docummentation covering requirements for adding new instruments to pysat

## [1.0.1] - 2018-05-06
 - Improved robustness of Meta object when working with high and low order data
 - Improved Meta test coverage
 - Added dayside reconnection calculation for OMNI-HRO data
 - Improved test behavior when instrument data could not be downloaded

## [1.0.0] - 2018-04-29
 - Improved consistency when handling higher order metadata
 - Improved translation of metadata within netCDF4 files to pysat standard
 - Added pysatCDF as package requirement
 - PEP8 upgrades throughout
 - Updated load_netCDF4 routine to support ICON EUV files natively
 - to_netCDF4 function updated to be consistent with load_netCDF4
 - Meta object upgraded to handle more attributes by default
 - Meta object has been upgraded to preserve case of variable and attribute names
 - Metadata access is case insensitive for ease of use
 - Changes to units_label or name_label are automatically applied to underlying metadata
 - Improved handling of custom units and name labels at Instrument level
 - Additional functions added to Meta object, attrs, keys, keys_nD, has_attr, routines that return preserved case
 - Additional unit tests for Meta added
 - Reduced resources required for unit tests
 - Improved windows compatibility
 - Added more unit tests for seasonal averages
 - Added more simulated data types to pysat_testing2D
 - Added initial support for ICON EUV
 - Added initial support for ICON IVM
 - Added support for version/revision numbers in filenames within Files class constructor from_os


## [0.6.0] - 2017-08-11
 - Many changes since the last note here.
 - Unit tests have been expanded significantly, bug fixes as appropriate.
 - Coverage is over 80%
 - There are new requirements on loading routines to support testing.
 - Instrument object prints out nice information to command line
 - Attributes in netCDF and similar files are transferred to the Instrument object as part of loading
 - Added attribute 'empty', True if there is no data
 - Orbit support significantly improved, multiple orbit types are supported
 - Added concat to Meta
 - Python 3 compatible
 - Corrected intersection of data_padding and multi_file_day
 - Added support for higher order MetaData objects, needed for DataFrame within DataFrames
 - Windows compatibility
 - Additional scientific instrument support


### Changed
 - Initial support for sat_id in Instrument
 - Files class will now remove duplicate file times rather than simply raise an exception

## [0.3.3] - 2016-01-07
### Changed
 - Added manual_org flag to Instrument instantion. Simple file management flag.
 - Improved COSMIC demo plotting
 - Improved support for instruments with no files

## [0.3.2] - 2015-12-01
### Changed
 - Fixed error raised by pysat.utils.set_data_dir
 - Partial unit test coverage for files class
 - File tracking more robust
 - Download methods now log off from server at the end of download
 - Improved to_netcdf3 and load_netcdf3 routines, netcdf files produced pass standards check

## [0.3.1] - 2015-07-21
### Changed
 - Added missing file close statement in SuperDARN load command
 - Fixed COSMIC UTS bug
 - Fixed check for unique datetimes associated with files
 - Improved instrument docstrings
 - Added step size (freq) keyword to bounds and download methods
 - Added C/NOFS IVM and COSMIC GPS demo
 - Added support for OMNI data, 1 and 5 min files, time shifted to magnetopause
 - Moving toward python 3 compatibility
 - PEP 8 improvements
 - fixed demo ssnl_occurence_by_orbit file, replaced binx with bin_x
 - Doubled loading performance for SuperDARN grdex files (3 seconds down to 1.5)

## [0.3] - 2015-06-18
### Changed
 - Improved polar orbit determination
 - Added file sorting in files.from_os constructor to ensure datetime index is correct
 - Added Instrument instantiation option, multi_file_day
  - good when data for day n is in a file labeled by day n-1, or n+1
 - Chaged binx to bin_x in return statements
 - Improved PEP-8 compatibility
 - Fixed bad path call in meta.from_csv
 - Added simple averaging by day/file/orbit instrument independent routines
 - Added instrument independent seasonal averaging routines
 - Improved loading performance for cosmic2013
 - made pysat import statements more specific
 - fixed bad import call on load_netcdf3
 - fixed tab/space issues
 - Improved performance of comsic 2013 data loading

## [0.2.2] - 2015-05-17
### Changed
 - Expanded coverage in tutorial documentation
 - Expanded test coverage for pysat.Meta()
 - Improved robustness of Meta __setitem__
 - Updated C/NOFS VEFI method to exempt empty file errors
 - Updated C/NOFS VEFI download method to remove empty files
 - Updated C/NOFS VEFI instrument module to use metadata from CDF file
 - Updated superdarn cleaning method to remove empty velocity frames
 - Updated Instrument download method to update bounds if bounds are default
 - Updated C/NOFS IVM download method to remove empty files
 - Updated C/NOFS IVM instrument module to use metadata from CDF file
 - Performance improvements to seasonal occurrence probability
 - Improved docstrings

## [0.2.1] - 2015-04-29
### Changed
- Removed spacepy and netCDF from setup.py requirements. Both of
  these packages require non-python code to function properly.
  pysat now builds correctly as determined by travis-cl.
  Installation instructions have been updated.

## [0.2.0] - 2015-04-27
### Changed
- Added information to docstrings.
- Expanded unit test coverage and associated bugs.
- Changed signature for pysat.Instrument, orbit information
  condensed into a single dictionary. pad changed from a boolean
  to accepting a pandas.DateOffest or dictionary.
- Changed doy parameter in create_datetime_index to day.
- Changed Instrument.query_files to update_files
- Improved performance of cnofs_ivm code<|MERGE_RESOLUTION|>--- conflicted
+++ resolved
@@ -67,11 +67,8 @@
   - Changed `pysat.instruments.methods.general.list_files` kwarg
     `fake_monthly_files_from_daily` to `file_cadence`
   - Changed name of Instrument method `default` to `preprocess`
-<<<<<<< HEAD
   - Changed `name` kwarg in Constellation to `const_module`
-=======
   - Removed unnecessary Instrument attribute `labels`
->>>>>>> 5a279514
 - Documentation
   - Added info on how to register new instruments
   - Fixed description of tag and inst_id behaviour in testing instruments
