# Change Log
All notable changes to this project will be documented in this file.
This project adheres to [Semantic Versioning](http://semver.org/).

<<<<<<< HEAD
## [2.2.0] - 2019-12-31
=======
## [3.0.0] - 2019-12-18
>>>>>>> 47258fd7
- New Features
  - Added registry module for registering custom external instruments
- Deprecations
  - Removed model_utils
- Documentation
  - Added info on how to register new instruments
  - Fixed description of tag and sat_id behaviour in testing instruments

## [2.2.0] - 2019-12-30
- New Features
  - Decreased time to load COSMIC GPS data by about 50%
   - Added DE2 Langmuir Probe, NACS, RPA, and WATS instruments
- Bug Fix
  - `_files._attach_files` now checks for an empty file list before appending
  - Fixed boolean logic in when checking for start and stop dates in `_instrument.download`
  - Fixed loading of COSMIC atmPrf files
  - Fixed feedback from COSMIC GPS when data not found on remote server
<<<<<<< HEAD
  - Fixed deprecation warning for pysat.utils.coords.scale_units
=======
>>>>>>> 47258fd7
  - Fixed a bug when trying to combine empty f107 lists
  - Made import of methods more robust

## [2.1.0] - 2019-11-18
- New Features
   - Added new velocity format options to utils.coords.scale_units
   - Improved failure messages for utils.coords.scale_units
   - Added some tests for model_utils
   - Added option to to_netCDF that names variables in the written file
     based upon the strings in the Instrument.meta object
   - Improved compatibility with NASA ICON's file standards
   - Improved file downloading for Kp
   - Added keyword ignore_empty_files to pysat.Instrument and Files objects
     to filter out empty files from the stored file list
   - Added slice and list ability to meta
   - Converted all print statements to logging statements
   - Updated cleaning routines for C/NOFS IVM
   - Added S4 scintillation data to the cosmic-gps instrument
   - pysat no longer creates a default data directory. User must specify location.
   - User set custom attributes are transparently stored within Meta object and are
     available via both Instrument and Meta.
   - Improved robustness of required library specification across multiple
     platforms
- Code Restructure
  - Move `computational_form` to `ssnl`, old version is deprecated
  - Move `scale_units` to `utils._core`, old version is deprecated
  - Replace `season_date_range` with `create_date_range`, old version is deprecated
  - Added deprecation warnings to stat functions
  - Added deprecation warnings to `ssnl` and `model_utils`
  - Removed `pysat_sgp4` instrument
  - Added cleaning steps to the C/NOFS IVM ion fraction data
- Bug fix
   - Fixed implementation of utils routines in model_utils and jro_isr
   - Fixed error catching bug in model_utils
   - Updated Instrument.concat_data for consistency across pandas and xarray. Includes support for user provided keywords.
   - Fixed error introduced by upstream change in NOAA F10.7 file format
   - Fixed bugs in DEMETER file reading introduced by changes in codecs
   - Fixed issue with data access via Instrument object using time and name slicing and xarray. Added unit test.
   - Updated travis.yml to work under pysat organization
   - Added missing requirements (matplotlib, netCDF4)
   - Fixed a bug when trying to combine empty kp lists
   - Updated travis.yml to work with python 2.7.15 and beyond
   - Unit tests reload pysat_testing_xarray for xarray tests
   - Updated setup.py to not overwrite default `open` command from `codecs`
   - Updated Travis CI settings to allow forks to run tests on local travis accounts
   - Fixed keep method to be case insensitive
   - Fixed a bug with COSMIC GPS downloads
   - Fixed selection bugs in the DEMETER IAP, CNOFS IVM, and model_utils routines
   - Updated URL link in setup.py
- Documentation
  - Added info on how to cite the code and package.
  - Updated instrument docstring
  - Corrected pysat.Instrument examples using COSMIC

## [2.0.0] - 2019-07-11
 - New Features
   - `pysatData` directory created in user's home directory if no directory specified
   - Added preliminary support for `xarray` to the `instrument` object
   - Support for `today`, `tomorrow`, and `yesterday` as datetime objects
   - Added `model_utils`, featuring preliminary support for data-model comparison
   - Added support for 1d median in seasonal averages
   - Added routine to convert from kp to Ap
   - Added `pyglow` integration support for python 3.x
   - Added option to check that loaded data has a unique and monotonic time index. Will be enforced in a future version.
   - Refactored data access through the Instrument object and expanded testing.
   - Added .empty attribute to Instrument object, True when no data loaded.
   - Added .index access mechanism to Instrument object, providing consistent access to the pandas DatetimeIndex associated with loaded data.
   - Added mechanism to return a list of loaded variables, .variables.
   - Added Instrument method to concat input data with data already loaded into Instrument object.
   - Updated format of printed dates to day month name and year, 01 January 2001.
   - Added Instrument property .date, returns date of loaded data.
   - Added download_updated_files, Instrument method that downloads any remote data not currently on the local machine.
   - Added remote_date_range, an Instrument method that returns first and last date for remote data.
   - Download method now defaults to most recent data (near now).
   - Improves input handling for datetime parameters that are more precise than just year, month, and day, where appropriate
   - Added merging routines to allow combination of measured and forecasted Kp and F10.7 indexes into a single instrument object
   - Files class internally refactored to improve robustness.
   - Added feature to handle delimited filenames, in addition to fixed_width names.
   - Exposed methods to allow users to more easily benefit from features in Files. Used to support remote_file_lists and make data downloads more convenient.
   - Expanded testing with Files.
   - Updated keyword names to be more complete. 'sec' to 'second', etc.
   - Updated Files access mechanisms to remove deprecated calls and improve robustness.
 - Code restructure
   - Moved instrument templates and methods to subdirectories
   - Moved utils into multiple subdirectories to aid with organization
 - Instrument Updates
   - NASA CDAWeb download now uses https protocol rather than FTP
   - `_instrument.py` supports xarray
   - Support for listing files from remote server
   - COSMIC RO data unified into single instrument object
   - Added support for DEMETER IAP
   - Added support for DMSP IVM Level 2 data.  Uses OpenMadrigal.
   - Added routines to update DMSP ephemeris and drifts
   - Added warnings to instruments without download support
   - Added preliminary support for ICON FUV and MIGHTI
   - Added support for Jicamarca Radio Observatory ISR
   - Added support for F10.7 and more Kp forecast products
   - Added instrument templates for Madrigal, CDAWeb, and netcdf_pandas
   - Added support for TIMED SABER
   - Added support for UCAR TIEGCM
   - OMNI HRO instrument now uses CDAWeb methods
   - Switched download methods for CDAWeb and COSMIC data to use `requests`
   - Added Madrigal methods
   - Removed support for SuperDARN and SuperMAG downloads while server changes are sorted out
 - Updates to travis configuration
   - Tests run for python 2.7 and 3.7
   - Added display port to test plots
 - Updates to community docs
   - Added Issue templates
   - Added Pull Request Template
   - Added note for PR to be made to develop, not master
 - Style updates throughout
   - Consistent documentation for docstrings and instruments
   - Cleaned up commented code lines
   - PEP8 scrub
 - Documentation
   - Added FAQ section
   - Added "powered by pysat" logo
   - Updated supported instruments
 - Unit Test Updates
   - Dropped instrument templates from coverage
   - Added multiple output options for `pysat_testing` object to aid with constellation tests. Removed old constellation test objects.
   - Added test data for space weather indices to speed up testing
   - Cyclic data for test instruments now generated from single test method
   - test objects for xarray added
   - Added test for parsed delimited files
   - Removed ftp downloads from travis tests, still will run locally
 - Bug fixes
   - `pandas.ix` notation replaced with `pandas.loc` and `pandas.iloc` throughout
   - Fixed a bug that forced user into interactive mode in `ssnl.plot`
   - Bug fixes and cleanup in demo codes
   - Fix for orbit iteration when less than one orbit of data exists. Fix now covers multiple days with less than one orbit.
   - Fixed a bug in python 3.7 caused by change in behaviour of StopIteration (#207)
   - Update to use of `len` on xarray to handle new behaviour (#130)
   - Updated import of reload statements now that python 3.3 has reached end of life
   - Updated deprecated behaviour of `get_duplicates`, `.apply`, and `.to_csv` when using pandas
   - Fixed bug in assigning units to metadata (#162)
   - Fixed timing bug introduced by reading only the first date/data pair from each line in the 45-day file data blocks


## [1.2.0] - 2018-09-24
 - SuperMAG support added
 - Increased data access robustness when using integer indexing
 - Added template for supporting netCDF4 based instruments (pysat_netCDF4)
 - Added support for MSIS within the pysat satellite simulation (based on sgp4)
 - Added plotting routine to sgp4
 - Initial support for the upcoming NASA/INPE SPORT Ion Velocity Meter (IVM)
 - Fixed bug triggerd when invoking multi_file_day option in Instrument object

## [1.1.0] - 2018-07-05
 - Initial support for Constellation objects, which allows operations and analysis on mixed groups of Instrument objects. Developed by UT Dallas senior undergraduate computer science students (UTDesign 2018).
 - Bug fixes when iterating by file
 - Added pysat_sgp4, a Two Line Element based satellite orbit propagator that is coupled with ionosphere, thermosphere, and geomagnetic models. Supports projecting these quantities onto the relevant spacecraft frame to create signals suitable for satellite data simulation and testing. Routine uses pyglow, pysatMagVect, sgp4, and pyEphem.
 - Further along the road toward windows compatibility
 - Fixed orbit number reporting in orbits.current
 - Added support for Defense Meteorological Satellite Program (DMSP) Ion Velocity Meter (IVM) data. Downloads from the Madrigal database (https://openmadrigal.org)
 - Added support for both sat_id and tag variations within filenames in the NASA CDAWeb template
 - Updated docummentation covering requirements for adding new instruments to pysat

## [1.0.1] - 2018-05-06
 - Improved robustness of Meta object when working with high and low order data
 - Improved Meta test coverage
 - Added dayside reconnection calculation for OMNI-HRO data
 - Improved test behavior when instrument data could not be downloaded

## [1.0.0] - 2018-04-29
 - Improved consistency when handling higher order metadata
 - Improved translation of metadata within netCDF4 files to pysat standard
 - Added pysatCDF as package requirement
 - PEP8 upgrades throughout
 - Updated load_netCDF4 routine to support ICON EUV files natively
 - to_netCDF4 function updated to be consistent with load_netCDF4
 - Meta object upgraded to handle more attributes by default
 - Meta object has been upgraded to preserve case of variable and attribute names
 - Metadata access is case insensitive for ease of use
 - Changes to units_label or name_label are automatically applied to underlying metadata
 - Improved handling of custom units and name labels at Instrument level
 - Additional functions added to Meta object, attrs, keys, keys_nD, has_attr, routines that return preserved case
 - Additional unit tests for Meta added
 - Reduced resources required for unit tests
 - Improved windows compatibility
 - Added more unit tests for seasonal averages
 - Added more simulated data types to pysat_testing2D
 - Added initial support for ICON EUV
 - Added initial support for ICON IVM
 - Added support for version/revision numbers in filenames within Files class constructor from_os


## [0.6.0] - 2017-08-11
 - Many changes since the last note here.
 - Unit tests have been expanded significantly, bug fixes as appropriate.
 - Coverage is over 80%
 - There are new requirements on loading routines to support testing.
 - Instrument object prints out nice information to command line
 - Attributes in netCDF and similar files are transferred to the Instrument object as part of loading
 - Added attribute 'empty', True if there is no data
 - Orbit support significantly improved, multiple orbit types are supported
 - Added concat to Meta
 - Python 3 compatible
 - Corrected intersection of data_padding and multi_file_day
 - Added support for higher order MetaData objects, needed for DataFrame within DataFrames
 - Windows compatibility
 - Additional scientific instrument support


### Changed
 - Initial support for sat_id in Instrument
 - Files class will now remove duplicate file times rather than simply raise an exception

## [0.3.3] - 2016-01-07
### Changed
 - Added manual_org flag to Instrument instantion. Simple file management flag.
 - Improved COSMIC demo plotting
 - Improved support for instruments with no files

## [0.3.2] - 2015-12-01
### Changed
 - Fixed error raised by pysat.utils.set_data_dir
 - Partial unit test coverage for files class
 - File tracking more robust
 - Download methods now log off from server at the end of download
 - Improved to_netcdf3 and load_netcdf3 routines, netcdf files produced pass standards check

## [0.3.1] - 2015-07-21
### Changed
 - Added missing file close statement in SuperDARN load command
 - Fixed COSMIC UTS bug
 - Fixed check for unique datetimes associated with files
 - Improved instrument docstrings
 - Added step size (freq) keyword to bounds and download methods
 - Added C/NOFS IVM and COSMIC GPS demo
 - Added support for OMNI data, 1 and 5 min files, time shifted to magnetopause
 - Moving toward python 3 compatibility
 - PEP 8 improvements
 - fixed demo ssnl_occurence_by_orbit file, replaced binx with bin_x
 - Doubled loading performance for SuperDARN grdex files (3 seconds down to 1.5)

## [0.3] - 2015-06-18
### Changed
 - Improved polar orbit determination
 - Added file sorting in files.from_os constructor to ensure datetime index is correct
 - Added Instrument instantiation option, multi_file_day
  - good when data for day n is in a file labeled by day n-1, or n+1
 - Chaged binx to bin_x in return statements
 - Improved PEP-8 compatibility
 - Fixed bad path call in meta.from_csv
 - Added simple averaging by day/file/orbit instrument independent routines
 - Added instrument independent seasonal averaging routines
 - Improved loading performance for cosmic2013
 - made pysat import statements more specific
 - fixed bad import call on load_netcdf3
 - fixed tab/space issues
 - Improved performance of comsic 2013 data loading

## [0.2.2] - 2015-05-17
### Changed
 - Expanded coverage in tutorial documentation
 - Expanded test coverage for pysat.Meta()
 - Improved robustness of Meta __setitem__
 - Updated C/NOFS VEFI method to exempt empty file errors
 - Updated C/NOFS VEFI download method to remove empty files
 - Updated C/NOFS VEFI instrument module to use metadata from CDF file
 - Updated superdarn cleaning method to remove empty velocity frames
 - Updated Instrument download method to update bounds if bounds are default
 - Updated C/NOFS IVM download method to remove empty files
 - Updated C/NOFS IVM instrument module to use metadata from CDF file
 - Performance improvements to seasonal occurrence probability
 - Improved docstrings

## [0.2.1] - 2015-04-29
### Changed
- Removed spacepy and netCDF from setup.py requirements. Both of
  these packages require non-python code to function properly.
  pysat now builds correctly as determined by travis-cl.
  Installation instructions have been updated.

## [0.2.0] - 2015-04-27
### Changed
- Added information to docstrings.
- Expanded unit test coverage and associated bugs.
- Changed signature for pysat.Instrument, orbit information
  condensed into a single dictionary. pad changed from a boolean
  to accepting a pandas.DateOffest or dictionary.
- Changed doy parameter in create_datetime_index to day.
- Changed Instrument.query_files to update_files
- Improved performance of cnofs_ivm code<|MERGE_RESOLUTION|>--- conflicted
+++ resolved
@@ -2,11 +2,7 @@
 All notable changes to this project will be documented in this file.
 This project adheres to [Semantic Versioning](http://semver.org/).
 
-<<<<<<< HEAD
-## [2.2.0] - 2019-12-31
-=======
 ## [3.0.0] - 2019-12-18
->>>>>>> 47258fd7
 - New Features
   - Added registry module for registering custom external instruments
 - Deprecations
@@ -24,10 +20,7 @@
   - Fixed boolean logic in when checking for start and stop dates in `_instrument.download`
   - Fixed loading of COSMIC atmPrf files
   - Fixed feedback from COSMIC GPS when data not found on remote server
-<<<<<<< HEAD
   - Fixed deprecation warning for pysat.utils.coords.scale_units
-=======
->>>>>>> 47258fd7
   - Fixed a bug when trying to combine empty f107 lists
   - Made import of methods more robust
 
