--- conflicted
+++ resolved
@@ -18,13 +18,10 @@
    - Update ICON instrument file structure
    - Added NaN filter for metadata when writing netCDF4 files
    - Test instruments now part of compiled package for development elsewhere
-<<<<<<< HEAD
    - Reviewed and improved documentation
-=======
    - Custom instrument keywords and defaults are now always found in inst.kwargs
    - Added support for ~ and $ variables when setting pysat data dir
    - Added custom.attach to make transitions to v3.0 easier
->>>>>>> 5f60b1dc
 - Deprecation Warning
   - custom.add will be renamed custom.attach in pysat 3.0.0
   - Several functions in coords will be removed in pysat 3.0.0.  These functions will move to pysatMadrigal
