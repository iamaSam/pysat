# Change Log
All notable changes to this project will be documented in this file.
This project adheres to [Semantic Versioning](http://semver.org/).

## [3.0.0] - 2019-12-18
- New Features
<<<<<<< HEAD
   - Decreased time to load COSMIC GPS data by about 50%
- Documentation
  - Fixed description of tag and sat_id behaviour in testing instruments
=======
  - Added registry module for registering custom external instruments
- Documentation
  - Added info on how to register new instruments

## [2.X.X] - 2019-12-27
- New Features
  - Decreased time to load COSMIC GPS data by about 50%
>>>>>>> 87b6d7b1
- Bug Fix
  - `_files._attach_files` now checks for an empty file list before appending
  - Fixed boolean logic in when checking for start and stop dates in `_instrument.download`
  - Fixed loading of COSMIC atmPrf files
  - Fixed feedback from COSMIC GPS when data not found on remote server
  - Fixed a bug when trying to combine empty f107 lists

## [2.1.0] - 2019-11-18
- New Features
   - Added new velocity format options to utils.coords.scale_units
   - Improved failure messages for utils.coords.scale_units
   - Added some tests for model_utils
   - Added option to to_netCDF that names variables in the written file
     based upon the strings in the Instrument.meta object
   - Improved compatibility with NASA ICON's file standards
   - Improved file downloading for Kp
   - Added keyword ignore_empty_files to pysat.Instrument and Files objects
     to filter out empty files from the stored file list
   - Added slice and list ability to meta
   - Converted all print statements to logging statements
   - Updated cleaning routines for C/NOFS IVM
   - Added S4 scintillation data to the cosmic-gps instrument
   - pysat no longer creates a default data directory. User must specify location.
   - User set custom attributes are transparently stored within Meta object and are
     available via both Instrument and Meta.
   - Improved robustness of required library specification across multiple
     platforms
- Code Restructure
  - Move `computational_form` to `ssnl`, old version is deprecated
  - Move `scale_units` to `utils._core`, old version is deprecated
  - Replace `season_date_range` with `create_date_range`, old version is deprecated
  - Added deprecation warnings to stat functions
  - Added deprecation warnings to `ssnl` and `model_utils`
  - Removed `pysat_sgp4` instrument
  - Added cleaning steps to the C/NOFS IVM ion fraction data
- Bug fix
   - Fixed implementation of utils routines in model_utils and jro_isr
   - Fixed error catching bug in model_utils
   - Updated Instrument.concat_data for consistency across pandas and xarray. Includes support for user provided keywords.
   - Fixed error introduced by upstream change in NOAA F10.7 file format
   - Fixed bugs in DEMETER file reading introduced by changes in codecs
   - Fixed issue with data access via Instrument object using time and name slicing and xarray. Added unit test.
   - Updated travis.yml to work under pysat organization
   - Added missing requirements (matplotlib, netCDF4)
   - Fixed a bug when trying to combine empty kp lists
   - Updated travis.yml to work with python 2.7.15 and beyond
   - Unit tests reload pysat_testing_xarray for xarray tests
   - Updated setup.py to not overwrite default `open` command from `codecs`
   - Updated Travis CI settings to allow forks to run tests on local travis accounts
   - Fixed keep method to be case insensitive
   - Fixed a bug with COSMIC GPS downloads
   - Fixed selection bugs in the DEMETER IAP, CNOFS IVM, and model_utils routines
   - Updated URL link in setup.py
- Documentation
  - Added info on how to cite the code and package.
  - Updated instrument docstring
  - Corrected pysat.Instrument examples using COSMIC

## [2.0.0] - 2019-07-11
 - New Features
   - `pysatData` directory created in user's home directory if no directory specified
   - Added preliminary support for `xarray` to the `instrument` object
   - Support for `today`, `tomorrow`, and `yesterday` as datetime objects
   - Added `model_utils`, featuring preliminary support for data-model comparison
   - Added support for 1d median in seasonal averages
   - Added routine to convert from kp to Ap
   - Added `pyglow` integration support for python 3.x
   - Added option to check that loaded data has a unique and monotonic time index. Will be enforced in a future version.
   - Refactored data access through the Instrument object and expanded testing.
   - Added .empty attribute to Instrument object, True when no data loaded.
   - Added .index access mechanism to Instrument object, providing consistent access to the pandas DatetimeIndex associated with loaded data.
   - Added mechanism to return a list of loaded variables, .variables.
   - Added Instrument method to concat input data with data already loaded into Instrument object.
   - Updated format of printed dates to day month name and year, 01 January 2001.
   - Added Instrument property .date, returns date of loaded data.
   - Added download_updated_files, Instrument method that downloads any remote data not currently on the local machine.
   - Added remote_date_range, an Instrument method that returns first and last date for remote data.
   - Download method now defaults to most recent data (near now).
   - Improves input handling for datetime parameters that are more precise than just year, month, and day, where appropriate
   - Added merging routines to allow combination of measured and forecasted Kp and F10.7 indexes into a single instrument object
   - Files class internally refactored to improve robustness.
   - Added feature to handle delimited filenames, in addition to fixed_width names.
   - Exposed methods to allow users to more easily benefit from features in Files. Used to support remote_file_lists and make data downloads more convenient.
   - Expanded testing with Files.
   - Updated keyword names to be more complete. 'sec' to 'second', etc.
   - Updated Files access mechanisms to remove deprecated calls and improve robustness.
 - Code restructure
   - Moved instrument templates and methods to subdirectories
   - Moved utils into multiple subdirectories to aid with organization
 - Instrument Updates
   - NASA CDAWeb download now uses https protocol rather than FTP
   - `_instrument.py` supports xarray
   - Support for listing files from remote server
   - COSMIC RO data unified into single instrument object
   - Added support for DEMETER IAP
   - Added support for DMSP IVM Level 2 data.  Uses OpenMadrigal.
   - Added routines to update DMSP ephemeris and drifts
   - Added warnings to instruments without download support
   - Added preliminary support for ICON FUV and MIGHTI
   - Added support for Jicamarca Radio Observatory ISR
   - Added support for F10.7 and more Kp forecast products
   - Added instrument templates for Madrigal, CDAWeb, and netcdf_pandas
   - Added support for TIMED SABER
   - Added support for UCAR TIEGCM
   - OMNI HRO instrument now uses CDAWeb methods
   - Switched download methods for CDAWeb and COSMIC data to use `requests`
   - Added Madrigal methods
   - Removed support for SuperDARN and SuperMAG downloads while server changes are sorted out
 - Updates to travis configuration
   - Tests run for python 2.7 and 3.7
   - Added display port to test plots
 - Updates to community docs
   - Added Issue templates
   - Added Pull Request Template
   - Added note for PR to be made to develop, not master
 - Style updates throughout
   - Consistent documentation for docstrings and instruments
   - Cleaned up commented code lines
   - PEP8 scrub
 - Documentation
   - Added FAQ section
   - Added "powered by pysat" logo
   - Updated supported instruments
 - Unit Test Updates
   - Dropped instrument templates from coverage
   - Added multiple output options for `pysat_testing` object to aid with constellation tests. Removed old constellation test objects.
   - Added test data for space weather indices to speed up testing
   - Cyclic data for test instruments now generated from single test method
   - test objects for xarray added
   - Added test for parsed delimited files
   - Removed ftp downloads from travis tests, still will run locally
 - Bug fixes
   - `pandas.ix` notation replaced with `pandas.loc` and `pandas.iloc` throughout
   - Fixed a bug that forced user into interactive mode in `ssnl.plot`
   - Bug fixes and cleanup in demo codes
   - Fix for orbit iteration when less than one orbit of data exists. Fix now covers multiple days with less than one orbit.
   - Fixed a bug in python 3.7 caused by change in behaviour of StopIteration (#207)
   - Update to use of `len` on xarray to handle new behaviour (#130)
   - Updated import of reload statements now that python 3.3 has reached end of life
   - Updated deprecated behaviour of `get_duplicates`, `.apply`, and `.to_csv` when using pandas
   - Fixed bug in assigning units to metadata (#162)
   - Fixed timing bug introduced by reading only the first date/data pair from each line in the 45-day file data blocks


## [1.2.0] - 2018-09-24
 - SuperMAG support added
 - Increased data access robustness when using integer indexing
 - Added template for supporting netCDF4 based instruments (pysat_netCDF4)
 - Added support for MSIS within the pysat satellite simulation (based on sgp4)
 - Added plotting routine to sgp4
 - Initial support for the upcoming NASA/INPE SPORT Ion Velocity Meter (IVM)
 - Fixed bug triggerd when invoking multi_file_day option in Instrument object

## [1.1.0] - 2018-07-05
 - Initial support for Constellation objects, which allows operations and analysis on mixed groups of Instrument objects. Developed by UT Dallas senior undergraduate computer science students (UTDesign 2018).
 - Bug fixes when iterating by file
 - Added pysat_sgp4, a Two Line Element based satellite orbit propagator that is coupled with ionosphere, thermosphere, and geomagnetic models. Supports projecting these quantities onto the relevant spacecraft frame to create signals suitable for satellite data simulation and testing. Routine uses pyglow, pysatMagVect, sgp4, and pyEphem.
 - Further along the road toward windows compatibility
 - Fixed orbit number reporting in orbits.current
 - Added support for Defense Meteorological Satellite Program (DMSP) Ion Velocity Meter (IVM) data. Downloads from the Madrigal database (https://openmadrigal.org)
 - Added support for both sat_id and tag variations within filenames in the NASA CDAWeb template
 - Updated docummentation covering requirements for adding new instruments to pysat

## [1.0.1] - 2018-05-06
 - Improved robustness of Meta object when working with high and low order data
 - Improved Meta test coverage
 - Added dayside reconnection calculation for OMNI-HRO data
 - Improved test behavior when instrument data could not be downloaded

## [1.0.0] - 2018-04-29
 - Improved consistency when handling higher order metadata
 - Improved translation of metadata within netCDF4 files to pysat standard
 - Added pysatCDF as package requirement
 - PEP8 upgrades throughout
 - Updated load_netCDF4 routine to support ICON EUV files natively
 - to_netCDF4 function updated to be consistent with load_netCDF4
 - Meta object upgraded to handle more attributes by default
 - Meta object has been upgraded to preserve case of variable and attribute names
 - Metadata access is case insensitive for ease of use
 - Changes to units_label or name_label are automatically applied to underlying metadata
 - Improved handling of custom units and name labels at Instrument level
 - Additional functions added to Meta object, attrs, keys, keys_nD, has_attr, routines that return preserved case
 - Additional unit tests for Meta added
 - Reduced resources required for unit tests
 - Improved windows compatibility
 - Added more unit tests for seasonal averages
 - Added more simulated data types to pysat_testing2D
 - Added initial support for ICON EUV
 - Added initial support for ICON IVM
 - Added support for version/revision numbers in filenames within Files class constructor from_os


## [0.6.0] - 2017-08-11
 - Many changes since the last note here.
 - Unit tests have been expanded significantly, bug fixes as appropriate.
 - Coverage is over 80%
 - There are new requirements on loading routines to support testing.
 - Instrument object prints out nice information to command line
 - Attributes in netCDF and similar files are transferred to the Instrument object as part of loading
 - Added attribute 'empty', True if there is no data
 - Orbit support significantly improved, multiple orbit types are supported
 - Added concat to Meta
 - Python 3 compatible
 - Corrected intersection of data_padding and multi_file_day
 - Added support for higher order MetaData objects, needed for DataFrame within DataFrames
 - Windows compatibility
 - Additional scientific instrument support


### Changed
 - Initial support for sat_id in Instrument
 - Files class will now remove duplicate file times rather than simply raise an exception

## [0.3.3] - 2016-01-07
### Changed
 - Added manual_org flag to Instrument instantion. Simple file management flag.
 - Improved COSMIC demo plotting
 - Improved support for instruments with no files

## [0.3.2] - 2015-12-01
### Changed
 - Fixed error raised by pysat.utils.set_data_dir
 - Partial unit test coverage for files class
 - File tracking more robust
 - Download methods now log off from server at the end of download
 - Improved to_netcdf3 and load_netcdf3 routines, netcdf files produced pass standards check

## [0.3.1] - 2015-07-21
### Changed
 - Added missing file close statement in SuperDARN load command
 - Fixed COSMIC UTS bug
 - Fixed check for unique datetimes associated with files
 - Improved instrument docstrings
 - Added step size (freq) keyword to bounds and download methods
 - Added C/NOFS IVM and COSMIC GPS demo
 - Added support for OMNI data, 1 and 5 min files, time shifted to magnetopause
 - Moving toward python 3 compatibility
 - PEP 8 improvements
 - fixed demo ssnl_occurence_by_orbit file, replaced binx with bin_x
 - Doubled loading performance for SuperDARN grdex files (3 seconds down to 1.5)

## [0.3] - 2015-06-18
### Changed
 - Improved polar orbit determination
 - Added file sorting in files.from_os constructor to ensure datetime index is correct
 - Added Instrument instantiation option, multi_file_day
  - good when data for day n is in a file labeled by day n-1, or n+1
 - Chaged binx to bin_x in return statements
 - Improved PEP-8 compatibility
 - Fixed bad path call in meta.from_csv
 - Added simple averaging by day/file/orbit instrument independent routines
 - Added instrument independent seasonal averaging routines
 - Improved loading performance for cosmic2013
 - made pysat import statements more specific
 - fixed bad import call on load_netcdf3
 - fixed tab/space issues
 - Improved performance of comsic 2013 data loading

## [0.2.2] - 2015-05-17
### Changed
 - Expanded coverage in tutorial documentation
 - Expanded test coverage for pysat.Meta()
 - Improved robustness of Meta __setitem__
 - Updated C/NOFS VEFI method to exempt empty file errors
 - Updated C/NOFS VEFI download method to remove empty files
 - Updated C/NOFS VEFI instrument module to use metadata from CDF file
 - Updated superdarn cleaning method to remove empty velocity frames
 - Updated Instrument download method to update bounds if bounds are default
 - Updated C/NOFS IVM download method to remove empty files
 - Updated C/NOFS IVM instrument module to use metadata from CDF file
 - Performance improvements to seasonal occurrence probability
 - Improved docstrings

## [0.2.1] - 2015-04-29
### Changed
- Removed spacepy and netCDF from setup.py requirements. Both of
  these packages require non-python code to function properly.
  pysat now builds correctly as determined by travis-cl.
  Installation instructions have been updated.

## [0.2.0] - 2015-04-27
### Changed
- Added information to docstrings.
- Expanded unit test coverage and associated bugs.
- Changed signature for pysat.Instrument, orbit information
  condensed into a single dictionary. pad changed from a boolean
  to accepting a pandas.DateOffest or dictionary.
- Changed doy parameter in create_datetime_index to day.
- Changed Instrument.query_files to update_files
- Improved performance of cnofs_ivm code<|MERGE_RESOLUTION|>--- conflicted
+++ resolved
@@ -4,19 +4,14 @@
 
 ## [3.0.0] - 2019-12-18
 - New Features
-<<<<<<< HEAD
-   - Decreased time to load COSMIC GPS data by about 50%
-- Documentation
-  - Fixed description of tag and sat_id behaviour in testing instruments
-=======
   - Added registry module for registering custom external instruments
 - Documentation
   - Added info on how to register new instruments
+  - Fixed description of tag and sat_id behaviour in testing instruments
 
 ## [2.X.X] - 2019-12-27
 - New Features
   - Decreased time to load COSMIC GPS data by about 50%
->>>>>>> 87b6d7b1
 - Bug Fix
   - `_files._attach_files` now checks for an empty file list before appending
   - Fixed boolean logic in when checking for start and stop dates in `_instrument.download`
