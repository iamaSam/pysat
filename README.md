--- conflicted
+++ resolved
@@ -4,18 +4,16 @@
 </div>
 
 # pysat: Python Satellite Data Analysis Toolkit
-<<<<<<< HEAD
 [![Build Status](https://travis-ci.com/pysat/pysat.svg?branch=master)](https://travis-ci.com/pysat/pysat)
-=======
-[![Build Status](https://travis-ci.org/pysat/pysat.svg?branch=main)](https://travis-ci.org/pysat/pysat)
->>>>>>> 2916ff7c
 [![Documentation Status](https://readthedocs.org/projects/pysat/badge/?version=latest)](http://pysat.readthedocs.io/en/latest/?badge=latest)
 [![Coverage Status](https://coveralls.io/repos/github/pysat/pysat/badge.svg?branch=main)](https://coveralls.io/github/pysat/pysat?branch=main)
 [![DOI](https://zenodo.org/badge/33449914.svg)](https://zenodo.org/badge/latestdoi/33449914)
 
-The Python Satellite Data Analysis Toolkit (pysat) is a package providing a simple and flexible interface
-for downloading, loading, cleaning, managing, processing, and analyzing scientific
-measurements. Although pysat was initially designed for in situ satellite observations, it now supports many different types of ground- and space-based measurements.
+The Python Satellite Data Analysis Toolkit (pysat) is a package providing a
+simple and flexible interface for downloading, loading, cleaning, managing,
+processing, and analyzing scientific measurements. Although pysat was initially
+designed for in situ satellite observations, it now supports many different
+types of ground- and space-based measurements.
 
 Full [Documentation](http://pysat.readthedocs.io/en/latest/index.html)
 
@@ -25,24 +23,35 @@
 
 # Main Features
 * Instrument independent analysis routines.
-* Instrument object providing an interface for downloading and analyzing a wide variety of science data sets.
+* Instrument object providing an interface for downloading and analyzing a wide
+  variety of science data sets.
   * Uses pandas or xarray for the underlying data structure;
-  capable of handling the many forms scientific measurements take in a consistent manner.
+    capable of handling the many forms scientific measurements take in a
+    consistent manner.
   * Standard scientific data handling tasks (e.g., identifying, downloading,
-  and loading files and cleaning and modifying data) are built into the
-  Instrument object.
+    and loading files and cleaning and modifying data) are built into the
+    Instrument object.
   * Supports metadata consistent with the netCDF CF-1.6 standard. Each variable
-  has a name, long name, and units. Note units are informational only.
+    has a name, long name, and units. Note units are informational only.
 * Simplifies data management
-  * Iterator support for loading data by day/file/orbit, independent of data storage details.
+  * Iterator support for loading data by day/file/orbit, independent of data
+    storage details.
   * Orbits are calculated on the fly from loaded data and span day breaks.
   * Iterate over custom seasons
-* Supports rigorous time-series calculations that require spin up/down time across day, orbit, and file breaks.
-* Includes helper functions to reduce the barrier in adding new science instruments to pysat
+* Supports rigorous time-series calculations that require spin up/down time
+  across day, orbit, and file breaks.
+* Includes helper functions to reduce the barrier in adding new science
+  instruments to pysat
 
 # Installation
 ## Starting from scratch
-* Python and associated packages for science are freely available. Convenient science python package setups are available from https://www.python.org/, [Anaconda](https://www.anaconda.com/distribution/), and other locations (some platform specific). Anaconda also includes a developer environment that works well with pysat. Core science packages such as numpy, scipy, matplotlib, pandas and many others may also be installed directly via pip or your favorite package manager.
+* Python and associated packages for science are freely available. Convenient
+  science python package setups are available from https://www.python.org/,
+  [Anaconda](https://www.anaconda.com/distribution/), and other locations
+  (some platform specific). Anaconda also includes a developer environment that
+  works well with pysat. Core science packages such as numpy, scipy, matplotlib,
+  pandas and many others may also be installed directly via pip or your
+  favorite package manager.
 
 * Installation through pip
 ```
@@ -54,48 +63,28 @@
 cd pysat
 python setup.py install
 ```
-<<<<<<< HEAD
-An advantage to installing through github is access to the development branches.  The latest bugfixes can be found in the `develop` branch.  However, this branch is not stable (as the name implies).  We recommend using this branch in a virtual environment or using `python setup.py develop`.
-=======
-An advantage to installing through github is access to the development branches.  The latest bugfixes can be found in the ``develop`` branch.   However, this branch is not stable (as the name implies). We recommend using this branch in a virtual environment or using `python setup.py develop`.::
->>>>>>> 2916ff7c
+An advantage to installing through github is access to the development branches.
+The latest bugfixes can be found in the `develop` branch.  However, this branch
+is not stable (as the name implies).  We recommend using this branch in a
+virtual environment or using `python setup.py develop`.
 ```
 git clone https://github.com/pysat/pysat.git
 cd pysat
 git checkout develop
-<<<<<<< HEAD
 python setup.py develop
 ```
 * Note that pysat requires a number of packages for the install.  
-  * beautifulsoup4
-  * lxml
+  * dask
   * netCDF4
-  * numpy (>=1.12)
-  * pandas (>=0.23)
-  * pysatCDF
-  * requests
+  * numpy
+  * pandas
+  * portalocker
   * scipy
+  * toolz
   * xarray
-=======
-python setup.py install
-```
-* Note that pysat requires a number of packages for the install.  The upper caps for packages below have been removed for the upcoming pysat 3.0.0 release. The development version can be found in the ``develop-3`` branch (see above for caveats).
-  * beautifulsoup4
-  * h5py
-  * lxml
-  * madrigalWeb
-  * matplotlib
-  * netCDF4
-  * numpy (>=1.12)
-  * pandas (>=0.23, <0.25)
-  * PyForecastTools
-  * pysatCDF
-  * requests
-  * scipy
-  * xarray (<0.15)
->>>>>>> 2916ff7c
-* The first time the package is run, you will need to specify a directory to store data. In python, run
+* The first time the package is run, you will need to specify a directory to
+  store data. In python, run:
 ```
 pysat.utils.set_data_dir('path to top level data dir')
 ```
-  * Nominal organization of data is top_dir/platform/name/tag/*/files+  * Nominal organization of data is top_dir/platform/name/tag/inst_id/files