language: python
python:
  - "2.7"
  - "3.6"
sudo: false

cache: pip
cache:		
   directories:		
      - ../pyglow
 
addons:
  apt:
    packages:
    - gfortran
    - libncurses5-dev

# Setup anaconda
before_install:
  #- apt-get update
  - if [[ "$TRAVIS_PYTHON_VERSION" == "2.7" ]]; then
      wget https://repo.continuum.io/miniconda/Miniconda-latest-Linux-x86_64.sh -O miniconda.sh;
    else
      wget https://repo.continuum.io/miniconda/Miniconda3-latest-Linux-x86_64.sh -O miniconda.sh;
    fi
  - bash miniconda.sh -b -p $HOME/miniconda
  - export PATH="$HOME/miniconda/bin:$PATH"
  - hash -r
  - conda config --set always_yes yes --set changeps1 no
  - conda update -q --yes conda
  # Useful for debugging any issues with conda
  - conda info -a
  - conda create -q -n test-environment python=$TRAVIS_PYTHON_VERSION atlas numpy scipy matplotlib nose pandas statsmodels coverage netCDF4 ipython

# command to install dependencies
install:
  # Coverage packages are on my binstar channel
  # - conda install --yes -c dan_blanchard python-coveralls nose-cov
  - source activate test-environment
  - pip install coveralls
  - pip install pysatCDF >/dev/null
    # install pyglow, space science models
  - if [[ "$TRAVIS_PYTHON_VERSION" == "2.7" ]]; then
      travis_wait 30 pip install ipdb --user;
      cd ..;
    fi
  - pwd
  - ls
<<<<<<< HEAD
   # check if there is a partial download of pyglow, remove if true
  - export PYGLOW_DIR=./pyglow
  - if [[ -d "$PYGLOW_DIR" && "$TRAVIS_PYTHON_VERSION" == "2.7" ]]; then
      export PYGLOW_SIZE=($(du -s $PYGLOW_DIR));
      echo 'PYGLOW_SIZE' $PYGLOW_SIZE;
      export CHECK_SIZE=50000;
      if [[ "${PYGLOW_SIZE}" -lt "$CHECK_SIZE" ]]; then
        rm -r $PYGLOW_DIR;
        echo 'removing pyglow directory';
      fi
    fi
    # If pyglow exists, install it
  - if [[ -d "$PYGLOW_DIR" && -e "$PYGLOW_DIR/setup.py" && "$TRAVIS_PYTHON_VERSION" == "2.7" ]]; then
      cd $PYGLOW_DIR;
      python setup.py install;
      cd ..;
    fi
    # If no pyglow, clone, then run script
  - if [[ ! -d "$PYGLOW_DIR" || ! -e "$PYGLOW_DIR/setup.py" && "$TRAVIS_PYTHON_VERSION" == "2.7" ]]; then
=======
  # check if there is a partial download of pyglow, remove if true
  - if [[ -d "$pyglow_dir" && "$TRAVIS_PYTHON_VERSION" == "2.7" ]]; then
      export PYGLOW_SIZE=$(du -s $pyglow_dir);
      echo $PYGLOW_SIZE;
      echo 'PYGLOW_SIZE';
      export CHECK_SIZE="50000";
      if [["$PYGLOW_SIZE" -lt "$CHECK_SIZE"]]; then
        rm -r ./pyglow;
        echo 'removing pyglow directory';
      fi
    fi
  # pyglow exists, install it  
  - if [[ -d "$pyglow_dir" && -e "$pyglow_dir/setup.py" && "$TRAVIS_PYTHON_VERSION" == "2.7" ]]; then
      cd pyglow;
      python setup.py install;
      cd ..;
    fi
  # no pyglow, clone then run script
  - if [[ ! -d "$pyglow_dir" || ! -e "$pyglow_dir/setup.py" && "$TRAVIS_PYTHON_VERSION" == "2.7" ]]; then
>>>>>>> 9a5b3703
      travis_wait 40 git clone https://github.com/timduly4/pyglow.git;
      cd $PYGLOW_DIR;
      travis_wait 40 ./pyglow_install.sh >/dev/null;
      cd ..;
    fi
  - if [[ "$TRAVIS_PYTHON_VERSION" == "2.7" ]]; then
      cd pysat;
    fi
  # install pysat
  - "python setup.py install"
# command to run tests
script: 
  - nosetests -vs --with-coverage --cover-package=pysat
after_success:
  coveralls
<|MERGE_RESOLUTION|>--- conflicted
+++ resolved
@@ -46,7 +46,6 @@
     fi
   - pwd
   - ls
-<<<<<<< HEAD
    # check if there is a partial download of pyglow, remove if true
   - export PYGLOW_DIR=./pyglow
   - if [[ -d "$PYGLOW_DIR" && "$TRAVIS_PYTHON_VERSION" == "2.7" ]]; then
@@ -66,27 +65,6 @@
     fi
     # If no pyglow, clone, then run script
   - if [[ ! -d "$PYGLOW_DIR" || ! -e "$PYGLOW_DIR/setup.py" && "$TRAVIS_PYTHON_VERSION" == "2.7" ]]; then
-=======
-  # check if there is a partial download of pyglow, remove if true
-  - if [[ -d "$pyglow_dir" && "$TRAVIS_PYTHON_VERSION" == "2.7" ]]; then
-      export PYGLOW_SIZE=$(du -s $pyglow_dir);
-      echo $PYGLOW_SIZE;
-      echo 'PYGLOW_SIZE';
-      export CHECK_SIZE="50000";
-      if [["$PYGLOW_SIZE" -lt "$CHECK_SIZE"]]; then
-        rm -r ./pyglow;
-        echo 'removing pyglow directory';
-      fi
-    fi
-  # pyglow exists, install it  
-  - if [[ -d "$pyglow_dir" && -e "$pyglow_dir/setup.py" && "$TRAVIS_PYTHON_VERSION" == "2.7" ]]; then
-      cd pyglow;
-      python setup.py install;
-      cd ..;
-    fi
-  # no pyglow, clone then run script
-  - if [[ ! -d "$pyglow_dir" || ! -e "$pyglow_dir/setup.py" && "$TRAVIS_PYTHON_VERSION" == "2.7" ]]; then
->>>>>>> 9a5b3703
       travis_wait 40 git clone https://github.com/timduly4/pyglow.git;
       cd $PYGLOW_DIR;
       travis_wait 40 ./pyglow_install.sh >/dev/null;
@@ -101,4 +79,4 @@
 script: 
   - nosetests -vs --with-coverage --cover-package=pysat
 after_success:
-  coveralls
+  coveralls