language: python
python:
  - "2.7"
  - "3.6"
sudo: false

cache: pip
cache:		
   directories:		
      - ../pyglow
 
addons:
  apt:
    packages:
    - gfortran
    - libncurses5-dev

# Setup anaconda
before_install:
  #- apt-get update
  - if [[ "$TRAVIS_PYTHON_VERSION" == "2.7" ]]; then
      wget https://repo.continuum.io/miniconda/Miniconda-latest-Linux-x86_64.sh -O miniconda.sh;
    else
      wget https://repo.continuum.io/miniconda/Miniconda3-latest-Linux-x86_64.sh -O miniconda.sh;
    fi
  - bash miniconda.sh -b -p $HOME/miniconda
  - export PATH="$HOME/miniconda/bin:$PATH"
  - hash -r
  - conda config --set always_yes yes --set changeps1 no
  - conda update -q --yes conda
  # Useful for debugging any issues with conda
  - conda info -a
  # Replace dep1 dep2 ... with your dependencies
  - conda create -q -n test-environment python=$TRAVIS_PYTHON_VERSION atlas numpy scipy matplotlib nose pandas statsmodels coverage netCDF4 ipython xarray

# command to install dependencies
install:
  # Coverage packages are on my binstar channel
  # - conda install --yes -c dan_blanchard python-coveralls nose-cov
  - source activate test-environment
  - pip install coveralls
  - pip install pysatCDF >/dev/null
    # install pyglow, space science models
  - if [[ "$TRAVIS_PYTHON_VERSION" == "2.7" ]]; then
      travis_wait 30 pip install ipdb --user;
      cd ..;
    fi
  - pwd
  - ls
<<<<<<< HEAD

  - if [[ -d "$pyglow_dir" && -e "$pyglow_dir/setup.py" && "$TRAVIS_PYTHON_VERSION" == "2.7" ]]; then
      cd pyglow;
=======
   # check if there is a partial download of pyglow, remove if true
  - export PYGLOW_DIR=./pyglow
  - if [[ -d "$PYGLOW_DIR" && "$TRAVIS_PYTHON_VERSION" == "2.7" ]]; then
      export PYGLOW_SIZE=($(du -s $PYGLOW_DIR));
      echo 'PYGLOW_SIZE' $PYGLOW_SIZE;
      export CHECK_SIZE=50000;
      if [[ "${PYGLOW_SIZE}" -lt "$CHECK_SIZE" ]]; then
        rm -r $PYGLOW_DIR;
        echo 'removing pyglow directory';
      fi
    fi
    # If pyglow exists, install it
  - if [[ -d "$PYGLOW_DIR" && -e "$PYGLOW_DIR/setup.py" && "$TRAVIS_PYTHON_VERSION" == "2.7" ]]; then
      cd $PYGLOW_DIR;
>>>>>>> cbbe78d3
      python setup.py install;
      cd ..;
    fi
    # If no pyglow, clone, then run script
  - if [[ ! -d "$PYGLOW_DIR" || ! -e "$PYGLOW_DIR/setup.py" && "$TRAVIS_PYTHON_VERSION" == "2.7" ]]; then
      travis_wait 40 git clone https://github.com/timduly4/pyglow.git;
      cd $PYGLOW_DIR;
      travis_wait 40 ./pyglow_install.sh >/dev/null;
      cd ..;
    fi
  - if [[ "$TRAVIS_PYTHON_VERSION" == "2.7" ]]; then
      cd pysat;
    fi
  # install pysat
  - "python setup.py install"
# command to run tests
script: 
  - nosetests -vs --with-coverage --cover-package=pysat
after_success:
  coveralls<|MERGE_RESOLUTION|>--- conflicted
+++ resolved
@@ -47,11 +47,7 @@
     fi
   - pwd
   - ls
-<<<<<<< HEAD
 
-  - if [[ -d "$pyglow_dir" && -e "$pyglow_dir/setup.py" && "$TRAVIS_PYTHON_VERSION" == "2.7" ]]; then
-      cd pyglow;
-=======
    # check if there is a partial download of pyglow, remove if true
   - export PYGLOW_DIR=./pyglow
   - if [[ -d "$PYGLOW_DIR" && "$TRAVIS_PYTHON_VERSION" == "2.7" ]]; then
@@ -66,7 +62,6 @@
     # If pyglow exists, install it
   - if [[ -d "$PYGLOW_DIR" && -e "$PYGLOW_DIR/setup.py" && "$TRAVIS_PYTHON_VERSION" == "2.7" ]]; then
       cd $PYGLOW_DIR;
->>>>>>> cbbe78d3
       python setup.py install;
       cd ..;
     fi
