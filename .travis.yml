--- conflicted
+++ resolved
@@ -14,20 +14,6 @@
     - gfortran
     - libncurses5-dev
 
-<<<<<<< HEAD
-=======
-before_install:
-  - pip install pytest-cov
-  - pip install pytest-ordering
-  - pip install coveralls
-  - pip install future
-  - pip install pysatCDF >/dev/null
-  # Travis CI currently not working with netCDF4 1.5.3
-  - pip install 'cftime==1.1.1'
-  - pip install 'netCDF4<1.5.3'
-
-# command to install dependencies
->>>>>>> 86c2de57
 install:
   - sudo apt-get update
   # We do this conditionally because it saves us some downloading if the
@@ -44,6 +30,8 @@
   # Replace dep1 dep2 ... with your dependencies
   - conda create -q -n test-environment python=$TRAVIS_PYTHON_VERSION numpy scipy pandas xarray requests beautifulsoup4 lxml netCDF4 h5py nose
   - conda activate test-environment
+  - conda install pytest-cov
+  - conda install pytest-ordering
   - conda install coveralls
   - conda install future
   - pip install madrigalWeb
