--- conflicted
+++ resolved
@@ -8,10 +8,7 @@
 Note
 ----
 package metadata stored in setup.cfg
-<<<<<<< HEAD
-=======
 
->>>>>>> d6d41280
 """
 
 from setuptools import setup
